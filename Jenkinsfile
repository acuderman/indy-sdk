#!groovy

try {
    testing()
} catch (err) {
    notifyingFailure()
    throw err
}

def testing() {
    stage('Testing') {
        parallel([
                'ubuntu-test' : { ubuntuTesting() },
                //FIXME fix and restore 'libindy-redhat-test' : { rhelTesting() }, IS-307
                'windows-test': { windowsTesting() }
        ])
    }
}

def notifyingFailure() {
    currentBuild.result = "FAILED"
    node('ubuntu-master') {
        sendNotification.fail([email: true])
    }
}

def getBuildPoolVerOptions(pool_type, plenum_ver, anoncreds_ver, node_ver) {
    return "--build-arg=indy_stream=${pool_type} --build-arg indy_plenum_ver=${plenum_ver} --build-arg indy_anoncreds_ver=${anoncreds_ver} --build-arg indy_node_ver=${node_ver}"
}

def getUserUid() {
    return sh(returnStdout: true, script: 'id -u').trim()
}

def dockerBuild(name, file='ci/ubuntu.dockerfile ci', customParams='') {
  return docker.build("$name-test", "--build-arg uid=${helpers.getUserUid()} ${customParams} -f $file")
}

def openPool(env_name, network_name, pool_type, pool_ver, plenum_ver, anoncreds_ver, node_ver) {
    echo "${env_name} Test: Create docker network (${network_name}) for nodes pool and test image"
    sh "docker network create --subnet=10.0.0.0/8 ${network_name}"

    echo "${env_name} Test: Build docker image for nodes pool ver. ${pool_ver}"
    echo "${env_name} Test: Building nodes pool for versions: plenum ${plenum_ver}, anoncreds ${anoncreds_ver}, node ${node_ver}"
    verOptions = getBuildPoolVerOptions(pool_type, plenum_ver, anoncreds_ver, node_ver)
    def poolEnv = dockerBuild("indy_pool_${pool_ver}", 'ci/indy-pool.dockerfile ci',
            "--build-arg pool_ip=10.0.0.2 ${verOptions}")
    echo "${env_name} Test: Run nodes pool"
    return poolEnv.run("--ip=\"10.0.0.2\" --network=${network_name}")
}

def closePool(env_name, network_name, poolInst) {
    echo "${env_name} Test: Cleanup"
    try {
        sh "docker network inspect ${network_name}"
    } catch (error) {
        echo "${env_name} Tests: error while inspect network ${network_name} - ${error}"
    }
    try {
        echo "${env_name} Test: stop pool"
        poolInst.stop()
    } catch (error) {
        echo "${env_name} Tests: error while stop pool ${error}"
    }
    try {
        sh "docker ps --format '{{.ID}}' --filter network=${network_name} | xargs docker rm -f"
    } catch (error) {
        echo "${env_name} Test: error while force clean-up network ${network_name} - ${error}"
    }
    try {
        echo "${env_name} Test: remove pool network ${network_name}"
        sh "docker network rm ${network_name}"
    } catch (error) {
        echo "${env_name} Test: error while delete ${network_name} - ${error}"
    }
    step([$class: 'WsCleanup'])
}


def linuxTesting(file, env_name, run_interoperability_tests, network_name) {
    def poolInst
    try {
        echo "${env_name} Test: Checkout csm"
        checkout scm

        poolInst = openPool(env_name, network_name, 'stable', 'stable33', '1.1.24', '1.0.10', '1.1.33')

        def testEnv

        dir('libindy') {
            echo "${env_name} Test: Build docker image"
            testEnv = dockerBuild('libindy', file)

            testEnv.inside("--ip=\"10.0.0.3\" --network=${network_name}") {
                echo "${env_name} Test: Test"
                sh 'chmod -R 777 /home/indy/indy-anoncreds/'

                def featuresArgs = ''
                if (run_interoperability_tests) {
                    featuresArgs = '--features "interoperability_tests"'
                }

                echo "${env_name} Test: Build"
                sh "RUST_BACKTRACE=1 cargo test $featuresArgs --no-run"

                echo "${env_name} Test: Run tests"
                sh "RUST_BACKTRACE=1 RUST_LOG=trace RUST_TEST_THREADS=1 TEST_POOL_IP=10.0.0.2 cargo test $featuresArgs"
            }
        }

        sh "cp libindy/target/debug/libindy.so wrappers/java/lib"
        dir('wrappers/java') {
            testEnv.inside("--ip=\"10.0.0.3\" --network=${network_name}") {
                echo "${env_name} Test: Test java wrapper"

                sh "RUST_LOG=trace TEST_POOL_IP=10.0.0.2 mvn clean test"
            }
        }

        sh "cp libindy/target/debug/libindy.so wrappers/python"
        dir('wrappers/python') {
            testEnv.inside("--ip=\"10.0.0.3\" --network=${network_name}") {
                echo "${env_name} Test: Test python wrapper"

                sh '''
                    python3.5 -m pip install --user -e .
                    LD_LIBRARY_PATH=./ RUST_LOG=trace TEST_POOL_IP=10.0.0.2 python3.5 -m pytest
                '''
            }
        }
    }
    finally {
        closePool(env_name, network_name, poolInst)
    }
}

def windowsTesting() {
    node('win2016') {
        stage('Windows Test') {
            echo "Windows Test: Checkout scm"
            checkout scm

            try {
                echo "Windows Test: Run Indy pool"
                poolVerOptions = getBuildPoolVerOptions('stable', '1.1.24', '1.0.10', '1.1.33')
                bat "docker -H $INDY_SDK_SERVER_IP build --build-arg pool_ip=$INDY_SDK_SERVER_IP ${poolVerOptions} -f ci/indy-pool.dockerfile -t indy_pool ci"
                bat "docker -H $INDY_SDK_SERVER_IP run -d --network host --name indy_pool -p 9701-9708:9701-9708 indy_pool"

                dir('libindy') {
                    echo "Windows Test: Download prebuilt dependencies"
                    bat 'wget -O prebuilt.zip "https://repo.evernym.com/libindy/windows/deps/indy-sdk-deps.zip"'
                    bat 'unzip prebuilt.zip -d prebuilt'

                    echo "Windows Test: Build"
                    withEnv([
                            "INDY_PREBUILT_DEPS_DIR=$WORKSPACE\\libindy\\prebuilt",
                            "MILAGRO_DIR=$WORKSPACE\\libindy\\prebuilt",
                            "ZMQPW_DIR=$WORKSPACE\\libindy\\prebuilt",
                            "SODIUM_LIB_DIR=$WORKSPACE\\libindy\\prebuilt",
                            "OPENSSL_DIR=$WORKSPACE\\libindy\\prebuilt",
                            "PATH=$WORKSPACE\\libindy\\prebuilt\\lib;$PATH",
                            "RUST_BACKTRACE=1"
                    ]) {
                        bat "cargo test --no-run"

                        echo "Windows Test: Run tests"
                        withEnv([
                                "RUST_TEST_THREADS=1",
                                "RUST_LOG=trace",
                                "TEST_POOL_IP=$INDY_SDK_SERVER_IP"
                        ]) {
                            bat "cargo test"
                        }
                    }
                }

                //TODO wrappers testing

            } finally {
                try {
                    bat "docker -H $INDY_SDK_SERVER_IP stop indy_pool"
                } catch (ignore) {
                }
                try {
                    bat "docker -H $INDY_SDK_SERVER_IP rm indy_pool"
                } catch (ignore) {
                }
                step([$class: 'WsCleanup'])
            }
        }
    }
}

def ubuntuTesting() {
    node('ubuntu') {
        stage('Ubuntu Test') {
            linuxTesting("ci/ubuntu.dockerfile ci", "Ubuntu", true, "pool_network")
        }
    }
}

def rhelTesting() {
    node('ubuntu') {
        stage('RedHat Test') {
<<<<<<< HEAD
            linuxTesting("ci/amazon.dockerfile ci", "RedHat", false, "pool_network")
=======
            linuxTesting("ci/amazon.dockerfile ci", "RedHat", false, "pool_network", isDebugTests)
        }
    }
}

def rhelPublishing() {
    node('ubuntu') {
        stage('Publish Libindy RPM Files') {
            try {
                echo 'Publish Rpm files: Checkout csm'
                checkout scm

                version = getSrcVersion()

                dir('libindy') {
                    echo 'Publish Rpm: Build docker image'
                    def testEnv = dockerHelpers.build('indy-sdk', 'ci/amazon.dockerfile ci')

                    testEnv.inside('-u 0:0') {

                        sh 'chmod -R 777 ci'

                        withCredentials([file(credentialsId: 'EvernymRepoSSHKey', variable: 'repo_key')]) {
                            sh "./ci/libindy-rpm-build-and-upload.sh $version $repo_key $env.BRANCH_NAME $env.BUILD_NUMBER"
                        }
                    }
                }
            }
            finally {
                echo 'Publish RPM: Cleanup'
                step([$class: 'WsCleanup'])
            }
        }
    }
    return version
}

def ubuntuPublishing() {
    node('ubuntu') {
        stage('Publish Ubuntu Files') {
            try {
                echo 'Publish Ubuntu files: Checkout csm'
                checkout scm

                version = getSrcVersion()

                echo 'Publish Ubuntu files: Build docker image'
                testEnv = dockerHelpers.build('indy-sdk', 'libindy/ci/ubuntu.dockerfile libindy/ci')

                libindyDebPublishing(testEnv)
                pythonWrapperPublishing(testEnv, false)
                javaWrapperPublishing(testEnv, false)
            }
            finally {
                echo 'Publish Ubuntu files: Cleanup'
                step([$class: 'WsCleanup'])
            }
        }
    }

    return version
}

def windowsPublishing() {
    node('win2016') {
        stage('Publish Libindy Windows Files') {
            try {
                echo 'Publish Windows files: Checkout csm'
                checkout scm

                version = getSrcVersion()

                dir('libindy') {
                    echo "Publish Windows files: Download prebuilt dependencies"
                    bat 'wget -O prebuilt.zip "https://repo.evernym.com/libindy/windows/deps/indy-sdk-deps.zip"'
                    bat 'unzip prebuilt.zip -d prebuilt'

                    echo "Publish Windows files: Build"
                    withEnv([
                            "INDY_PREBUILT_DEPS_DIR=$WORKSPACE\\libindy\\prebuilt",
                            "MILAGRO_DIR=$WORKSPACE\\libindy\\prebuilt",
                            "ZMQPW_DIR=$WORKSPACE\\libindy\\prebuilt",
                            "SODIUM_LIB_DIR=$WORKSPACE\\libindy\\prebuilt",
                            "OPENSSL_DIR=$WORKSPACE\\libindy\\prebuilt",
                            "PATH=$WORKSPACE\\libindy\\prebuilt\\lib;$PATH",
                            "RUST_BACKTRACE=1"
                    ]) {
                        bat "cargo build --release"
                    }

                    withCredentials([file(credentialsId: 'EvernymRepoSSHKey', variable: 'repo_key')]) {
                        sh "./ci/libindy-win-zip-and-upload.sh $version '${repo_key}' $env.BRANCH_NAME $env.BUILD_NUMBER"
                    }
                }
            }
            finally {
                echo 'Publish Windows files: Cleanup'
                step([$class: 'WsCleanup'])
            }
        }
    }
    return version
}

def libindyDebPublishing(testEnv) {
    dir('libindy') {
        testEnv.inside('-u 0:0') {
            sh 'chmod -R 755 ci/*.sh'

            withCredentials([file(credentialsId: 'EvernymRepoSSHKey', variable: 'repo_key')]) {
                sh "./ci/libindy-deb-build-and-upload.sh $version $repo_key $env.BRANCH_NAME $env.BUILD_NUMBER"
                sh "rm -rf debian"
            }
        }
    }
}

def getSuffix(isRelease, target) {
    def suffix
    if (env.BRANCH_NAME == 'master' && !isRelease) {
        suffix = "-dev-$env.BUILD_NUMBER"
    } else if (env.BRANCH_NAME == 'rc') {
        if (isRelease) {
            suffix = ""
        } else {
            suffix = "-rc-$env.BUILD_NUMBER"
        }
    } else {
        error "Publish To ${target}: invalid case: branch ${env.BRANCH_NAME}, isRelease ${isRelease}"
    }
    return suffix
}

def pythonWrapperPublishing(testEnv, isRelease) {
    dir('wrappers/python') {
        def suffix = getSuffix(isRelease, "Pypi")

        testEnv.inside {
            withCredentials([file(credentialsId: 'pypi_credentials', variable: 'credentialsFile')]) {
                sh 'cp $credentialsFile ./'
                sh "sed -i -E \"s/version='([0-9,.]+).*/version='\\1$suffix',/\" setup.py"
                sh '''
                    python3.5 setup.py sdist
                    python3.5 -m twine upload dist/* --config-file .pypirc
                '''
            }
        }
    }
}

def javaWrapperPublishing(testEnv, isRelease) {
    dir('wrappers/java') {
        echo "Publish To Maven Test: Build docker image"
        def suffix = getSuffix(isRelease, "Maven")

        testEnv.inside {
            echo "Publish To Maven Test: Test"

            sh "sed -i -E -e 'H;1h;\$!d;x' -e \"s/<version>([0-9,.]+)</<version>\\1$suffix</\" pom.xml"

            withCredentials([file(credentialsId: 'artifactory-evernym-settings', variable: 'settingsFile')]) {
                sh 'cp $settingsFile .'

                sh "mvn clean deploy -DskipTests --settings settings.xml"
            }
        }
    }
}

def publishingRCtoStable() {
    node('ubuntu') {
        stage('Moving RC artifacts to Stable') {
            try {
                echo 'Moving RC artifacts to Stable: Checkout csm'
                checkout scm

                version = getSrcVersion()

                echo 'Moving RC artifacts to Stable: libindy'
                publishLibindyRCtoStable(version)

                echo 'Moving RC artifacts to Stable: Build docker image for wrappers publishing'
                testEnv = dockerHelpers.build('indy-sdk', 'libindy/ci/ubuntu.dockerfile libindy/ci')
                echo 'Moving RC artifacts to Stable: python wrapper'
                pythonWrapperPublishing(testEnv, true)
                echo 'Moving RC artifacts to Stable: java wrapper'
                javaWrapperPublishing(testEnv, true)
            } finally {
                echo 'Moving RC artifacts to Stable: Cleanup'
                step([$class: 'WsCleanup'])
            }
        }
    }
}

def publishLibindyRCtoStable(version) {
    rcFullVersion = "${version}-${env.BUILD_NUMBER}"
    withCredentials([file(credentialsId: 'EvernymRepoSSHKey', variable: 'key')]) {
        for (os in ['ubuntu', 'windows']) { //FIXME add rhel IS-307
            src = "/var/repository/repos/libindy/$os/rc/$rcFullVersion/"
            target = "/var/repository/repos/libindy/$os/stable/$version"
            //should not exists
            sh "ssh -v -oStrictHostKeyChecking=no -i '$key' repo@192.168.11.111 '! ls $target'"
            sh "ssh -v -oStrictHostKeyChecking=no -i '$key' repo@192.168.11.111 cp -r $src $target"
>>>>>>> 679a61d1
        }
    }
}<|MERGE_RESOLUTION|>--- conflicted
+++ resolved
@@ -202,214 +202,7 @@
 def rhelTesting() {
     node('ubuntu') {
         stage('RedHat Test') {
-<<<<<<< HEAD
             linuxTesting("ci/amazon.dockerfile ci", "RedHat", false, "pool_network")
-=======
-            linuxTesting("ci/amazon.dockerfile ci", "RedHat", false, "pool_network", isDebugTests)
-        }
-    }
-}
-
-def rhelPublishing() {
-    node('ubuntu') {
-        stage('Publish Libindy RPM Files') {
-            try {
-                echo 'Publish Rpm files: Checkout csm'
-                checkout scm
-
-                version = getSrcVersion()
-
-                dir('libindy') {
-                    echo 'Publish Rpm: Build docker image'
-                    def testEnv = dockerHelpers.build('indy-sdk', 'ci/amazon.dockerfile ci')
-
-                    testEnv.inside('-u 0:0') {
-
-                        sh 'chmod -R 777 ci'
-
-                        withCredentials([file(credentialsId: 'EvernymRepoSSHKey', variable: 'repo_key')]) {
-                            sh "./ci/libindy-rpm-build-and-upload.sh $version $repo_key $env.BRANCH_NAME $env.BUILD_NUMBER"
-                        }
-                    }
-                }
-            }
-            finally {
-                echo 'Publish RPM: Cleanup'
-                step([$class: 'WsCleanup'])
-            }
-        }
-    }
-    return version
-}
-
-def ubuntuPublishing() {
-    node('ubuntu') {
-        stage('Publish Ubuntu Files') {
-            try {
-                echo 'Publish Ubuntu files: Checkout csm'
-                checkout scm
-
-                version = getSrcVersion()
-
-                echo 'Publish Ubuntu files: Build docker image'
-                testEnv = dockerHelpers.build('indy-sdk', 'libindy/ci/ubuntu.dockerfile libindy/ci')
-
-                libindyDebPublishing(testEnv)
-                pythonWrapperPublishing(testEnv, false)
-                javaWrapperPublishing(testEnv, false)
-            }
-            finally {
-                echo 'Publish Ubuntu files: Cleanup'
-                step([$class: 'WsCleanup'])
-            }
-        }
-    }
-
-    return version
-}
-
-def windowsPublishing() {
-    node('win2016') {
-        stage('Publish Libindy Windows Files') {
-            try {
-                echo 'Publish Windows files: Checkout csm'
-                checkout scm
-
-                version = getSrcVersion()
-
-                dir('libindy') {
-                    echo "Publish Windows files: Download prebuilt dependencies"
-                    bat 'wget -O prebuilt.zip "https://repo.evernym.com/libindy/windows/deps/indy-sdk-deps.zip"'
-                    bat 'unzip prebuilt.zip -d prebuilt'
-
-                    echo "Publish Windows files: Build"
-                    withEnv([
-                            "INDY_PREBUILT_DEPS_DIR=$WORKSPACE\\libindy\\prebuilt",
-                            "MILAGRO_DIR=$WORKSPACE\\libindy\\prebuilt",
-                            "ZMQPW_DIR=$WORKSPACE\\libindy\\prebuilt",
-                            "SODIUM_LIB_DIR=$WORKSPACE\\libindy\\prebuilt",
-                            "OPENSSL_DIR=$WORKSPACE\\libindy\\prebuilt",
-                            "PATH=$WORKSPACE\\libindy\\prebuilt\\lib;$PATH",
-                            "RUST_BACKTRACE=1"
-                    ]) {
-                        bat "cargo build --release"
-                    }
-
-                    withCredentials([file(credentialsId: 'EvernymRepoSSHKey', variable: 'repo_key')]) {
-                        sh "./ci/libindy-win-zip-and-upload.sh $version '${repo_key}' $env.BRANCH_NAME $env.BUILD_NUMBER"
-                    }
-                }
-            }
-            finally {
-                echo 'Publish Windows files: Cleanup'
-                step([$class: 'WsCleanup'])
-            }
-        }
-    }
-    return version
-}
-
-def libindyDebPublishing(testEnv) {
-    dir('libindy') {
-        testEnv.inside('-u 0:0') {
-            sh 'chmod -R 755 ci/*.sh'
-
-            withCredentials([file(credentialsId: 'EvernymRepoSSHKey', variable: 'repo_key')]) {
-                sh "./ci/libindy-deb-build-and-upload.sh $version $repo_key $env.BRANCH_NAME $env.BUILD_NUMBER"
-                sh "rm -rf debian"
-            }
-        }
-    }
-}
-
-def getSuffix(isRelease, target) {
-    def suffix
-    if (env.BRANCH_NAME == 'master' && !isRelease) {
-        suffix = "-dev-$env.BUILD_NUMBER"
-    } else if (env.BRANCH_NAME == 'rc') {
-        if (isRelease) {
-            suffix = ""
-        } else {
-            suffix = "-rc-$env.BUILD_NUMBER"
-        }
-    } else {
-        error "Publish To ${target}: invalid case: branch ${env.BRANCH_NAME}, isRelease ${isRelease}"
-    }
-    return suffix
-}
-
-def pythonWrapperPublishing(testEnv, isRelease) {
-    dir('wrappers/python') {
-        def suffix = getSuffix(isRelease, "Pypi")
-
-        testEnv.inside {
-            withCredentials([file(credentialsId: 'pypi_credentials', variable: 'credentialsFile')]) {
-                sh 'cp $credentialsFile ./'
-                sh "sed -i -E \"s/version='([0-9,.]+).*/version='\\1$suffix',/\" setup.py"
-                sh '''
-                    python3.5 setup.py sdist
-                    python3.5 -m twine upload dist/* --config-file .pypirc
-                '''
-            }
-        }
-    }
-}
-
-def javaWrapperPublishing(testEnv, isRelease) {
-    dir('wrappers/java') {
-        echo "Publish To Maven Test: Build docker image"
-        def suffix = getSuffix(isRelease, "Maven")
-
-        testEnv.inside {
-            echo "Publish To Maven Test: Test"
-
-            sh "sed -i -E -e 'H;1h;\$!d;x' -e \"s/<version>([0-9,.]+)</<version>\\1$suffix</\" pom.xml"
-
-            withCredentials([file(credentialsId: 'artifactory-evernym-settings', variable: 'settingsFile')]) {
-                sh 'cp $settingsFile .'
-
-                sh "mvn clean deploy -DskipTests --settings settings.xml"
-            }
-        }
-    }
-}
-
-def publishingRCtoStable() {
-    node('ubuntu') {
-        stage('Moving RC artifacts to Stable') {
-            try {
-                echo 'Moving RC artifacts to Stable: Checkout csm'
-                checkout scm
-
-                version = getSrcVersion()
-
-                echo 'Moving RC artifacts to Stable: libindy'
-                publishLibindyRCtoStable(version)
-
-                echo 'Moving RC artifacts to Stable: Build docker image for wrappers publishing'
-                testEnv = dockerHelpers.build('indy-sdk', 'libindy/ci/ubuntu.dockerfile libindy/ci')
-                echo 'Moving RC artifacts to Stable: python wrapper'
-                pythonWrapperPublishing(testEnv, true)
-                echo 'Moving RC artifacts to Stable: java wrapper'
-                javaWrapperPublishing(testEnv, true)
-            } finally {
-                echo 'Moving RC artifacts to Stable: Cleanup'
-                step([$class: 'WsCleanup'])
-            }
-        }
-    }
-}
-
-def publishLibindyRCtoStable(version) {
-    rcFullVersion = "${version}-${env.BUILD_NUMBER}"
-    withCredentials([file(credentialsId: 'EvernymRepoSSHKey', variable: 'key')]) {
-        for (os in ['ubuntu', 'windows']) { //FIXME add rhel IS-307
-            src = "/var/repository/repos/libindy/$os/rc/$rcFullVersion/"
-            target = "/var/repository/repos/libindy/$os/stable/$version"
-            //should not exists
-            sh "ssh -v -oStrictHostKeyChecking=no -i '$key' repo@192.168.11.111 '! ls $target'"
-            sh "ssh -v -oStrictHostKeyChecking=no -i '$key' repo@192.168.11.111 cp -r $src $target"
->>>>>>> 679a61d1
         }
     }
 }