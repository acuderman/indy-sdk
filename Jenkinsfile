--- conflicted
+++ resolved
@@ -165,11 +165,7 @@
                     testEnv.inside("--ip=\"10.0.0.3\" --network=${network_name}") {
                         echo "${env_name} Test: Test"
 
-<<<<<<< HEAD
-                        sh "RUST_LOG=trace mvn clean test"
-=======
-                        sh "TEST_POOL_IP=10.0.0.2 mvn clean test"
->>>>>>> 9ad2cb6e
+                        sh "RUST_LOG=trace TEST_POOL_IP=10.0.0.2 mvn clean test"
                     }
                 }
             }
