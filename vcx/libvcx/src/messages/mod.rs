--- conflicted
+++ resolved
@@ -563,92 +563,6 @@
     }
 }
 
-<<<<<<< HEAD
-=======
-#[derive(Debug, Deserialize, Serialize, Clone, PartialEq)]
-#[serde(untagged)]
-pub enum PayloadTypes {
-    PayloadTypeV1(PayloadTypeV1),
-    PayloadTypeV2(PayloadTypeV2),
-}
-
-#[derive(Clone, Deserialize, Serialize, Debug, PartialEq)]
-pub struct PayloadTypeV1 {
-    name: String,
-    ver: String,
-    fmt: String,
-}
-
-type PayloadTypeV2 = MessageTypeV2;
-
-#[derive(Debug, Clone, Deserialize, Serialize)]
-pub enum PayloadKinds {
-    CredOffer,
-    CredReq,
-    Cred,
-    Proof,
-    ProofRequest,
-    Other(String)
-}
-
-impl PayloadKinds {
-    fn family(&self) -> MessageFamilies {
-        match self {
-            PayloadKinds::CredOffer => MessageFamilies::CredentialExchange,
-            PayloadKinds::CredReq => MessageFamilies::CredentialExchange,
-            PayloadKinds::Cred => MessageFamilies::CredentialExchange,
-            PayloadKinds::Proof => MessageFamilies::CredentialExchange,
-            PayloadKinds::ProofRequest => MessageFamilies::CredentialExchange,
-            PayloadKinds::Other(family) => MessageFamilies::Unknown(family.to_string()),
-        }
-    }
-
-    fn name<'a>(&'a self) -> &'a str {
-        match settings::get_protocol_type() {
-            settings::ProtocolTypes::V1 => {
-                match self {
-                    PayloadKinds::CredOffer => "CRED_OFFER",
-                    PayloadKinds::CredReq => "CRED_REQ",
-                    PayloadKinds::Cred => "CRED",
-                    PayloadKinds::ProofRequest => "PROOF_REQUEST",
-                    PayloadKinds::Proof => "PROOF",
-                    PayloadKinds::Other(kind) => kind,
-                }
-            }
-            settings::ProtocolTypes::V2 => {
-                match self {
-                    PayloadKinds::CredOffer => "credential-offer",
-                    PayloadKinds::CredReq => "credential-request",
-                    PayloadKinds::Cred => "credential",
-                    PayloadKinds::ProofRequest => "presentation-request",
-                    PayloadKinds::Proof => "presentation",
-                    PayloadKinds::Other(kind) => kind,
-                }
-            }
-        }
-    }
-}
-
-impl PayloadTypes {
-    pub fn build_v1(kind: PayloadKinds, fmt: &str) -> PayloadTypes {
-        PayloadTypes::PayloadTypeV1(PayloadTypeV1 {
-            name: kind.name().to_string(),
-            ver: MESSAGE_VERSION_V1.to_string(),
-            fmt: fmt.to_string(),
-        })
-    }
-
-    pub fn build_v2(kind: PayloadKinds) -> PayloadTypes {
-        PayloadTypes::PayloadTypeV2(PayloadTypeV2 {
-            did: DID.to_string(),
-            family: kind.family(),
-            version: kind.family().version().to_string(),
-            type_: kind.name().to_string(),
-        })
-    }
-}
-
->>>>>>> 785a3370
 #[derive(Clone, Debug, PartialEq)]
 pub enum MessageStatusCode {
     Created,
@@ -782,11 +696,7 @@
     }
 }
 
-<<<<<<< HEAD
 pub fn prepare_message_for_agency(message: &A2AMessage, agency_did: &str) -> VcxResult<Vec<u8>> {
-=======
-pub fn prepare_message_for_agency(message: &A2AMessage, agency_did: &str) -> Result<Vec<u8>, u32> {
->>>>>>> 785a3370
     match settings::get_protocol_type() {
         settings::ProtocolTypes::V1 => bundle_for_agency_v1(message, &agency_did),
         settings::ProtocolTypes::V2 => pack_for_agency_v2(message, agency_did)
@@ -912,11 +822,7 @@
         })
 }
 
-<<<<<<< HEAD
 fn prepare_forward_message(message: Vec<u8>, did: &str) -> VcxResult<Vec<u8>> {
-=======
-fn prepare_forward_message(message: Vec<u8>, did: &str) -> Result<Vec<u8>, u32> {
->>>>>>> 785a3370
     let agency_vk = settings::get_config_value(settings::CONFIG_AGENCY_VERKEY)?;
 
     let message = Forward::new(did.to_string(), message);
