use serde_json;

use std::collections::HashMap;
use std::vec::Vec;

use messages::validation;
use error::prelude::*;

static PROOF_REQUEST: &str = "PROOF_REQUEST";
static PROOF_DATA: &str = "proof_request_data";

#[derive(Clone, Serialize, Deserialize, Debug, PartialEq, PartialOrd)]
struct ProofType {
    name: String,
    #[serde(rename = "version")]
    type_version: String,
}

#[derive(Clone, Serialize, Deserialize, Debug, PartialEq, PartialOrd)]
struct ProofTopic {
    mid: u32,
    tid: u32,
}

#[derive(Serialize, Deserialize, Debug, PartialEq, Clone)]
pub struct AttrInfo {
    pub name: String,
    #[serde(skip_serializing_if = "Option::is_none")]
    pub restrictions: Option<Vec<Filter>>,
    #[serde(skip_serializing_if = "Option::is_none")]
    pub non_revoked: Option<NonRevokedInterval>
}

#[derive(Serialize, Deserialize, Debug, PartialEq, Clone)]
pub struct Filter {
    pub schema_id: Option<String>,
    pub schema_issuer_did: Option<String>,
    pub schema_name: Option<String>,
    pub schema_version: Option<String>,
    pub issuer_did: Option<String>,
    pub cred_def_id: Option<String>
}

#[derive(Serialize, Deserialize, Debug, PartialEq, Clone)]
pub struct PredicateInfo {
    pub name: String,
    //Todo: Update p_type to use Enum
    pub p_type: String,
    pub p_value: i32,
    #[serde(skip_serializing_if = "Option::is_none")]
    pub restrictions: Option<Vec<Filter>>,
    #[serde(skip_serializing_if = "Option::is_none")]
    pub non_revoked: Option<NonRevokedInterval>
}

#[derive(Serialize, Deserialize, Debug, PartialEq, Clone)]
pub struct ProofPredicates {
    predicates: Vec<PredicateInfo>
}

#[derive(Debug, Clone, Deserialize, Serialize, PartialEq, Eq, Hash)]
pub struct NonRevokedInterval {
    pub from: Option<u64>,
    pub to: Option<u64>
}

#[derive(Serialize, Deserialize, Debug, PartialEq, Clone)]
pub struct ProofRequestData {
    nonce: String,
    name: String,
    #[serde(rename = "version")]
    data_version: String,
    pub requested_attributes: HashMap<String, AttrInfo>,
    pub requested_predicates: HashMap<String, PredicateInfo>,
    pub non_revoked: Option<NonRevokedInterval>
}

#[derive(Serialize, Deserialize, Debug, PartialEq, Clone)]
pub struct ProofRequestMessage {
    #[serde(rename = "@type")]
    type_header: ProofType,
    #[serde(rename = "@topic")]
    topic: ProofTopic,
    pub proof_request_data: ProofRequestData,
    pub msg_ref_id: Option<String>,
    from_timestamp: Option<u64>,
    to_timestamp: Option<u64>,
<<<<<<< HEAD
=======
    pub thread_id: Option<String>
>>>>>>> 785a3370
}

impl ProofPredicates {
    pub fn create() -> ProofPredicates {
        ProofPredicates {
            predicates: Vec::new()
        }
    }
}

impl ProofRequestMessage {
    pub fn create() -> ProofRequestMessage {
        ProofRequestMessage {
            type_header: ProofType {
                name: String::from(PROOF_REQUEST),
                type_version: String::new(),
            },
            topic: ProofTopic {
                tid: 0,
                mid: 0,
            },
            proof_request_data: ProofRequestData {
                nonce: String::new(),
                name: String::new(),
                data_version: String::new(),
                requested_attributes: HashMap::new(),
                requested_predicates: HashMap::new(),
                non_revoked: None
            },
            msg_ref_id: None,
            from_timestamp: None,
            to_timestamp: None,
            thread_id: None,
        }
    }

    pub fn type_version(&mut self, version: &str) -> VcxResult<&mut Self> {
        self.type_header.type_version = String::from(version);
        Ok(self)
    }

    pub fn tid(&mut self, tid: u32) -> VcxResult<&mut Self> {
        self.topic.tid = tid;
        Ok(self)
    }

    pub fn mid(&mut self, mid: u32) -> VcxResult<&mut Self> {
        self.topic.mid = mid;
        Ok(self)
    }

    pub fn nonce(&mut self, nonce: &str) -> VcxResult<&mut Self> {
        let nonce = validation::validate_nonce(nonce)?;
        self.proof_request_data.nonce = nonce;
        Ok(self)
    }

    pub fn proof_name(&mut self, name: &str) -> VcxResult<&mut Self> {
        self.proof_request_data.name = String::from(name);
        Ok(self)
    }

    pub fn proof_data_version(&mut self, version: &str) -> VcxResult<&mut Self> {
        self.proof_request_data.data_version = String::from(version);
        Ok(self)
    }


    pub fn requested_attrs(&mut self, attrs: &str) -> VcxResult<&mut Self> {
        let mut check_req_attrs: HashMap<String, AttrInfo> = HashMap::new();
        let proof_attrs: Vec<AttrInfo> = serde_json::from_str(attrs)
            .map_err(|err| {
                debug!("Cannot parse attributes: {}", err);
                VcxError::from_msg(VcxErrorKind::InvalidJson, format!("Cannot parse attributes: {}", err))
            })?;

        let mut index = 1;
        for attr in proof_attrs {
            if check_req_attrs.contains_key(&attr.name) {
                check_req_attrs.insert(format!("{}_{}", attr.name, index), attr);
            } else {
                check_req_attrs.insert(attr.name.clone(), attr);
            }
            index = index + 1;
        }
        self.proof_request_data.requested_attributes = check_req_attrs;
        Ok(self)
    }

    pub fn requested_predicates(&mut self, predicates: &str) -> VcxResult<&mut Self> {
        let mut check_predicates: HashMap<String, PredicateInfo> = HashMap::new();
        let attr_values: Vec<PredicateInfo> = serde_json::from_str(predicates)
            .map_err(|err| {
                debug!("Cannot parse predicates: {}", err);
                VcxError::from_msg(VcxErrorKind::InvalidJson, format!("Cannot parse predicates: {}", err))
            })?;

        let mut index = 1;
        for attr in attr_values {
            if check_predicates.contains_key(&attr.name) {
                check_predicates.insert(format!("{}_{}", attr.name, index), attr);
            } else {
                check_predicates.insert(attr.name.clone(), attr);
            }
            index = index + 1;
        }

        self.proof_request_data.requested_predicates = check_predicates;
        Ok(self)
    }

    pub fn from_timestamp(&mut self, from: Option<u64>) -> VcxResult<&mut Self> {
        self.from_timestamp = from;
        Ok(self)
    }

    pub fn to_timestamp(&mut self, to: Option<u64>) -> VcxResult<&mut Self> {
        self.to_timestamp = to;
        Ok(self)
    }

    pub fn serialize_message(&mut self) -> VcxResult<String> {
        serde_json::to_string(self)
            .map_err(|err| VcxError::from_msg(VcxErrorKind::InvalidJson, format!("Cannot serialize proof request: {}", err)))
    }

    pub fn get_proof_request_data(&self) -> String {
        json!(self)[PROOF_DATA].to_string()
    }

    pub fn to_string(&self) -> VcxResult<String> {
        serde_json::to_string(&self)
            .map_err(|err| VcxError::from_msg(VcxErrorKind::InvalidJson, format!("Cannot serialize proof request: {}", err)))
    }
}


#[cfg(test)]
mod tests {
    use super::*;
    use messages::proof_request;
    use utils::constants::{REQUESTED_ATTRS, REQUESTED_PREDICATES};

    #[test]
    fn test_create_proof_request_data() {
        let request = proof_request();
        let proof_data = ProofRequestData {
            nonce: String::new(),
            name: String::new(),
            data_version: String::new(),
            requested_attributes: HashMap::new(),
            requested_predicates: HashMap::new(),
            non_revoked: None
        };
        assert_eq!(request.proof_request_data, proof_data);
    }

    #[test]
    fn test_proof_request_msg() {
        //proof data
        let data_name = "Test";
        let nonce = "123432421212";
        let data_version = "3.75";
        let attrs = "";
        let version = "1.3";
        let tid = 89;
        let mid = 98;

        let mut request = proof_request()
            .type_version(version).unwrap()
            .tid(tid).unwrap()
            .mid(mid).unwrap()
            .nonce(nonce).unwrap()
            .proof_name(data_name).unwrap()
            .proof_data_version(data_version).unwrap()
            .requested_attrs(REQUESTED_ATTRS).unwrap()
            .requested_predicates(REQUESTED_PREDICATES).unwrap()
            .to_timestamp(Some(100)).unwrap()
            .from_timestamp(Some(1)).unwrap()
            .clone();

        let serialized_msg = request.serialize_message().unwrap();
        assert!(serialized_msg.contains(r#""@type":{"name":"PROOF_REQUEST","version":"1.3"}"#));
        assert!(serialized_msg.contains(r#"@topic":{"mid":98,"tid":89}"#));
        assert!(serialized_msg.contains(r#"proof_request_data":{"nonce":"123432421212","name":"Test","version":"3.75","requested_attributes""#));

        assert!(serialized_msg.contains(r#""age":{"name":"age","restrictions":[{"schema_id":"6XFh8yBzrpJQmNyZzgoTqB:2:schema_name:0.0.11","schema_issuer_did":"6XFh8yBzrpJQmNyZzgoTqB","schema_name":"Faber Student Info","schema_version":"1.0","issuer_did":"8XFh8yBzrpJQmNyZzgoTqB","cred_def_id":"8XFh8yBzrpJQmNyZzgoTqB:3:CL:1766"},{"schema_id":"5XFh8yBzrpJQmNyZzgoTqB:2:schema_name:0.0.11","schema_issuer_did":"5XFh8yBzrpJQmNyZzgoTqB","schema_name":"BYU Student Info","schema_version":"1.0","issuer_did":"66Fh8yBzrpJQmNyZzgoTqB","cred_def_id":"66Fh8yBzrpJQmNyZzgoTqB:3:CL:1766"}]}"#));
        assert!(serialized_msg.contains(r#""to_timestamp":100"#));
        assert!(serialized_msg.contains(r#""from_timestamp":1"#));
    }

    #[test]
    fn test_requested_attrs_constructed_correctly() {
        let mut check_req_attrs: HashMap<String, AttrInfo> = HashMap::new();
        let attr_info1: AttrInfo = serde_json::from_str(r#"{ "name":"age", "restrictions": [ { "schema_id": "6XFh8yBzrpJQmNyZzgoTqB:2:schema_name:0.0.11", "schema_name":"Faber Student Info", "schema_version":"1.0", "schema_issuer_did":"6XFh8yBzrpJQmNyZzgoTqB", "issuer_did":"8XFh8yBzrpJQmNyZzgoTqB", "cred_def_id": "8XFh8yBzrpJQmNyZzgoTqB:3:CL:1766" }, { "schema_id": "5XFh8yBzrpJQmNyZzgoTqB:2:schema_name:0.0.11", "schema_name":"BYU Student Info", "schema_version":"1.0", "schema_issuer_did":"5XFh8yBzrpJQmNyZzgoTqB", "issuer_did":"66Fh8yBzrpJQmNyZzgoTqB", "cred_def_id": "66Fh8yBzrpJQmNyZzgoTqB:3:CL:1766" } ] }"#).unwrap();
        let attr_info2: AttrInfo = serde_json::from_str(r#"{ "name":"name", "restrictions": [ { "schema_id": "6XFh8yBzrpJQmNyZzgoTqB:2:schema_name:0.0.11", "schema_name":"Faber Student Info", "schema_version":"1.0", "schema_issuer_did":"6XFh8yBzrpJQmNyZzgoTqB", "issuer_did":"8XFh8yBzrpJQmNyZzgoTqB", "cred_def_id": "8XFh8yBzrpJQmNyZzgoTqB:3:CL:1766" }, { "schema_id": "5XFh8yBzrpJQmNyZzgoTqB:2:schema_name:0.0.11", "schema_name":"BYU Student Info", "schema_version":"1.0", "schema_issuer_did":"5XFh8yBzrpJQmNyZzgoTqB", "issuer_did":"66Fh8yBzrpJQmNyZzgoTqB", "cred_def_id": "66Fh8yBzrpJQmNyZzgoTqB:3:CL:1766" } ] }"#).unwrap();

        check_req_attrs.insert("age".to_string(), attr_info1);
        check_req_attrs.insert("name".to_string(), attr_info2);

        let request = proof_request().requested_attrs(REQUESTED_ATTRS).unwrap().clone();
        assert_eq!(request.proof_request_data.requested_attributes, check_req_attrs);
    }

    #[test]
    fn test_requested_predicates_constructed_correctly() {
        let mut check_predicates: HashMap<String, PredicateInfo> = HashMap::new();
        let attr_info1: PredicateInfo = serde_json::from_str(r#"{ "name":"age","p_type":"GE","p_value":22, "restrictions":[ { "schema_id": "6XFh8yBzrpJQmNyZzgoTqB:2:schema_name:0.0.11", "schema_name":"Faber Student Info", "schema_version":"1.0", "schema_issuer_did":"6XFh8yBzrpJQmNyZzgoTqB", "issuer_did":"8XFh8yBzrpJQmNyZzgoTqB", "cred_def_id": "8XFh8yBzrpJQmNyZzgoTqB:3:CL:1766" }, { "schema_id": "5XFh8yBzrpJQmNyZzgoTqB:2:schema_name:0.0.11", "schema_name":"BYU Student Info", "schema_version":"1.0", "schema_issuer_did":"5XFh8yBzrpJQmNyZzgoTqB", "issuer_did":"66Fh8yBzrpJQmNyZzgoTqB", "cred_def_id": "66Fh8yBzrpJQmNyZzgoTqB:3:CL:1766" } ] }"#).unwrap();
        check_predicates.insert("age".to_string(), attr_info1);

        let request = proof_request().requested_predicates(REQUESTED_PREDICATES).unwrap().clone();
        assert_eq!(request.proof_request_data.requested_predicates, check_predicates);
    }

    #[test]
    fn test_indy_proof_req_parses_correctly() {
        let proof_req: ProofRequestData = serde_json::from_str(::utils::constants::INDY_PROOF_REQ_JSON).unwrap();
    }
}<|MERGE_RESOLUTION|>--- conflicted
+++ resolved
@@ -85,10 +85,7 @@
     pub msg_ref_id: Option<String>,
     from_timestamp: Option<u64>,
     to_timestamp: Option<u64>,
-<<<<<<< HEAD
-=======
     pub thread_id: Option<String>
->>>>>>> 785a3370
 }
 
 impl ProofPredicates {
