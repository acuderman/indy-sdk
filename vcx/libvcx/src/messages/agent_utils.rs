use settings;
use messages::{A2AMessage, A2AMessageV1, A2AMessageV2, A2AMessageKinds, prepare_message_for_agency, parse_response_from_agency};
use messages::message_type::MessageTypes;
use utils::{error, httpclient, constants};
use utils::libindy::{wallet, anoncreds};
use utils::libindy::signus::create_and_store_my_did;
use utils::option_util::get_or_default;
use error::prelude::*;
use utils::httpclient::AgencyMock;

#[derive(Serialize, Deserialize, Debug)]
pub struct Connect {
    #[serde(rename = "@type")]
    msg_type: MessageTypes,
    #[serde(rename = "fromDID")]
    from_did: String,
    #[serde(rename = "fromDIDVerKey")]
    from_vk: String,
}

impl Connect {
    fn build(from_did: &str, from_vk: &str) -> Connect {
        Connect {
            msg_type: MessageTypes::build(A2AMessageKinds::Connect),
            from_did: from_did.to_string(),
            from_vk: from_vk.to_string(),
        }
    }
}

#[derive(Serialize, Deserialize, Debug)]
pub struct ConnectResponse {
    #[serde(rename = "@type")]
    msg_type: MessageTypes,
    #[serde(rename = "withPairwiseDID")]
    from_did: String,
    #[serde(rename = "withPairwiseDIDVerKey")]
    from_vk: String,
}

#[derive(Serialize, Deserialize, Debug)]
pub struct SignUp {
    #[serde(rename = "@type")]
    msg_type: MessageTypes,
}

impl SignUp {
    fn build() -> SignUp {
        SignUp {
            msg_type: MessageTypes::build(A2AMessageKinds::SignUp),
        }
    }
}

#[derive(Serialize, Deserialize, Debug)]
pub struct SignUpResponse {
    #[serde(rename = "@type")]
    msg_type: MessageTypes,
}

#[derive(Serialize, Deserialize, Debug)]
pub struct CreateAgent {
    #[serde(rename = "@type")]
    msg_type: MessageTypes,
}

impl CreateAgent {
    fn build() -> CreateAgent {
        CreateAgent {
            msg_type: MessageTypes::build(A2AMessageKinds::CreateAgent),
        }
    }
}

#[derive(Serialize, Deserialize, Debug)]
pub struct CreateAgentResponse {
    #[serde(rename = "@type")]
    msg_type: MessageTypes,
    #[serde(rename = "withPairwiseDID")]
    from_did: String,
    #[serde(rename = "withPairwiseDIDVerKey")]
    from_vk: String,
}

#[derive(Serialize, Deserialize, Debug)]
pub struct ComMethodUpdated {
    #[serde(rename = "@type")]
    msg_type: MessageTypes,
    id: String,
}

#[derive(Serialize, Deserialize, Debug)]
pub struct UpdateComMethod {
    #[serde(rename = "@type")]
    msg_type: MessageTypes,
    #[serde(rename = "comMethod")]
    com_method: ComMethod,
}

impl UpdateComMethod {
    fn build(com_method: ComMethod) -> UpdateComMethod {
        UpdateComMethod {
            msg_type: MessageTypes::build(A2AMessageKinds::UpdateComMethod),
            com_method,
        }
    }
}

#[derive(Serialize, Deserialize, Debug)]
pub struct ComMethod {
    id: String,
    #[serde(rename = "type")]
    e_type: i32,
    value: String,
}

#[derive(Serialize, Deserialize, Debug, Clone)]
pub struct Config {
    #[serde(default)]
    protocol_type: settings::ProtocolTypes,
    agency_url: String,
    pub agency_did: String,
    agency_verkey: String,
    wallet_name: Option<String>,
    wallet_key: String,
    wallet_type: Option<String>,
    agent_seed: Option<String>,
    enterprise_seed: Option<String>,
    wallet_key_derivation: Option<String>,
    name: Option<String>,
    logo: Option<String>,
    path: Option<String>,
    storage_config: Option<String>,
    storage_credentials: Option<String>,
    pool_config: Option<String>,
    did_method: Option<String>,
    communication_method: Option<String>,
    webhook_url: Option<String>,
    use_latest_protocols: Option<String>,
}

pub fn set_config_values(my_config: &Config) {
    let wallet_name = get_or_default(&my_config.wallet_name, settings::DEFAULT_WALLET_NAME);

    settings::set_config_value(settings::CONFIG_PROTOCOL_TYPE, &my_config.protocol_type.to_string());
    settings::set_config_value(settings::CONFIG_AGENCY_ENDPOINT, &my_config.agency_url);
    settings::set_config_value(settings::CONFIG_WALLET_NAME, &wallet_name);
    settings::set_config_value(settings::CONFIG_AGENCY_DID, &my_config.agency_did);
    settings::set_config_value(settings::CONFIG_AGENCY_VERKEY, &my_config.agency_verkey);
    settings::set_config_value(settings::CONFIG_REMOTE_TO_SDK_VERKEY, &my_config.agency_verkey);
    settings::set_config_value(settings::CONFIG_WALLET_KEY, &my_config.wallet_key);

    settings::set_opt_config_value(settings::CONFIG_WALLET_KEY_DERIVATION, &my_config.wallet_key_derivation);
    settings::set_opt_config_value(settings::CONFIG_WALLET_TYPE, &my_config.wallet_type);
    settings::set_opt_config_value(settings::CONFIG_WALLET_STORAGE_CONFIG, &my_config.storage_config);
    settings::set_opt_config_value(settings::CONFIG_WALLET_STORAGE_CREDS, &my_config.storage_credentials);
    settings::set_opt_config_value(settings::CONFIG_POOL_CONFIG, &my_config.pool_config);
    settings::set_opt_config_value(settings::CONFIG_DID_METHOD, &my_config.did_method);
    settings::set_opt_config_value(settings::COMMUNICATION_METHOD, &my_config.communication_method);
    settings::set_opt_config_value(settings::CONFIG_WEBHOOK_URL, &my_config.webhook_url);
}

fn _create_issuer_keys(my_did: &str, my_vk: &str, my_config: &Config) -> VcxResult<(String, String)> {
    if my_config.enterprise_seed == my_config.agent_seed {
        Ok((my_did.to_string(), my_vk.to_string()))
    } else {
        create_and_store_my_did(
            my_config.enterprise_seed.as_ref().map(String::as_str),
            my_config.did_method.as_ref().map(String::as_str),
        )
    }
}

pub fn configure_wallet(my_config: &Config) -> VcxResult<(String, String, String)> {
    let wallet_name = get_or_default(&my_config.wallet_name, settings::DEFAULT_WALLET_NAME);

    wallet::init_wallet(
        &wallet_name,
        my_config.wallet_type.as_ref().map(String::as_str),
        my_config.storage_config.as_ref().map(String::as_str),
        my_config.storage_credentials.as_ref().map(String::as_str),
    )?;
    trace!("initialized wallet");

    // If MS is already in wallet then just continue
    anoncreds::libindy_prover_create_master_secret(::settings::DEFAULT_LINK_SECRET_ALIAS).ok();

    let (my_did, my_vk) = create_and_store_my_did(
        my_config.agent_seed.as_ref().map(String::as_str),
        my_config.did_method.as_ref().map(String::as_str),
    )?;

    settings::set_config_value(settings::CONFIG_INSTITUTION_DID, &my_did);
    settings::set_config_value(settings::CONFIG_SDK_TO_REMOTE_VERKEY, &my_vk);

    Ok((my_did, my_vk, wallet_name))
}

pub fn get_final_config(my_did: &str,
                        my_vk: &str,
                        agent_did: &str,
                        agent_vk: &str,
                        wallet_name: &str,
                        my_config: &Config) -> VcxResult<String> {
    let (issuer_did, issuer_vk) = _create_issuer_keys(my_did, my_vk, my_config)?;

    let mut final_config = json!({
        "wallet_key": &my_config.wallet_key,
        "wallet_name": wallet_name,
        "agency_endpoint": &my_config.agency_url,
        "agency_did": &my_config.agency_did,
        "agency_verkey": &my_config.agency_verkey,
        "sdk_to_remote_did": my_did,
        "sdk_to_remote_verkey": my_vk,
        "institution_did": issuer_did,
        "institution_verkey": issuer_vk,
        "remote_to_sdk_did": agent_did,
        "remote_to_sdk_verkey": agent_vk,
        "institution_name": get_or_default(&my_config.name, "<CHANGE_ME>"),
        "institution_logo_url": get_or_default(&my_config.logo, "<CHANGE_ME>"),
        "genesis_path": get_or_default(&my_config.path, "<CHANGE_ME>"),
        "protocol_type": &my_config.protocol_type,
    });

    if let Some(key_derivation) = &my_config.wallet_key_derivation {
        final_config["wallet_key_derivation"] = json!(key_derivation);
    }
    if let Some(wallet_type) = &my_config.wallet_type {
        final_config["wallet_type"] = json!(wallet_type);
    }
    if let Some(_storage_config) = &my_config.storage_config {
        final_config["storage_config"] = json!(_storage_config);
    }
    if let Some(_storage_credentials) = &my_config.storage_credentials {
        final_config["storage_credentials"] = json!(_storage_credentials);
    }
    if let Some(_pool_config) = &my_config.pool_config {
        final_config["pool_config"] = json!(_pool_config);
    }
    if let Some(_communication_method) = &my_config.communication_method {
        final_config["communication_method"] = json!(_communication_method);
    }
    if let Some(_webhook_url) = &my_config.webhook_url {
        final_config["webhook_url"] = json!(_webhook_url);
    }
    if let Some(_use_latest_protocols) = &my_config.use_latest_protocols {
        final_config["use_latest_protocols"] = json!(_use_latest_protocols);
    }

    Ok(final_config.to_string())
}

pub fn parse_config(config: &str) -> VcxResult<Config> {
    let my_config: Config = ::serde_json::from_str(&config)
        .map_err(|err|
            VcxError::from_msg(
                VcxErrorKind::InvalidConfiguration,
                format!("Cannot parse config: {}", err),
            )
        )?;
    Ok(my_config)
}

pub fn connect_register_provision(config: &str) -> VcxResult<String> {
    trace!("connect_register_provision >>> config: {:?}", config);
    let my_config = parse_config(config)?;

    trace!("***Configuring Library");
    set_config_values(&my_config);

    trace!("***Configuring Wallet");
    let (my_did, my_vk, wallet_name) = configure_wallet(&my_config)?;

    trace!("Connecting to Agency");
    let (agent_did, agent_vk) = match my_config.protocol_type {
        settings::ProtocolTypes::V1 => onboarding_v1(&my_did, &my_vk, &my_config.agency_did)?,
        settings::ProtocolTypes::V2 => onboarding_v2(&my_did, &my_vk, &my_config.agency_did)?,
    };

    let config = get_final_config(&my_did, &my_vk, &agent_did, &agent_vk, &wallet_name, &my_config)?;

    wallet::close_wallet()?;

    Ok(config)
}

fn onboarding_v1(my_did: &str, my_vk: &str, agency_did: &str) -> VcxResult<(String, String)> {
    /* STEP 1 - CONNECT */
    AgencyMock::set_next_response(constants::CONNECTED_RESPONSE.to_vec());

    let message = A2AMessage::Version1(
        A2AMessageV1::Connect(Connect::build(my_did, my_vk))
    );

    let mut response = send_message_to_agency(&message, agency_did)?;

    let ConnectResponse { from_vk: agency_pw_vk, from_did: agency_pw_did, .. } =
        match response.remove(0) {
            A2AMessage::Version1(A2AMessageV1::ConnectResponse(resp)) => resp,
            _ => return Err(VcxError::from_msg(VcxErrorKind::InvalidHttpResponse, "Message does not match any variant of ConnectResponse"))
        };

    settings::set_config_value(settings::CONFIG_REMOTE_TO_SDK_VERKEY, &agency_pw_vk);

    /* STEP 2 - REGISTER */
    AgencyMock::set_next_response(constants::REGISTER_RESPONSE.to_vec());

    let message = A2AMessage::Version1(
        A2AMessageV1::SignUp(SignUp::build())
    );

    let mut response = send_message_to_agency(&message, &agency_pw_did)?;

    let _response: SignUpResponse =
        match response.remove(0) {
            A2AMessage::Version1(A2AMessageV1::SignUpResponse(resp)) => resp,
            _ => return Err(VcxError::from_msg(VcxErrorKind::InvalidHttpResponse, "Message does not match any variant of SignUpResponse"))
        };

    /* STEP 3 - CREATE AGENT */
    AgencyMock::set_next_response(constants::AGENT_CREATED.to_vec());

    let message = A2AMessage::Version1(
        A2AMessageV1::CreateAgent(CreateAgent::build())
    );

    let mut response = send_message_to_agency(&message, &agency_pw_did)?;

    let response: CreateAgentResponse =
        match response.remove(0) {
            A2AMessage::Version1(A2AMessageV1::CreateAgentResponse(resp)) => resp,
            _ => return Err(VcxError::from_msg(VcxErrorKind::InvalidHttpResponse, "Message does not match any variant of CreateAgentResponse"))
        };

    Ok((response.from_did, response.from_vk))
}

pub fn connect_v2(my_did: &str, my_vk: &str, agency_did: &str) -> VcxResult<(String, String)> {
    /* STEP 1 - CONNECT */
    let message = A2AMessage::Version2(
        A2AMessageV2::Connect(Connect::build(my_did, my_vk))
    );

    let mut response = send_message_to_agency(&message, agency_did)?;

    let ConnectResponse { from_vk: agency_pw_vk, from_did: agency_pw_did, .. } =
        match response.remove(0) {
            A2AMessage::Version2(A2AMessageV2::ConnectResponse(resp)) =>
                resp,
            _ => return
                Err(VcxError::from_msg(
                    VcxErrorKind::InvalidHttpResponse,
                    "Message does not match any variant of ConnectResponse")
                )
        };

    settings::set_config_value(settings::CONFIG_REMOTE_TO_SDK_VERKEY, &agency_pw_vk);
    Ok((agency_pw_did, agency_pw_vk))
}

// it will be changed next
fn onboarding_v2(my_did: &str, my_vk: &str, agency_did: &str) -> VcxResult<(String, String)> {
    let (agency_pw_did, _) = connect_v2(my_did, my_vk, agency_did)?;

    /* STEP 2 - REGISTER */
    let message = A2AMessage::Version2(
        A2AMessageV2::SignUp(SignUp::build())
    );

    let mut response = send_message_to_agency(&message, &agency_pw_did)?;

    let _response: SignUpResponse =
        match response.remove(0) {
            A2AMessage::Version2(A2AMessageV2::SignUpResponse(resp)) => resp,
            _ => return Err(VcxError::from_msg(VcxErrorKind::InvalidHttpResponse, "Message does not match any variant of SignUpResponse"))
        };

    /* STEP 3 - CREATE AGENT */
    let message = A2AMessage::Version2(
        A2AMessageV2::CreateAgent(CreateAgent::build())
    );

    let mut response = send_message_to_agency(&message, &agency_pw_did)?;

    let response: CreateAgentResponse =
        match response.remove(0) {
            A2AMessage::Version2(A2AMessageV2::CreateAgentResponse(resp)) => resp,
            _ => return Err(VcxError::from_msg(VcxErrorKind::InvalidHttpResponse, "Message does not match any variant of CreateAgentResponse"))
        };

    Ok((response.from_did, response.from_vk))
}

pub fn update_agent_info(id: &str, value: &str) -> VcxResult<()> {
    trace!("update_agent_info >>> id: {}, value: {}", id, value);

    let to_did = settings::get_config_value(settings::CONFIG_REMOTE_TO_SDK_DID)?;

    let com_method = ComMethod {
        id: id.to_string(),
        e_type: 1,
        value: value.to_string(),
    };

    match settings::get_protocol_type() {
        settings::ProtocolTypes::V1 => {
            update_agent_info_v1(&to_did, com_method)
        }
        settings::ProtocolTypes::V2 => {
            update_agent_info_v2(&to_did, com_method)
        }
    }
}

fn update_agent_info_v1(to_did: &str, com_method: ComMethod) -> VcxResult<()> {
    AgencyMock::set_next_response(constants::REGISTER_RESPONSE.to_vec());

    let message = A2AMessage::Version1(
        A2AMessageV1::UpdateComMethod(UpdateComMethod::build(com_method))
    );
    send_message_to_agency(&message, to_did)?;
    Ok(())
}

fn update_agent_info_v2(to_did: &str, com_method: ComMethod) -> VcxResult<()> {
    let message = A2AMessage::Version2(
        A2AMessageV2::UpdateComMethod(UpdateComMethod::build(com_method))
    );
    send_message_to_agency(&message, to_did)?;
    Ok(())
}

<<<<<<< HEAD
pub fn update_agent_webhook(webhook_url: &str) -> VcxResult<()> {
    let to_did = settings::get_config_value(settings::CONFIG_REMOTE_TO_SDK_DID)?;

    ::messages::update_data()
        .to(&to_did[..])?
        .webhook_url(&Some(String::from(webhook_url)))?
        .send_secure()
        .map_err(|err| err.extend("Cannot update webhook"))?;

    Ok(())
}

fn send_message_to_agency(message: &A2AMessage, did: &str) -> VcxResult<Vec<A2AMessage>> {
=======
pub fn send_message_to_agency(message: &A2AMessage, did: &str) -> VcxResult<Vec<A2AMessage>> {
>>>>>>> e5f812e1
    let data = prepare_message_for_agency(message, &did, &settings::get_protocol_type())?;

    let response = httpclient::post_u8(&data)
        .map_err(|err| err.map(VcxErrorKind::InvalidHttpResponse, error::INVALID_HTTP_RESPONSE.message))?;

    parse_response_from_agency(&response, &settings::get_protocol_type())
}

#[cfg(test)]
mod tests {
    use super::*;
    use utils::devsetup::*;

    #[test]
    fn test_connect_register_provision() {
        let _setup = SetupMocks::init();

        let agency_did = "Ab8TvZa3Q19VNkQVzAWVL7";
        let agency_vk = "5LXaR43B1aQyeh94VBP8LG1Sgvjk7aNfqiksBCSjwqbf";
        let host = "http://www.whocares.org";
        let wallet_key = "test_key";
        let config = json!({
            "agency_url": host.to_string(),
            "agency_did": agency_did.to_string(),
            "agency_verkey": agency_vk.to_string(),
            "wallet_key": wallet_key.to_string(),
        });

        let result = connect_register_provision(&config.to_string()).unwrap();

        let expected = json!({
            "agency_did":"Ab8TvZa3Q19VNkQVzAWVL7",
            "agency_endpoint":"http://www.whocares.org",
            "agency_verkey":"5LXaR43B1aQyeh94VBP8LG1Sgvjk7aNfqiksBCSjwqbf",
            "genesis_path":"<CHANGE_ME>",
            "institution_did":"FhrSrYtQcw3p9xwf7NYemf",
            "institution_logo_url":"<CHANGE_ME>",
            "institution_name":"<CHANGE_ME>",
            "institution_verkey":"91qMFrZjXDoi2Vc8Mm14Ys112tEZdDegBZZoembFEATE",
            "protocol_type":"1.0",
            "remote_to_sdk_did":"A4a69qafqZHPLPPu5JFQrc",
            "remote_to_sdk_verkey":"5wTKXrdfUiTQ7f3sZJzvHpcS7XHHxiBkFtPCsynZtv4k",
            "sdk_to_remote_did":"FhrSrYtQcw3p9xwf7NYemf",
            "sdk_to_remote_verkey":"91qMFrZjXDoi2Vc8Mm14Ys112tEZdDegBZZoembFEATE",
            "wallet_key":"test_key",
            "wallet_name":"LIBVCX_SDK_WALLET"
        });

        assert_eq!(expected, ::serde_json::from_str::<serde_json::Value>(&result).unwrap());
    }

    #[ignore]
    #[test]
    fn test_real_connect_register_provision() {
        let _setup = SetupDefaults::init();

        let agency_did = "VsKV7grR1BUE29mG2Fm2kX";
        let agency_vk = "Hezce2UWMZ3wUhVkh2LfKSs8nDzWwzs2Win7EzNN3YaR";
        let host = "http://localhost:8080";
        let wallet_key = "test_key";
        let config = json!({
            "agency_url": host.to_string(),
            "agency_did": agency_did.to_string(),
            "agency_verkey": agency_vk.to_string(),
            "wallet_key": wallet_key.to_string(),
        });

        let result = connect_register_provision(&config.to_string()).unwrap();
        assert!(result.len() > 0);
    }

    #[test]
    fn test_update_agent_info() {
        let _setup = SetupMocks::init();

        update_agent_info("123", "value").unwrap();
    }

    #[cfg(feature = "agency")]
    #[cfg(feature = "pool_tests")]
    #[test]
    fn test_update_agent_info_real() {
        let _setup = SetupLibraryAgencyV1::init();

        ::utils::devsetup::set_consumer();
        update_agent_info("7b7f97f2", "FCM:Value").unwrap();
    }
}<|MERGE_RESOLUTION|>--- conflicted
+++ resolved
@@ -430,7 +430,6 @@
     Ok(())
 }
 
-<<<<<<< HEAD
 pub fn update_agent_webhook(webhook_url: &str) -> VcxResult<()> {
     let to_did = settings::get_config_value(settings::CONFIG_REMOTE_TO_SDK_DID)?;
 
@@ -443,10 +442,7 @@
     Ok(())
 }
 
-fn send_message_to_agency(message: &A2AMessage, did: &str) -> VcxResult<Vec<A2AMessage>> {
-=======
 pub fn send_message_to_agency(message: &A2AMessage, did: &str) -> VcxResult<Vec<A2AMessage>> {
->>>>>>> e5f812e1
     let data = prepare_message_for_agency(message, &did, &settings::get_protocol_type())?;
 
     let response = httpclient::post_u8(&data)
