use serde_json;
use serde_json::Value;

use v3;
use object_cache::ObjectCache;
use api::VcxStateType;
use issuer_credential::{CredentialOffer, CredentialMessage, PaymentInfo};
use credential_request::CredentialRequest;
use messages;
use messages::{GeneralMessage, RemoteMessageType};
use messages::payload::{Payloads, PayloadKinds};
use messages::thread::Thread;
use messages::get_message;
use messages::get_message::get_ref_msg;
use messages::get_message::MessagePayload;
use connection;
use settings;
use utils::libindy::anoncreds::{libindy_prover_create_credential_req, libindy_prover_store_credential};
use utils::libindy::anoncreds;
use utils::libindy::payments::{pay_a_payee, PaymentTxn};
use utils::{error, constants};
use error::prelude::*;
use std::convert::TryInto;

use v3::handlers::issuance::Holder;
<<<<<<< HEAD
use connection::{get_agent_info, MyAgentInfo, get_agent_attr};
=======
use utils::httpclient::AgencyMock;
>>>>>>> 8feaeb47

lazy_static! {
    static ref HANDLE_MAP: ObjectCache<Credentials>  = Default::default();
}

#[derive(Serialize, Deserialize, Debug)]
#[serde(tag = "version", content = "data")]
enum Credentials {
    #[serde(rename = "1.0")]
    V1(Credential),
    #[serde(rename = "2.0")]
    V3(Holder),
}

impl Default for Credential {
    fn default() -> Credential
    {
        Credential {
            source_id: String::new(),
            state: VcxStateType::VcxStateNone,
            credential_name: None,
            credential_request: None,
            credential_offer: None,
            msg_uid: None,
            cred_id: None,
            credential: None,
            payment_info: None,
            payment_txn: None,
            my_did: None,
            my_vk: None,
            their_did: None,
            their_vk: None,
            agent_did: None,
            agent_vk: None,
            thread: Some(Thread::new()),
        }
    }
}

#[derive(Clone, Serialize, Deserialize, Debug, PartialEq)]
pub struct Credential {
    source_id: String,
    state: VcxStateType,
    credential_name: Option<String>,
    credential_request: Option<CredentialRequest>,
    credential_offer: Option<CredentialOffer>,
    msg_uid: Option<String>,
    // the following 6 are pulled from the connection object
    agent_did: Option<String>,
    agent_vk: Option<String>,
    my_did: Option<String>,
    my_vk: Option<String>,
    their_did: Option<String>,
    their_vk: Option<String>,
    credential: Option<String>,
    cred_id: Option<String>,
    payment_info: Option<PaymentInfo>,
    payment_txn: Option<PaymentTxn>,
    thread: Option<Thread>,
}

impl Credential {
    pub fn build_request(&self, my_did: &str, their_did: &str) -> VcxResult<CredentialRequest> {
        trace!("Credential::build_request >>> my_did: {}, their_did: {}", my_did, their_did);

        if self.state != VcxStateType::VcxStateRequestReceived {
            return Err(VcxError::from_msg(VcxErrorKind::NotReady, format!("credential {} has invalid state {} for sending credential request", self.source_id, self.state as u32)));
        }

        let credential_offer = self.credential_offer.as_ref().ok_or(VcxError::from(VcxErrorKind::InvalidCredential))?;

        let (req, req_meta, cred_def_id, _) = Credential::create_credential_request(&credential_offer.cred_def_id,
                                                                                    &my_did,
                                                                                    &credential_offer.libindy_offer)?;

        Ok(CredentialRequest {
            libindy_cred_req: req,
            libindy_cred_req_meta: req_meta,
            cred_def_id,
            tid: String::new(),
            to_did: String::from(their_did),
            from_did: String::from(my_did),
            mid: String::new(),
            version: String::from("0.1"),
            msg_ref_id: None,
        })
    }

    pub fn create_credential_request(cred_def_id: &str, prover_did: &str, cred_offer: &str) -> VcxResult<(String, String, String, String)> {
        let (cred_def_id, cred_def_json) = anoncreds::get_cred_def_json(&cred_def_id)?;

        /*
                debug!("storing credential offer: {}", secret!(&credential_offer));
                libindy_prover_store_credential_offer(wallet_h, &credential_offer).map_err(|ec| CredentialError::CommonError(ec))?;
        */

        libindy_prover_create_credential_req(&prover_did,
                                             &cred_offer,
                                             &cred_def_json)
            .map_err(|err| err.extend("Cannot create credential request")).map(|(s1, s2)| (s1, s2, cred_def_id, cred_def_json))
    }

    fn generate_request_msg(&mut self, my_pw_did: &str, their_pw_did: &str) -> VcxResult<String> {
        // if test mode, just get this.
        let cred_req: CredentialRequest = self.build_request(my_pw_did, their_pw_did)?;
        let cred_req_json = serde_json::to_string(&cred_req)
            .map_err(|err| VcxError::from_msg(VcxErrorKind::InvalidCredential, format!("Cannot serialize CredentialRequest: {}", err)))?;

        self.credential_request = Some(cred_req);

        if self.payment_info.is_some() {
            let (payment_txn, _) = self.submit_payment()?;
            self.payment_txn = Some(payment_txn);
        }

        Ok(cred_req_json)
    }

    fn send_request(&mut self, connection_handle: u32) -> VcxResult<u32> {
        trace!("Credential::send_request >>> connection_handle: {}", connection_handle);

        let my_agent = get_agent_info()?.pw_info(connection_handle)?;

        debug!("sending credential request {} via connection: {}", self.source_id, connection::get_source_id(connection_handle).unwrap_or_default());

        let cred_req_json = self.generate_request_msg(&my_agent.my_pw_did()?, &my_agent.their_pw_did()?)?;

        // if test mode, just get this.
        let offer_msg_id = self.credential_offer
            .as_ref()
            .and_then(|offer| offer.msg_ref_id.clone())
            .ok_or(VcxError::from(VcxErrorKind::CreateCredentialRequest))?;

        let response =
            messages::send_message()
                .to(&my_agent.my_pw_did()?)?
                .to_vk(&my_agent.my_pw_vk()?)?
                .msg_type(&RemoteMessageType::CredReq)?
                .agent_did(&my_agent.pw_agent_did()?)?
                .agent_vk(&my_agent.pw_agent_vk()?)?
                .edge_agent_payload(
                    &my_agent.my_pw_vk()?,
                    &my_agent.their_pw_vk()?,
                    &cred_req_json,
                    PayloadKinds::CredReq,
                    self.thread.clone()
                )?
                .ref_msg_id(Some(offer_msg_id.to_string()))?
                .send_secure()
                .map_err(|err| err.extend(format!("{} could not send proof", self.source_id)))?;

        apply_agent_info(self, &my_agent);
        self.msg_uid = Some(response.get_msg_uid()?);
        self.state = VcxStateType::VcxStateOfferSent;

        Ok(error::SUCCESS.code_num)
    }

    fn _check_msg(&mut self, message: Option<String>) -> VcxResult<()> {
        let credential = match message {
            None => {
                let msg_uid = self.msg_uid
                    .as_ref()
                    .ok_or(VcxError::from(VcxErrorKind::InvalidCredentialHandle))?;

                let (_, payload) = get_ref_msg(msg_uid,
                                               &get_agent_attr(&self.my_did)?,
                                               &get_agent_attr(&self.my_vk)?,
                                               &get_agent_attr(&self.agent_did)?,
                                               &get_agent_attr(&self.agent_vk)?)?;
                let (credential, thread) = Payloads::decrypt(&get_agent_attr(&self.my_vk)?, &payload)?;

                if let Some(_) = thread {
                    let their_did = get_agent_attr(&self.their_vk)?;

                    self.thread
                        .as_mut()
                        .map(|thread| thread.increment_receiver(&their_did));
                };
                credential
            }
            Some(ref message) => message.clone(),
        };

        let credential_msg: CredentialMessage = serde_json::from_str(&credential)
            .map_err(|err| VcxError::from_msg(VcxErrorKind::InvalidCredential, format!("Cannot deserialize CredentialMessage: {}", err)))?;

        let cred_req: &CredentialRequest = self.credential_request.as_ref()
            .ok_or(VcxError::from_msg(VcxErrorKind::InvalidCredential, "Cannot find CredentialRequest"))?;

        let (_, cred_def_json) = anoncreds::get_cred_def_json(&cred_req.cred_def_id)
            .map_err(|err| err.extend("Cannot get credential definition"))?;

        self.credential = Some(credential);
        self.cred_id = Some(libindy_prover_store_credential(None,
                                                            &cred_req.libindy_cred_req_meta,
                                                            &credential_msg.libindy_cred,
                                                            &cred_def_json,
                                                            match credential_msg.rev_reg_def_json.len() {
                                                                0 => None,
                                                                _ => Some(&credential_msg.rev_reg_def_json),
                                                            })?);

        self.state = VcxStateType::VcxStateAccepted;

        Ok(())
    }

    fn update_state(&mut self, message: Option<String>) {
        trace!("Credential::update_state >>>");
        match self.state {
            VcxStateType::VcxStateOfferSent => {
                //Check for messages
                let _ = self._check_msg(message);
            }
            VcxStateType::VcxStateAccepted => {
                //Check for revocation
            }
            _ => {
                // NOOP there is nothing the check for a changed state
            }
        }
    }

    fn get_state(&self) -> u32 {
        trace!("Credential::get_state >>>");
        self.state as u32
    }

    fn get_credential(&self) -> VcxResult<String> {
        trace!("Credential::get_credential >>>");

        if self.state != VcxStateType::VcxStateAccepted {
            return Err(VcxError::from(VcxErrorKind::InvalidState));
        }

        let credential = self.credential.as_ref().ok_or(VcxError::from(VcxErrorKind::InvalidState))?;

        Ok(self.to_cred_string(&credential))
    }

    fn get_credential_offer(&self) -> VcxResult<String> {
        trace!("Credential::get_credential_offer >>>");

        if self.state != VcxStateType::VcxStateRequestReceived {
            return Err(VcxError::from(VcxErrorKind::InvalidState));
        }

        let credential_offer = self.credential_offer.as_ref().ok_or(VcxError::from(VcxErrorKind::InvalidState))?;
        let credential_offer_json = serde_json::to_value(credential_offer)
            .map_err(|err| VcxError::from_msg(VcxErrorKind::InvalidCredential, format!("Cannot deserialize CredentilOffer: {}", err)))?;

        Ok(self.to_cred_offer_string(credential_offer_json))
    }

    fn get_credential_id(&self) -> String {
        self.cred_id.as_ref().map(String::as_str).unwrap_or("").to_string()
    }

    fn set_payment_info(&self, json: &mut serde_json::Map<String, Value>) {
        if let Some(ref payment_info) = self.payment_info {
            json.insert("price".to_string(), Value::String(payment_info.price.to_string()));
            json.insert("payment_address".to_string(), Value::String(payment_info.payment_addr.to_string()));
        };
    }

    fn to_cred_string(&self, cred: &str) -> String {
        let mut json = serde_json::Map::new();
        json.insert("credential_id".to_string(), Value::String(self.get_credential_id()));
        json.insert("credential".to_string(), Value::String(cred.to_string()));
        self.set_payment_info(&mut json);
        serde_json::Value::from(json).to_string()
    }

    fn to_cred_offer_string(&self, cred_offer: Value) -> String {
        let mut json = serde_json::Map::new();
        json.insert("credential_offer".to_string(), cred_offer);
        self.set_payment_info(&mut json);
        serde_json::Value::from(json).to_string()
    }

    fn set_source_id(&mut self, id: &str) { self.source_id = id.to_string(); }

    fn get_source_id(&self) -> &String { &self.source_id }

    fn get_payment_txn(&self) -> VcxResult<PaymentTxn> {
        trace!("Credential::get_payment_txn >>>");

        match (&self.payment_txn, &self.payment_info) {
            (Some(ref payment_txn), Some(_)) => Ok(payment_txn.clone()),
            _ => Err(VcxError::from(VcxErrorKind::NoPaymentInformation))
        }
    }

    fn is_payment_required(&self) -> bool {
        self.payment_info.is_some()
    }

    fn submit_payment(&self) -> VcxResult<(PaymentTxn, String)> {
        debug!("{} submitting payment for premium credential", self.source_id);
        match &self.payment_info {
            &Some(ref pi) => {
                let address = &pi.get_address();
                let price = pi.get_price();
                let (payment_txn, receipt) = pay_a_payee(price, address)?;
                Ok((payment_txn, receipt))
            }
            &None => Err(VcxError::from(VcxErrorKind::NoPaymentInformation)),
        }
    }

    fn get_payment_info(&self) -> VcxResult<Option<PaymentInfo>> {
        trace!("Credential::get_payment_info >>>");
        Ok(self.payment_info.clone())
    }

    #[cfg(test)]
    fn from_str(data: &str) -> VcxResult<Credential> {
        use messages::ObjectWithVersion;
        ObjectWithVersion::deserialize(data)
            .map(|obj: ObjectWithVersion<Credential>| obj.data)
            .map_err(|err| err.extend("Cannot deserialize Credential"))
    }

    fn set_state(&mut self, state: VcxStateType) {
        self.state = state;
    }
}

//********************************************
//         HANDLE FUNCTIONS
//********************************************
fn handle_err(err: VcxError) -> VcxError {
    if err.kind() == VcxErrorKind::InvalidHandle {
        VcxError::from(VcxErrorKind::InvalidCredentialHandle)
    } else {
        err
    }
}

fn apply_agent_info(cred: &mut Credential, agent_info: &MyAgentInfo) {
    cred.my_did = agent_info.my_pw_did.clone();
    cred.my_vk = agent_info.my_pw_vk.clone();
    cred.their_did = agent_info.their_pw_did.clone();
    cred.their_vk = agent_info.their_pw_vk.clone();
    cred.agent_did = agent_info.pw_agent_did.clone();
    cred.agent_vk = agent_info.pw_agent_vk.clone();
}

pub fn credential_create_with_offer(source_id: &str, offer: &str) -> VcxResult<u32> {
    trace!("credential_create_with_offer >>> source_id: {}, offer: {}", source_id, secret!(&offer));

    let offer_message = ::serde_json::from_str::<Vec<::serde_json::Value>>(offer)
        .map_err(|err| VcxError::from_msg(VcxErrorKind::InvalidJson, format!("Cannot deserialize Message: {:?}", err)))?
        .pop()
        .ok_or(VcxError::from_msg(VcxErrorKind::InvalidJson, "Cannot get Credential Offer"))?;

    // Setup Aries protocol to use -- redirect to v3 folder
    if settings::ARIES_COMMUNICATION_METHOD.to_string() == settings::get_communication_method().unwrap_or_default() {
        let cred_offer: CredentialOffer =
            ::serde_json::from_value(offer_message)
                .map_err(|err| VcxError::from_msg(VcxErrorKind::InvalidOption, format!("Cannot deserialize Message: {:?}", err)))?;

        let holder = Holder::create(cred_offer.try_into()?, source_id)?;
        return HANDLE_MAP.add(Credentials::V3(holder));
    }

    // Received offer of new format -- redirect to v3 folder
    if let Ok(cred_offer) = serde_json::from_value::<::v3::messages::issuance::credential_offer::CredentialOffer>(offer_message) {
        let holder = Holder::create(cred_offer, source_id)?;
        return HANDLE_MAP.add(Credentials::V3(holder));
    }

    let mut new_credential = _credential_create(source_id);

    let (offer, payment_info) = parse_json_offer(offer)?;

    new_credential.credential_offer = Some(offer);
    new_credential.payment_info = payment_info;
    new_credential.state = VcxStateType::VcxStateRequestReceived;

    debug!("inserting credential {} into handle map", source_id);
    HANDLE_MAP.add(Credentials::V1(new_credential))
}

fn _credential_create(source_id: &str) -> Credential {
    let mut new_credential: Credential = Default::default();

    new_credential.state = VcxStateType::VcxStateInitialized;
    new_credential.set_source_id(source_id);

    new_credential
}

pub fn update_state(handle: u32, message: Option<String>) -> VcxResult<u32> {
    HANDLE_MAP.get_mut(handle, |obj| {
        match obj {
            Credentials::V1(ref mut obj) => {
                debug!("updating state for credential {} with msg_id {:?}", obj.source_id, obj.msg_uid);
                obj.update_state(message.clone());
                Ok(error::SUCCESS.code_num)
            }
            Credentials::V3(ref mut obj) => {
                obj.update_state(message.clone())?;
                Ok(error::SUCCESS.code_num)
            }
        }
    })
}

pub fn get_credential(handle: u32) -> VcxResult<String> {
    HANDLE_MAP.get(handle, |obj| {
        match obj {
            Credentials::V1(ref obj) => obj.get_credential(),
            Credentials::V3(ref obj) => {
                let (cred_id, credential) = obj.get_credential()?;
                let credential: CredentialMessage = credential.try_into()?;

                let mut json = serde_json::Map::new();
                json.insert("credential_id".to_string(), Value::String(cred_id));
                json.insert("credential".to_string(), Value::String(json!(credential).to_string()));
                return Ok(serde_json::Value::from(json).to_string());
            }
        }
    })
}

pub fn get_payment_txn(handle: u32) -> VcxResult<PaymentTxn> {
    HANDLE_MAP.get(handle, |obj| {
        match obj {
            Credentials::V1(ref obj) => obj.get_payment_txn(),
            Credentials::V3(_) => Err(VcxError::from(VcxErrorKind::NoPaymentInformation))
        }
    }).or(Err(VcxError::from(VcxErrorKind::NoPaymentInformation)))
}

pub fn get_credential_offer(handle: u32) -> VcxResult<String> {
    HANDLE_MAP.get(handle, |obj| {
        match obj {
            Credentials::V1(ref obj) => {
                debug!("getting credential offer {}", obj.source_id);
                obj.get_credential_offer()
            }
            Credentials::V3(_) => Err(VcxError::from(VcxErrorKind::InvalidCredentialHandle)) // TODO: implement
        }
    })
}

pub fn get_credential_id(handle: u32) -> VcxResult<String> {
    HANDLE_MAP.get(handle, |obj| {
        match obj {
            Credentials::V1(ref obj) => Ok(obj.get_credential_id()),
            Credentials::V3(_) => Err(VcxError::from(VcxErrorKind::InvalidCredentialHandle))
        }
    })
}

pub fn get_state(handle: u32) -> VcxResult<u32> {
    HANDLE_MAP.get(handle, |obj| {
        match obj {
            Credentials::V1(ref obj) => Ok(obj.get_state()),
            Credentials::V3(ref obj) => Ok(obj.get_status()),
        }
    }).map_err(handle_err)
}

pub fn generate_credential_request_msg(handle: u32, my_pw_did: &str, their_pw_did: &str) -> VcxResult<String> {
    HANDLE_MAP.get_mut(handle, |obj| {
        match obj {
            Credentials::V1(ref mut obj) => {
                let req = obj.generate_request_msg(my_pw_did, their_pw_did);
                obj.set_state(VcxStateType::VcxStateOfferSent);
                req
            }
            Credentials::V3(_) => Err(VcxError::from(VcxErrorKind::InvalidCredentialHandle)) // TODO: implement
        }
    }).map_err(handle_err)
}

pub fn send_credential_request(handle: u32, connection_handle: u32) -> VcxResult<u32> {
    HANDLE_MAP.get_mut(handle, |obj| {
        match obj {
            Credentials::V1(ref mut obj) => {
                obj.send_request(connection_handle)
            }
            Credentials::V3(ref mut obj) => {
                obj.send_request(connection_handle)?;
                Ok(error::SUCCESS.code_num)
            }
        }
    }).map_err(handle_err)
}

pub fn get_credential_offer_msg(connection_handle: u32, msg_id: &str) -> VcxResult<String> {
    trace!("get_credential_offer_msg >>> connection_handle: {}, msg_id: {}", connection_handle, msg_id);

    if connection::is_v3_connection(connection_handle)? {
        let credential_offer = v3::handlers::issuance::Holder::get_credential_offer_message(connection_handle, msg_id)?;
        let credential_offer: CredentialOffer = credential_offer.try_into()?;

        return serde_json::to_string(&vec![credential_offer]).
            map_err(|err| {
                VcxError::from_msg(VcxErrorKind::InvalidState, format!("Cannot serialize Offers: {:?}", err))
            });
    }

    let my_agent = get_agent_info()?.pw_info(connection_handle)?;

<<<<<<< HEAD
    if settings::test_agency_mode_enabled() {
        ::utils::httpclient::set_next_u8_response(::utils::constants::NEW_CREDENTIAL_OFFER_RESPONSE.to_vec());
    }
=======
    AgencyMock::set_next_response(constants::NEW_CREDENTIAL_OFFER_RESPONSE.to_vec());
>>>>>>> 8feaeb47

    let message = get_message::get_connection_messages(&my_agent.my_pw_did()?,
                                                       &my_agent.my_pw_vk()?,
                                                       &my_agent.pw_agent_did()?,
                                                       &my_agent.pw_agent_vk()?,
                                                       Some(vec![msg_id.to_string()]),
                                                       None,
                                                       &my_agent.version()?)
        .map_err(|err| err.extend("Cannot get messages"))?;

    if message[0].msg_type != RemoteMessageType::CredOffer {
        return Err(VcxError::from_msg(VcxErrorKind::InvalidMessages, "Invalid message type"));
    }

    let payload = message
        .get(0)
        .and_then(|msg| msg.payload.as_ref())
        .ok_or(VcxError::from_msg(VcxErrorKind::InvalidMessagePack, "Payload not found"))?;

    let payload = _set_cred_offer_ref_message(&payload, &my_agent.my_pw_vk()?, &message[0].uid)?;

    serde_json::to_string_pretty(&payload)
        .map_err(|err|
            VcxError::from_msg(VcxErrorKind::InvalidMessages,
                               format!("Cannot serialize credential offer: {}", err)
            ))
}

pub fn get_credential_offer_messages(connection_handle: u32) -> VcxResult<String> {
    trace!("Credential::get_credential_offer_messages >>> connection_handle: {}", connection_handle);

    if connection::is_v3_connection(connection_handle)? {
        let credential_offers = v3::handlers::issuance::Holder::get_credential_offer_messages(connection_handle)?;
        let msgs: Vec<Vec<::serde_json::Value>> = credential_offers
            .into_iter()
            .map(|credential_offer| credential_offer.try_into())
            .collect::<VcxResult<Vec<CredentialOffer>>>()?
            .into_iter()
            .map(|msg| vec![json!(msg)])
            .collect();

        return serde_json::to_string(&msgs).
            map_err(|err| {
                VcxError::from_msg(VcxErrorKind::InvalidState, format!("Cannot serialize Offers: {:?}", err))
            });
    }

    debug!("checking agent for credential offers from connection {}", connection::get_source_id(connection_handle).unwrap_or_default());
<<<<<<< HEAD
    let my_agent = get_agent_info()?.pw_info(connection_handle)?;

    if settings::test_agency_mode_enabled() {
        ::utils::httpclient::set_next_u8_response(::utils::constants::NEW_CREDENTIAL_OFFER_RESPONSE.to_vec());
    }

    let payload = get_message::get_connection_messages(&my_agent.my_pw_did()?,
                                                       &my_agent.my_pw_vk()?,
                                                       &my_agent.pw_agent_did()?,
                                                       &my_agent.pw_agent_vk()?,
                                                       None,
                                                       None,
                                                       &my_agent.version()?)
=======
    let my_did = connection::get_pw_did(connection_handle)?;
    let my_vk = connection::get_pw_verkey(connection_handle)?;
    let agent_did = connection::get_agent_did(connection_handle)?;
    let agent_vk = connection::get_agent_verkey(connection_handle)?;
    let version = connection::get_version(connection_handle)?;

    AgencyMock::set_next_response(constants::NEW_CREDENTIAL_OFFER_RESPONSE.to_vec());

    let payload = get_message::get_connection_messages(&my_did,
                                                       &my_vk,
                                                       &agent_did,
                                                       &agent_vk,
                                                       None,
                                                       None,
                                                       &version)
>>>>>>> 8feaeb47
        .map_err(|err| err.extend("Cannot get messages"))?;

    let mut messages = Vec::new();

    for msg in payload {
        if msg.msg_type == RemoteMessageType::CredOffer {
            let payload = msg.payload
                .ok_or(VcxError::from(VcxErrorKind::InvalidMessages))?;

            let payload = _set_cred_offer_ref_message(&payload, &my_agent.my_pw_vk()?, &msg.uid)?;

            messages.push(payload);
        }
    }

    serde_json::to_string_pretty(&messages)
        .or(Err(VcxError::from(VcxErrorKind::InvalidMessages)))
}

fn _set_cred_offer_ref_message(payload: &MessagePayload, my_vk: &str, msg_id: &str) -> VcxResult<Vec<Value>> {
    let (offer, thread) = Payloads::decrypt(my_vk, payload)?;

    let (mut offer, payment_info) = parse_json_offer(&offer)?;

    offer.msg_ref_id = Some(msg_id.to_owned());
    if let Some(tr) = thread {
        offer.thread_id = tr.thid.clone();
    }

    let mut payload = Vec::new();
    payload.push(json!(offer));
    if let Some(p) = payment_info { payload.push(json!(p)); }

    Ok(payload)
}

pub fn parse_json_offer(offer: &str) -> VcxResult<(CredentialOffer, Option<PaymentInfo>)> {
    let paid_offer: Value = serde_json::from_str(offer)
        .map_err(|err| VcxError::from_msg(VcxErrorKind::InvalidJson, format!("Cannot deserialize offer: {}", err)))?;

    let mut payment: Option<PaymentInfo> = None;
    let mut offer: Option<CredentialOffer> = None;

    if let Some(i) = paid_offer.as_array() {
        for entry in i.iter() {
            if entry.get("libindy_offer").is_some() {
                offer = Some(serde_json::from_value(entry.clone())
                    .map_err(|err| VcxError::from_msg(VcxErrorKind::InvalidJson, format!("Cannot deserialize offer: {}", err)))?);
            }

            if entry.get("payment_addr").is_some() {
                payment = Some(serde_json::from_value(entry.clone())
                    .map_err(|err| VcxError::from_msg(VcxErrorKind::InvalidJson, format!("Cannot deserialize payment address: {}", err)))?);
            }
        }
    }
    Ok((offer.ok_or(VcxError::from(VcxErrorKind::InvalidJson))?, payment))
}

pub fn release(handle: u32) -> VcxResult<()> {
    HANDLE_MAP.release(handle).map_err(handle_err)
}

pub fn release_all() {
    HANDLE_MAP.drain().ok();
}

pub fn is_valid_handle(handle: u32) -> bool {
    HANDLE_MAP.has_handle(handle)
}

pub fn to_string(handle: u32) -> VcxResult<String> {
    HANDLE_MAP.get(handle, |obj| {
        serde_json::to_string(obj)
            .map_err(|err| VcxError::from_msg(VcxErrorKind::InvalidState, format!("cannot serialize Credential object: {:?}", err)))
    })
}

pub fn get_source_id(handle: u32) -> VcxResult<String> {
    HANDLE_MAP.get(handle, |obj| {
        match obj {
            Credentials::V1(ref obj) => Ok(obj.get_source_id().to_string()),
            Credentials::V3(ref obj) => Ok(obj.get_source_id()),
        }
    }).map_err(handle_err)
}

pub fn from_string(credential_data: &str) -> VcxResult<u32> {
    let credential: Credentials = serde_json::from_str(credential_data)
        .map_err(|err| VcxError::from_msg(VcxErrorKind::InvalidJson, format!("Cannot deserialize Credential: {:?}", err)))?;

    HANDLE_MAP.add(credential)
}

pub fn is_payment_required(handle: u32) -> VcxResult<bool> {
    HANDLE_MAP.get(handle, |obj| {
        match obj {
            Credentials::V1(ref obj) => Ok(obj.is_payment_required()),
            Credentials::V3(_) => Ok(false),
        }
    }).map_err(handle_err)
}

pub fn submit_payment(handle: u32) -> VcxResult<(PaymentTxn, String)> {
    HANDLE_MAP.get(handle, |obj| {
        match obj {
            Credentials::V1(ref obj) => obj.submit_payment(),
            Credentials::V3(_) => Err(VcxError::from(VcxErrorKind::InvalidCredentialHandle)),
        }
    }).map_err(handle_err)
}

pub fn get_payment_information(handle: u32) -> VcxResult<Option<PaymentInfo>> {
    HANDLE_MAP.get(handle, |obj| {
        match obj {
            Credentials::V1(ref obj) => obj.get_payment_info(),
            Credentials::V3(_) => Ok(None),
        }
    }).map_err(handle_err)
}

pub fn get_credential_status(handle: u32) -> VcxResult<u32> {
    HANDLE_MAP.get(handle, |obj| {
        match obj {
            Credentials::V1(_) => Err(VcxError::from(VcxErrorKind::InvalidCredentialHandle)),
            Credentials::V3(ref obj) => obj.get_credential_status(),
        }
    })
}

#[cfg(test)]
pub mod tests {
    use super::*;
    use api::VcxStateType;
    use utils::devsetup::*;

    pub const BAD_CREDENTIAL_OFFER: &str = r#"{"version": "0.1","to_did": "LtMgSjtFcyPwenK9SHCyb8","from_did": "LtMgSjtFcyPwenK9SHCyb8","claim": {"account_num": ["8BEaoLf8TBmK4BUyX8WWnA"],"name_on_account": ["Alice"]},"schema_seq_no": 48,"issuer_did": "Pd4fnFtRBcMKRVC2go5w3j","claim_name": "Account Certificate","claim_id": "3675417066","msg_ref_id": "ymy5nth"}"#;

    use utils::constants::{DEFAULT_SERIALIZED_CREDENTIAL,
                           DEFAULT_SERIALIZED_CREDENTIAL_PAYMENT_REQUIRED};
    use utils::libindy::payments::{build_test_address, get_wallet_token_info};

    pub fn create_credential(offer: &str) -> Credential {
        let mut credential = _credential_create("source_id");
        let (offer, payment_info) = ::credential::parse_json_offer(offer).unwrap();
        credential.credential_offer = Some(offer);
        credential.payment_info = payment_info;
        credential.state = VcxStateType::VcxStateRequestReceived;
        apply_agent_info(&mut credential, &get_agent_info().unwrap());
        credential
    }

    fn create_credential_with_price(price: u64) -> Credential {
        let mut cred: Credential = Credential::from_str(DEFAULT_SERIALIZED_CREDENTIAL).unwrap();
        cred.payment_info = Some(PaymentInfo {
            payment_required: "one-time".to_string(),
            payment_addr: build_test_address("OsdjtGKavZDBuG2xFw2QunVwwGs5IB3j"),
            price,
        });
        cred
    }

    fn _get_offer(handle: u32) -> String {
        let offers = get_credential_offer_messages(handle).unwrap();
        let offers: serde_json::Value = serde_json::from_str(&offers).unwrap();
        let offer = serde_json::to_string(&offers[0]).unwrap();
        offer
    }

    #[test]
    fn test_credential_defaults() {
        let _setup = SetupDefaults::init();

        let credential = Credential::default();
        assert_eq!(credential.build_request("test1", "test2").unwrap_err().kind(), VcxErrorKind::NotReady);
    }

    #[test]
    fn test_credential_create_with_offer() {
        let _setup = SetupDefaults::init();

        let handle = credential_create_with_offer("test_credential_create_with_offer", constants::CREDENTIAL_OFFER_JSON).unwrap();
        assert!(handle > 0);
    }

    #[test]
    fn test_credential_create_with_bad_offer() {
        let _setup = SetupDefaults::init();

        let err = credential_create_with_offer("test_credential_create_with_bad_offer", BAD_CREDENTIAL_OFFER).unwrap_err();
        assert_eq!(err.kind(), VcxErrorKind::InvalidJson);
    }

    #[test]
    fn test_credential_serialize_deserialize() {
        let _setup = SetupDefaults::init();

        let handle = credential_create_with_offer("test_credential_serialize_deserialize", constants::CREDENTIAL_OFFER_JSON).unwrap();
        let credential_string = to_string(handle).unwrap();
        release(handle).unwrap();

        let handle = from_string(&credential_string).unwrap();
        let cred1: Credential = Credential::from_str(&credential_string).unwrap();
        assert_eq!(cred1.get_state(), 3);

        let cred2: Credential = Credential::from_str(&to_string(handle).unwrap()).unwrap();
        assert!(!cred1.is_payment_required());

        assert_eq!(cred1, cred2);
    }

    #[test]
    fn full_credential_test() {
        let _setup = SetupMocks::init();

        let connection_h = connection::tests::build_test_connection();

        let offer = _get_offer(connection_h);

        let c_h = credential_create_with_offer("TEST_CREDENTIAL", &offer).unwrap();
        assert_eq!(VcxStateType::VcxStateRequestReceived as u32, get_state(c_h).unwrap());

        send_credential_request(c_h, connection_h).unwrap();
        assert_eq!(VcxStateType::VcxStateOfferSent as u32, get_state(c_h).unwrap());

        assert_eq!(get_credential_id(c_h).unwrap(), "");

        AgencyMock::set_next_response(::utils::constants::CREDENTIAL_RESPONSE.to_vec());
        AgencyMock::set_next_response(::utils::constants::UPDATE_CREDENTIAL_RESPONSE.to_vec());

        update_state(c_h, None).unwrap();
        assert_eq!(get_state(c_h).unwrap(), VcxStateType::VcxStateAccepted as u32);

        assert_eq!(get_credential_id(c_h).unwrap(), "cred_id"); // this is set in test mode

        let msg = get_credential(c_h).unwrap();
        let msg_value: serde_json::Value = serde_json::from_str(&msg).unwrap();

        let _credential_struct: CredentialMessage = serde_json::from_str(msg_value["credential"].as_str().unwrap()).unwrap();
    }

    #[test]
    fn test_get_request_msg() {
        let _setup = SetupMocks::init();

        let connection_h = connection::tests::build_test_connection();

        let offer = _get_offer(connection_h);

        let my_pw_did = ::connection::get_pw_did(connection_h).unwrap();
        let their_pw_did = ::connection::get_their_pw_did(connection_h).unwrap();

        let c_h = credential_create_with_offer("TEST_CREDENTIAL", &offer).unwrap();
        assert_eq!(VcxStateType::VcxStateRequestReceived as u32, get_state(c_h).unwrap());

        let msg = generate_credential_request_msg(c_h, &my_pw_did, &their_pw_did).unwrap();
        ::serde_json::from_str::<CredentialRequest>(&msg).unwrap();
    }

    #[test]
    fn test_get_credential_offer() {
        let _setup = SetupMocks::init();

        let connection_h = connection::tests::build_test_connection();

        let offer = get_credential_offer_messages(connection_h).unwrap();
        let o: serde_json::Value = serde_json::from_str(&offer).unwrap();
        let _credential_offer: CredentialOffer = serde_json::from_str(&o[0][0].to_string()).unwrap();
    }

    #[test]
    fn test_pay_for_credential_with_sufficient_funds() {
        let _setup = SetupMocks::init();

        let cred = create_credential_with_price(1);
        assert!(cred.is_payment_required());
        let (payment, _receipt): (PaymentTxn, String) = cred.submit_payment().unwrap();
        assert!(payment.amount > 0);
    }

    #[test]
    fn test_pay_for_non_premium_credential() {
        let _setup = SetupMocks::init();

        let cred: Credential = Credential::from_str(DEFAULT_SERIALIZED_CREDENTIAL).unwrap();
        assert!(cred.payment_info.is_none());
        assert_eq!(cred.submit_payment().unwrap_err().kind(), VcxErrorKind::NoPaymentInformation);
    }

    #[test]
    fn test_pay_for_credential_with_insufficient_funds() {
        let _setup = SetupMocks::init();

        let cred = create_credential_with_price(10000000000);
        assert!(cred.submit_payment().is_err());
    }

    #[test]
    fn test_pay_for_credential_with_handle() {
        let _setup = SetupMocks::init();

        let handle = from_string(DEFAULT_SERIALIZED_CREDENTIAL_PAYMENT_REQUIRED).unwrap();
        submit_payment(handle).unwrap();
        get_payment_information(handle).unwrap();
        let handle2 = from_string(DEFAULT_SERIALIZED_CREDENTIAL).unwrap();
        assert!(!is_payment_required(handle2).unwrap());
        let invalid_handle = 12345;
        assert_eq!(is_payment_required(invalid_handle).unwrap_err().kind(), VcxErrorKind::InvalidCredentialHandle);
    }

    #[test]
    fn test_get_credential() {
        let _setup = SetupMocks::init();

        let handle = from_string(constants::DEFAULT_SERIALIZED_CREDENTIAL).unwrap();
        let _offer_string = get_credential_offer(handle).unwrap();

        let handle = from_string(constants::FULL_CREDENTIAL_SERIALIZED).unwrap();
        let _cred_string = get_credential(handle).unwrap();
    }

    #[test]
    fn test_submit_payment_through_credential_request() {
        let _setup = SetupMocks::init();

        let connection_h = connection::tests::build_test_connection();

        let balance = get_wallet_token_info().unwrap().get_balance();
        assert!(balance > 0);

        let price = 5;
        let mut cred = create_credential_with_price(price);

        assert_eq!(cred.send_request(0).unwrap_err().kind(), VcxErrorKind::InvalidConnectionHandle);
        assert_eq!(get_wallet_token_info().unwrap().get_balance(), balance);

        cred.send_request(connection_h).unwrap();
        assert_eq!(get_wallet_token_info().unwrap().get_balance(), balance); // test mode doesn't change balance?
    }

    #[test]
    fn test_get_cred_offer_returns_json_string_with_cred_offer_json_nested() {
        let _setup = SetupMocks::init();

        let handle = from_string(constants::DEFAULT_SERIALIZED_CREDENTIAL).unwrap();
        let offer_string = get_credential_offer(handle).unwrap();
        let offer_value: serde_json::Value = serde_json::from_str(&offer_string).unwrap();

        let _offer_struct: CredentialOffer = serde_json::from_value(offer_value["credential_offer"].clone()).unwrap();
    }
}<|MERGE_RESOLUTION|>--- conflicted
+++ resolved
@@ -23,11 +23,8 @@
 use std::convert::TryInto;
 
 use v3::handlers::issuance::Holder;
-<<<<<<< HEAD
 use connection::{get_agent_info, MyAgentInfo, get_agent_attr};
-=======
 use utils::httpclient::AgencyMock;
->>>>>>> 8feaeb47
 
 lazy_static! {
     static ref HANDLE_MAP: ObjectCache<Credentials>  = Default::default();
@@ -536,13 +533,7 @@
 
     let my_agent = get_agent_info()?.pw_info(connection_handle)?;
 
-<<<<<<< HEAD
-    if settings::test_agency_mode_enabled() {
-        ::utils::httpclient::set_next_u8_response(::utils::constants::NEW_CREDENTIAL_OFFER_RESPONSE.to_vec());
-    }
-=======
     AgencyMock::set_next_response(constants::NEW_CREDENTIAL_OFFER_RESPONSE.to_vec());
->>>>>>> 8feaeb47
 
     let message = get_message::get_connection_messages(&my_agent.my_pw_did()?,
                                                        &my_agent.my_pw_vk()?,
@@ -591,12 +582,9 @@
     }
 
     debug!("checking agent for credential offers from connection {}", connection::get_source_id(connection_handle).unwrap_or_default());
-<<<<<<< HEAD
     let my_agent = get_agent_info()?.pw_info(connection_handle)?;
 
-    if settings::test_agency_mode_enabled() {
-        ::utils::httpclient::set_next_u8_response(::utils::constants::NEW_CREDENTIAL_OFFER_RESPONSE.to_vec());
-    }
+    AgencyMock::set_next_response(constants::NEW_CREDENTIAL_OFFER_RESPONSE.to_vec());
 
     let payload = get_message::get_connection_messages(&my_agent.my_pw_did()?,
                                                        &my_agent.my_pw_vk()?,
@@ -605,23 +593,6 @@
                                                        None,
                                                        None,
                                                        &my_agent.version()?)
-=======
-    let my_did = connection::get_pw_did(connection_handle)?;
-    let my_vk = connection::get_pw_verkey(connection_handle)?;
-    let agent_did = connection::get_agent_did(connection_handle)?;
-    let agent_vk = connection::get_agent_verkey(connection_handle)?;
-    let version = connection::get_version(connection_handle)?;
-
-    AgencyMock::set_next_response(constants::NEW_CREDENTIAL_OFFER_RESPONSE.to_vec());
-
-    let payload = get_message::get_connection_messages(&my_did,
-                                                       &my_vk,
-                                                       &agent_did,
-                                                       &agent_vk,
-                                                       None,
-                                                       None,
-                                                       &version)
->>>>>>> 8feaeb47
         .map_err(|err| err.extend("Cannot get messages"))?;
 
     let mut messages = Vec::new();
