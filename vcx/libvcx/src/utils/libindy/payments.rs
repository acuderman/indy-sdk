--- conflicted
+++ resolved
@@ -319,7 +319,6 @@
     Ok((payment, result))
 }
 
-<<<<<<< HEAD
 #[derive(Serialize, Deserialize, Debug, PartialEq, Clone)]
 pub struct RequestInfo {
     pub price: u64,
@@ -351,20 +350,12 @@
     let get_auth_rule_resp = match auth_rule::get_action_auth_rule(action) { // TODO: Huck to save backward compatibility
         Ok(resp) => resp,
         Err(_) => return Ok(0)
-=======
-fn get_txn_price(txn_action: (&str, &str, &str, Option<&str>, &str)) -> VcxResult<u64> {
-    let action_fee_alias = auth_rule::get_action_fee_alias(txn_action).ok();
-    let alias = match action_fee_alias.and_then(|alias| alias) {
-        Some(alias_) => alias_,
-        None => return Ok(0)
->>>>>>> e46cea29
     };
 
     let ledger_fees = get_ledger_fees()?;
 
     let requester_info = get_requester_info(requester_info_json)?;
 
-<<<<<<< HEAD
     let req_info = get_request_info(&get_auth_rule_resp, &requester_info, &ledger_fees)?;
 
     Ok(req_info.price)
@@ -381,12 +372,6 @@
         }).to_string()
     };
     Ok(res)
-=======
-    match fees.get(&alias) {
-        Some(x) => Ok(*x),
-        None => Ok(0),
-    }
->>>>>>> e46cea29
 }
 
 fn _address_balance(address: &Vec<UTXO>) -> u64 {
