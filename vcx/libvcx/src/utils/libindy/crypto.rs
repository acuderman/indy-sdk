--- conflicted
+++ resolved
@@ -53,11 +53,12 @@
         .map_err(map_rust_indy_sdk_error)
 }
 
-<<<<<<< HEAD
-pub fn verify(vk: &str, msg: &str, signature: &[u8]) -> Result<bool, u32> {
-    crypto::verify(vk, msg.as_bytes(), signature)
-        .wait()
-        .map_err(map_rust_indy_sdk_error)
+pub fn verify(vk: &str, msg: &[u8], signature: &[u8]) -> Result<bool, u32> {
+    if settings::test_indy_mode_enabled() { return Ok(true) }
+
+    crypto::verify(vk, msg, signature)
+	.wait()
+	.map_err(map_rust_indy_sdk_error)
 }
 
 pub fn pack_message(sender_vk: Option<&str>, receiver_keys: &str, msg: &[u8]) -> Result<Vec<u8>, u32> {
@@ -82,12 +83,4 @@
     pub message: String,
     pub recipient_verkey: String,
     pub sender_verkey: Option<String>
-=======
-pub fn verify(vk: &str, msg: &[u8], signature: &[u8]) -> Result<bool, u32> {
-    if settings::test_indy_mode_enabled() { return Ok(true) }
-
-    crypto::verify(vk, msg, signature)
-	.wait()
-	.map_err(map_rust_indy_sdk_error)
->>>>>>> 546d4a2c
 }