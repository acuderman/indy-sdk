<<<<<<< HEAD
use indyrs::{crypto, IndyError, WalletHandle};
=======
>>>>>>> 9d890663
use futures::*;
use indyrs::{crypto, IndyError};

use crate::utils::futures::*;

pub fn auth_crypt(wallet_handle: WalletHandle,
                  sender_vk: &str,
                  recipient_vk: &str,
                  message: &[u8]) -> Box<dyn Future<Item=Vec<u8>, Error=IndyError>> {
    crypto::auth_crypt(wallet_handle, sender_vk, recipient_vk, message)
        .into_box()
}

pub fn auth_decrypt(wallet_handle: WalletHandle,
                    recipient_vk: &str,
                    encrypted_message: &[u8]) -> Box<dyn Future<Item=(String, Vec<u8>), Error=IndyError>> {
    crypto::auth_decrypt(wallet_handle, recipient_vk, encrypted_message)
        .into_box()
}

pub fn anon_crypt(recipient_vk: &str,
                  message: &[u8]) -> Box<dyn Future<Item=Vec<u8>, Error=IndyError>> {
    crypto::anon_crypt(recipient_vk, message)
        .into_box()
}

pub fn anon_decrypt(wallet_handle: WalletHandle,
                    recipient_vk: &str,
                    encrypted_message: &[u8]) -> Box<dyn Future<Item=Vec<u8>, Error=IndyError>> {
    crypto::anon_decrypt(wallet_handle, recipient_vk, encrypted_message)
        .into_box()
}

#[cfg(test)]
pub fn sign(wallet_handle: WalletHandle,
            signer_vk: &str,
            message: &[u8]) -> Box<dyn Future<Item=Vec<u8>, Error=IndyError>> {
    crypto::sign(wallet_handle, signer_vk, message)
        .into_box()
}

pub fn verify(signer_vk: &str,
              message: &[u8],
              signature: &[u8]) -> Box<dyn Future<Item=bool, Error=IndyError>> {
    crypto::verify(signer_vk, message, signature)
        .into_box()
}

pub fn pack_message(wallet_handle: WalletHandle, sender_vk: Option<&str>, receiver_keys: &str, msg: &[u8]) -> Box<dyn Future<Item=Vec<u8>, Error=IndyError>> {
    crypto::pack_message(wallet_handle, msg, receiver_keys, sender_vk)
        .into_box()
}

pub fn unpack_message(wallet_handle: WalletHandle, msg: &[u8]) -> Box<dyn Future<Item=Vec<u8>, Error=IndyError>> {
    crypto::unpack_message(wallet_handle, msg)
        .into_box()
}<|MERGE_RESOLUTION|>--- conflicted
+++ resolved
@@ -1,9 +1,5 @@
-<<<<<<< HEAD
+use futures::*;
 use indyrs::{crypto, IndyError, WalletHandle};
-=======
->>>>>>> 9d890663
-use futures::*;
-use indyrs::{crypto, IndyError};
 
 use crate::utils::futures::*;
 
