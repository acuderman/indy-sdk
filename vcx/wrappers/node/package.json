{
    "description": "Node wrapper for vcx",
    "license": "ISC",
    "typings": "dist/index.d.ts",
    "directories": {
        "test": "test",
        "build": "dist",
        "lib": "src"
    },
    "author": "evernym",
    "bugs": {
        "url": "https://github.com/evernym/vcx/issues"
    },
    "standard": {
        "env": [
            "mocha"
        ]
    },
    "repository": {
        "url": "git+https://github.com/evernym/vcx.git",
        "type": "git"
    },
    "version": "0.1.543416+469b25d",
    "dependencies": {
        "@types/ffi": "0.0.19",
        "@types/node": "^8.0.47",
        "@types/ref": "0.0.28",
        "@types/ref-struct": "0.0.28",
        "ffi": "^2.2.0",
        "fs-extra": "^4.0.2",
        "lodash": "^4.17.11",
        "ref": "^1.3.5",
        "ref-struct": "^1.1.0",
        "weak": "^1.0.1"
    },
    "scripts": {
        "compile": "./node_modules/.bin/tsc -p ./tsconfig.json",
        "lint": "./node_modules/.bin/tslint --type-check -c ./tslint.json -p ./tsconfig.json && ./node_modules/.bin/tslint --type-check -c ./test/tslint.json -p ./test/tsconfig.json",
        "doc-gen": "./node_modules/.bin/typedoc --out doc --excludePrivate --excludeProtected --ignoreCompilerErrors src",
<<<<<<< HEAD
        "test": "export TS_NODE_PROJECT=\"./test/tsconfig.json\" export NODE_ENV='test' && export RUST_LOG=\"trace\" && export RUST_BACKTRACE=full && ./node_modules/.bin/mocha --timeout 10000 -gc --expose-gc --exit --recursive --use_strict --require ts-node/register ./test/suite1/**/*.test.ts && ./node_modules/.bin/mocha --timeout 10000 -gc --expose-gc --exit --recursive --use_strict --require ts-node/register ./test/suite2/**/*.test.ts",
        "test-logging": "export TS_NODE_PROJECT=\"./test/tsconfig.json\" export NODE_ENV='test'&& find ./test/suite3 -name '*.test.ts' -exec ./node_modules/.bin/mocha --timeout 10000 -gc --expose-gc --exit --recursive --use_strict --require ts-node/register \\{} \\;"
=======
        "test": "export TS_NODE_PROJECT=\"./test/tsconfig.json\" export NODE_ENV='test' && export RUST_LOG=\"info\" && export RUST_BACKTRACE=full && ./node_modules/.bin/mocha --timeout 10000 -gc --expose-gc --exit --recursive --use_strict --require ts-node/register ./test/suite1/**/*.test.ts && ./node_modules/.bin/mocha --timeout 10000 -gc --expose-gc --exit --recursive --use_strict --require ts-node/register ./test/suite2/**/*.test.ts"
>>>>>>> c542e3a1
    },
    "devDependencies": {
        "@types/chai": "^4.1.4",
        "@types/lodash": "^4.14.109",
        "@types/mocha": "^5.2.3",
        "@types/sinon": "^5.0.1",
        "@types/weak": "^1.0.0",
        "app-module-path": "^2.2.0",
        "chai": "^4.1.2",
        "jsdoc": "^3.5.5",
        "mocha": "^5.2.0",
        "sinon": "^4.1.2",
        "ts-node": "^6.1.2",
        "tslint": "^5.8.0",
        "tslint-config-standard": "^7.1.0",
        "typedoc": "0.11.1",
        "typescript": "^2.9.1"
    },
    "main": "dist/index.js",
    "homepage": "https://github.com/evernym/vcx#readme",
    "name": "node-vcx-wrapper"
}<|MERGE_RESOLUTION|>--- conflicted
+++ resolved
@@ -37,12 +37,8 @@
         "compile": "./node_modules/.bin/tsc -p ./tsconfig.json",
         "lint": "./node_modules/.bin/tslint --type-check -c ./tslint.json -p ./tsconfig.json && ./node_modules/.bin/tslint --type-check -c ./test/tslint.json -p ./test/tsconfig.json",
         "doc-gen": "./node_modules/.bin/typedoc --out doc --excludePrivate --excludeProtected --ignoreCompilerErrors src",
-<<<<<<< HEAD
-        "test": "export TS_NODE_PROJECT=\"./test/tsconfig.json\" export NODE_ENV='test' && export RUST_LOG=\"trace\" && export RUST_BACKTRACE=full && ./node_modules/.bin/mocha --timeout 10000 -gc --expose-gc --exit --recursive --use_strict --require ts-node/register ./test/suite1/**/*.test.ts && ./node_modules/.bin/mocha --timeout 10000 -gc --expose-gc --exit --recursive --use_strict --require ts-node/register ./test/suite2/**/*.test.ts",
+        "test": "export TS_NODE_PROJECT=\"./test/tsconfig.json\" export NODE_ENV='test' && export RUST_LOG=\"info\" && export RUST_BACKTRACE=full && ./node_modules/.bin/mocha --timeout 10000 -gc --expose-gc --exit --recursive --use_strict --require ts-node/register ./test/suite1/**/*.test.ts && ./node_modules/.bin/mocha --timeout 10000 -gc --expose-gc --exit --recursive --use_strict --require ts-node/register ./test/suite2/**/*.test.ts",
         "test-logging": "export TS_NODE_PROJECT=\"./test/tsconfig.json\" export NODE_ENV='test'&& find ./test/suite3 -name '*.test.ts' -exec ./node_modules/.bin/mocha --timeout 10000 -gc --expose-gc --exit --recursive --use_strict --require ts-node/register \\{} \\;"
-=======
-        "test": "export TS_NODE_PROJECT=\"./test/tsconfig.json\" export NODE_ENV='test' && export RUST_LOG=\"info\" && export RUST_BACKTRACE=full && ./node_modules/.bin/mocha --timeout 10000 -gc --expose-gc --exit --recursive --use_strict --require ts-node/register ./test/suite1/**/*.test.ts && ./node_modules/.bin/mocha --timeout 10000 -gc --expose-gc --exit --recursive --use_strict --require ts-node/register ./test/suite2/**/*.test.ts"
->>>>>>> c542e3a1
     },
     "devDependencies": {
         "@types/chai": "^4.1.4",
