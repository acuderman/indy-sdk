export enum VCXCode {
    SUCCESS = 0,
    INDY_WALLET_RECORD_NOT_FOUND = 212,
    INDY_DUPLICATE_WALLET_RECORD = 213,
    UNKNOWN_ERROR = 1001,
    CONNECTION_ERROR = 1002,
    INVALID_CONNECTION_HANDLE = 1003,
    INVALID_CONFIGURATION = 1004,
    NOT_READY = 1005,
    NO_ENDPOINT = 1006,
    INVALID_OPTION = 1007,
    INVALID_DID = 1008,
    INVALID_VERKEY = 1009,
    POST_MSG_FAILURE = 1010,
    INVALID_NONCE = 1011,
    INVALID_KEY_DELEGATE = 1012,
    INVALID_URL = 1013,
    NOT_BASE58 = 1014,
    INVALID_ISSUER_CREDENTIAL_HANDLE = 1015,
    INVALID_JSON = 1016,
    INVALID_PROOF_HANDLE = 1017,
    INVALID_CREDENTIAL_REQUEST = 1018,
    INVALID_MESSAGE_PACK = 1019,
    INVALID_MESSAGES = 1020,
    INVALID_ATTRIBUTES_STRUCTURE = 1021,
    BIG_NUMBER_ERROR = 1022,
    INVALID_PROOF = 1023,
    INVALID_GENESIS_TXN_PATH = 1024,
    CREATE_POOL_CONFIG_PARAMETERS = 1025,
    CREATE_POOL_CONIFG = 1026,
    INVALID_PROOF_CREDENTIAL_DATA = 1027,
    INDY_SUBMIT_REQUEST_ERROR = 1028,
    BUILD_CREDENTIAL_DEF_REQ_ERR = 1029,
    NO_POOL_OPEN = 1030,
    INVALID_SCHEMA = 1031,
    FAILED_POOL_COMPLIANCE = 1032,
    INVALID_HTTP_RESPONSE = 1033,
    CREATE_CREDENTIAL_DEF_ERR = 1034,
    UNKNOWN_LIBINDY_ERROR = 1035,
    INVALID_CREDENTIAL_DEF = 1036,
    INVALID_CREDENTIAL_DEF_HANDLE = 1037,
    TIMEOUT_LIBINDY_ERROR = 1038,
    CREDENTIAL_DEF_ALREADY_CREATED = 1039,
    INVALID_SCHEMA_SEQUENCE_NUMBER = 1040,
    INVALID_SCHEMA_CREATION = 1041,
    INVALID_SCHEMA_HANDLE = 1042,
    INVALID_MASTER_SECRET = 1043,
    ALREADY_INITIALIZED = 1044,
    INVALID_INVITE_DETAILS = 1045,
    INVALID_SELF_ATTESTED_VAL = 1046,
    INVALID_PREDICATE = 1047,
    INVALID_OBJ_HANDLE = 1048,
    INVALID_DISCLOSED_PROOF_HANDLE = 1049,
    SERIALIZATION_ERROR = 1050,
    WALLET_ALREADY_EXISTS = 1051,
    WALLET_ALREADY_OPEN = 1052,
    INVALID_CREDENTIAL_HANDLE = 1053,
    INVALID_CREDENTIAL_JSON = 1054,
    CREATE_CREDENTIAL_FAILED = 1055,
    CREATE_PROOF_ERROR = 1056,
    INVALID_WALLET_HANDLE = 1057,
    INVALID_WALLET_CREATION = 1058,
    INVALID_POOL_NAME = 1059,
    CANNOT_DELETE_CONNECTION = 1060,
    CREATE_CONNECTION_ERROR = 1061,
    INVALID_WALLET_SETUP = 1062,
    COMMON_ERROR = 1063,
    INSUFFICIENT_TOKEN_AMOUNT = 1064,
    UNKNOWN_TXN_TYPE = 1065,
    INVALID_PAYMENT_ADDRESS = 1066,
    INVALID_LIBINDY_PARAM = 1067,
    INVALID_PAYMENT = 1068,
    MISSING_WALLET_KEY = 1069,
    OBJECT_CACHE_ERROR = 1070,
    NO_PAYMENT_INFORMATION = 1071,
    DUPLICATE_WALLET_RECORD = 1072,
    WALLET_RECORD_NOT_FOUND = 1073,
    IO_ERROR = 1074,
    INVALID_WALLET_STORAGE_PARAMETER = 1075,
    MISSING_WALLET_NAME = 1076,
    MISSING_EXPORTED_WALLET_PATH = 1077,
    MISSING_BACKUP_KEY = 1078,
    WALLET_NOR_FOUND = 1079,
    LIBINDY_INVALID_STRUCTURE = 1080,
    INVALID_STATE = 1081,
    INVALID_LEDGER_RESPONSE = 1082,
    DID_ALREADY_EXISTS_IN_WALLET = 1083,
    DUPLICATE_MASTER_SECRET = 1084,
    THREAD_ERROR = 1085,
    INVALID_PROOF_REQUEST = 1086,
<<<<<<< HEAD
    DUPLICATE_SCHEMA = 1087,
    UNKNOWN_LIBINDY_REJECTION = 1088
=======
    MISSING_PAYMENT_METHOD = 1087
>>>>>>> 3f04b6cf

}
export enum StateType {
    None = 0,
    Initialized = 1,
    OfferSent = 2,
    RequestReceived = 3,
    Accepted = 4,
    Unfulfilled = 5,
    Expired = 6,
    Revoked = 7
}

export interface IInitVCXOptions {
  libVCXPath?: string
}

export interface IUTXO {
  paymentAddress: string,
  amount: number,
  extra?: string,
  txo?: string
}

export interface IPaymentOutput {
  recipient: string,
  amount: number,
  extra?: string,
  source?: string
}

export interface ISerializedData<T> {
  version: string,
  data: T
}<|MERGE_RESOLUTION|>--- conflicted
+++ resolved
@@ -88,13 +88,9 @@
     DUPLICATE_MASTER_SECRET = 1084,
     THREAD_ERROR = 1085,
     INVALID_PROOF_REQUEST = 1086,
-<<<<<<< HEAD
     DUPLICATE_SCHEMA = 1087,
-    UNKNOWN_LIBINDY_REJECTION = 1088
-=======
-    MISSING_PAYMENT_METHOD = 1087
->>>>>>> 3f04b6cf
-
+    UNKNOWN_LIBINDY_REJECTION = 1088,
+    MISSING_PAYMENT_METHOD = 1080
 }
 export enum StateType {
     None = 0,
