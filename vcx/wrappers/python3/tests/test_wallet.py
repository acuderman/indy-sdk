--- conflicted
+++ resolved
@@ -86,12 +86,7 @@
 
 
 @pytest.mark.asyncio
-<<<<<<< HEAD
-@pytest.mark.usefixtures('vcx_init_test_mode')
-async def test_import_wallet_failures():
-=======
 async def test_import_wallet_failures(vcx_init_test_mode, cleanup):
->>>>>>> 1594c94d
     with pytest.raises(VcxError) as e:
         await Wallet.import_wallet('Invalid Json')
     assert ErrorCode.InvalidJson == e.value.error_code
