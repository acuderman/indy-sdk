--- conflicted
+++ resolved
@@ -32,11 +32,7 @@
 
     it('a call to cxs_connection_create should return 0', function () {
         var intPtr = ref.alloc('int')
-<<<<<<< HEAD
-        assert.equal(run._ffi.cxs_connection_create("1", "123", "456", intPtr), 0)
-=======
-        assert.equal(run._ffi.cxs_connection_create("dog, cat, man", intPtr), 0)
->>>>>>> b762f355
+        assert.equal(run._ffi.cxs_connection_create("dog, cat, man",null,null, intPtr), 0)
     })
 
     it('a to cxs_connection_connect without the ability to connect should return 1', function () {
