--- conflicted
+++ resolved
@@ -592,11 +592,7 @@
 
     command!(CommandMetadata::build("pool-upgrade", "Send instructions to nodes to update themselves.")
                 .add_param("name", "Human-readable name for the upgrade.")
-<<<<<<< HEAD
-                .add_param("version", "The version of indy-node package we perform upgrade to. \n                  \
-=======
                 .add_param("version","The version of indy-node package we perform upgrade to. \n                  \
->>>>>>> dee8d474
                                               Must be greater than existing one (or equal if reinstall flag is True)")
                 .add_param("action", "Upgrade type. Either start or cancel.")
                 .add_param("sha256", "Sha256 hash of the package.")
