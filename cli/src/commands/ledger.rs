extern crate regex;
extern crate chrono;

use crate::command_executor::{Command, CommandContext, CommandMetadata, CommandParams, CommandGroup, CommandGroupMetadata, DynamicCompletionType};
use crate::commands::*;
use crate::commands::payment_address::handle_payment_error;

use indy::{ErrorCode, IndyError, WalletHandle, PoolHandle, INVALID_WALLET_HANDLE};
use crate::libindy::ledger::Ledger;
use crate::libindy::payment::Payment;

use serde_json::Value as JSONValue;
use serde_json::Map as JSONMap;

use std::collections::{HashMap, BTreeMap};

use crate::utils::table::{print_table, print_list_table};
use crate::utils::file::{read_file, write_file};

use self::regex::Regex;
use self::chrono::prelude::*;

pub const DELIMITER: &str = ":";
pub const SCHEMA_MARKER: &str = "2";
pub const CRED_DEF_MARKER: &str = "3";
pub const SIGN_REQUEST: bool = true;
pub const SEND_REQUEST: bool = true;

pub fn build_schema_id(did: &str, name: &str, version: &str) -> String {
    format!("{}{}{}{}{}{}{}", did, DELIMITER, SCHEMA_MARKER, DELIMITER, name, DELIMITER, version)
}

pub fn build_cred_def_id(did: &str, schema_id: &str, signature_type: &str, tag: &str) -> String {
    format!("{}{}{}{}{}{}{}{}{}", did, DELIMITER, CRED_DEF_MARKER, DELIMITER, signature_type, DELIMITER, schema_id, DELIMITER, tag)
}

pub mod group {
    use super::*;

    command_group!(CommandGroupMetadata::new("ledger", "Ledger management commands"));
}

macro_rules! send_write_request {
    ($ctx:expr, $params:expr, $request:expr, $wallet_handle:expr, $wallet_name:expr, $submitter_did:expr) => ({
        let sign = get_opt_bool_param("sign", $params).map_err(error_err!())?.unwrap_or(SIGN_REQUEST);
        let endorser = get_opt_str_param("endorser", $params).map_err(error_err!())?;
        let mut send = get_opt_bool_param("send", $params).map_err(error_err!())?.unwrap_or(SEND_REQUEST);

        let request = match endorser {
            Some(endorser_did) => {
                send = false;
                Ledger::append_request_endorser($request, endorser_did)
                    .map_err(|err| handle_indy_error(err, Some($submitter_did), None, Some($wallet_name)))?
            },
            None => $request.to_string()
        };

        let request = if sign {
            Ledger::sign_request($wallet_handle, $submitter_did, &request)
                .map_err(|err| handle_indy_error(err, Some($submitter_did), None, Some($wallet_name)))?
        } else {$request.to_string()};

        send_request!($ctx, $params, request.as_str(), Some($wallet_name), Some($submitter_did), send)
    })
}

macro_rules! send_read_request {
    ($ctx:expr, $params:expr, $request:expr, $submitter_did:expr) => ({
        let send = get_opt_bool_param("send", $params).map_err(error_err!())?.unwrap_or(SEND_REQUEST);
        send_request!($ctx, $params, $request, None, $submitter_did, send)
    })
}

macro_rules! send_request {
    ($ctx:expr, $params:expr, $request:expr, $wallet_name:expr, $submitter_did:expr, $send:expr) => ({
        if $send {
            let (pool_handle, pool_name) = ensure_connected_pool($ctx)?;
            let response_json = Ledger::submit_request(pool_handle, $request)
                .map_err(|err| handle_indy_error(err, $submitter_did, Some(&pool_name), $wallet_name))?;

            let response = serde_json::from_str::<Response<serde_json::Value>>(&response_json)
                .map_err(|err| println_err!("Invalid data has been received: {:?}", err))?;

            (response_json, response)
        } else {
            println_succ!("Transaction has been created:");
            println!("     {}", $request);
            set_transaction($ctx, Some($request.to_string()));
            return Ok(());
        }
    })
}

macro_rules! get_transaction_to_use {
    ($ctx:expr, $param_txn:expr) => ({
        if let Some(txn_) = $param_txn {
            txn_.to_string()
        } else if let Some(txn_) = get_transaction($ctx) {
            println!("Transaction stored into context: {:?}.", txn_);
            println!("Would you like to use it? (y/n)");

            let use_transaction = crate::command_executor::wait_for_user_reply($ctx);

            if !use_transaction {
                println!("No transaction has been used.");
                return Ok(());
            }

            txn_.to_string()
        } else {
            println_err!("There is not a transaction to use.");
            println!("You either need to explicitly pass transaction as a parameter, or \
                    load transaction using `ledger load-transaction`, or \
                    build a transaction (with passing either `send=false` or `endorser` parameter).");
            return Err(());
        }
    })
}

pub mod nym_command {
    use super::*;

    command!(CommandMetadata::build("nym", r#"Send NYM transaction to the Ledger.
                One of the next parameter combinations must be specified to pay a transaction fee (if it is set on the ledger):
                (source_payment_address, fee) - CLI automatically gets payment sources corresponded to the source payment address and prepares data
                (fees_inputs, fees_outputs) - explicit specification of payment sources"#)
                .add_required_param("did", "DID of new identity")
                .add_optional_param("verkey", "Verification key of new identity")
                .add_optional_param("role", "Role of identity. One of: STEWARD, TRUSTEE, TRUST_ANCHOR, ENDORSER, NETWORK_MONITOR or associated number, or empty in case of blacklisting NYM")
                .add_optional_param_with_dynamic_completion("source_payment_address","Payment address of sender.", DynamicCompletionType::PaymentAddress)
                .add_optional_param("fee","Transaction fee set on the ledger.")
                .add_optional_param("fees_inputs","The list of source inputs")
                .add_optional_param("fees_outputs","The list of outputs in the following format: (recipient, amount)")
                .add_optional_param("extra","Optional information for fees payment operation")
                .add_optional_param("sign","Sign the request (True by default)")
                .add_optional_param("send","Send the request to the Ledger (True by default). If false then created request will be printed and stored into CLI context.")
                .add_optional_param("endorser","DID of the Endorser that will submit the transaction to the ledger. \
                    Note that specifying of this parameter implies send=false so the transaction will be prepared to pass to the endorser instead of sending to the ledger.\
                    The created request will be printed and stored into CLI context.")
                .add_example("ledger nym did=VsKV7grR1BUE29mG2Fm2kX")
                .add_example("ledger nym did=VsKV7grR1BUE29mG2Fm2kX verkey=GjZWsBLgZCR18aL468JAT7w9CZRiBnpxUPPgyQxh4voa")
                .add_example("ledger nym did=VsKV7grR1BUE29mG2Fm2kX role=TRUSTEE")
                .add_example("ledger nym did=VsKV7grR1BUE29mG2Fm2kX role=")
                .add_example("ledger nym did=VsKV7grR1BUE29mG2Fm2kX send=false")
                .add_example("ledger nym did=VsKV7grR1BUE29mG2Fm2kX fees_inputs=pay:null:111_rBuQo2A1sc9jrJg fees_outputs=(pay:null:FYmoFw55GeQH7SRFa37dkx1d2dZ3zUF8ckg7wmL7ofN4,100)")
                .finalize()
    );

    fn execute(ctx: &CommandContext, params: &CommandParams) -> Result<(), ()> {
        trace!("execute >> ctx {:?} params {:?}", ctx, params);

        let (wallet_handle, wallet_name) = ensure_opened_wallet(&ctx)?;
        let submitter_did = ensure_active_did(&ctx)?;

        let target_did = get_str_param("did", params).map_err(error_err!())?;
        let verkey = get_opt_str_param("verkey", params).map_err(error_err!())?;
        let role = get_opt_empty_str_param("role", params).map_err(error_err!())?;

        if let Some(target_verkey) = verkey {
            let dids = did::dids(ctx);

            if let Some((_, verkey_)) = dids.iter().find(|(did_, _)| did_ == target_did) {
                if verkey_ != target_verkey {
                    println_warn!("There is the same `DID` stored in the wallet but with different Verkey: {:?}", verkey_);
                    println_warn!("Do you really want to change Verkey on the ledger? (y/n)");

                    let change_nym = crate::command_executor::wait_for_user_reply(ctx);

                    if !change_nym {
                        println!("The transaction has not been sent.");
                        return Ok(());
                    }
                }
            }
        }

        let mut request = Ledger::build_nym_request(&submitter_did, target_did, verkey, None, role)
            .map_err(|err| handle_indy_error(err, None, None, None))?;

        set_author_agreement(ctx, &mut request)?;

        let payment_method = set_request_fees(ctx, params, &mut request, wallet_handle, Some(&submitter_did))?;

        let (response_json, mut response): (String, Response<serde_json::Value>) =
            send_write_request!(ctx, params, &request, wallet_handle, &wallet_name, &submitter_did);

        if let Some(result) = response.result.as_mut() {
            result["txn"]["data"]["role"] = get_role_title(&result["txn"]["data"]["role"]);
            result["role"] = get_role_title(&result["role"]);
        }

        handle_transaction_response(response)
            .map(|result| print_transaction_response(result,
                                                     "Nym request has been sent to Ledger.",
                                                     None,
                                                     &[("dest", "Did"),
                                                         ("verkey", "Verkey"),
                                                         ("role", "Role")],
                                                     true))?;

        let receipts = parse_response_with_fees(&response_json, payment_method)?;

        let res = print_response_receipts(receipts);

        trace!("execute << {:?}", res);
        res
    }
}

pub mod get_nym_command {
    use super::*;

    command!(CommandMetadata::build("get-nym", "Get NYM from Ledger.")
                .add_required_param("did","DID of identity presented in Ledger")
                .add_optional_param("send","Send the request to the Ledger (True by default). If false then created request will be printed and stored into CLI context.")
                .add_example("ledger get-nym did=VsKV7grR1BUE29mG2Fm2kX")
                .finalize()
    );

    fn execute(ctx: &CommandContext, params: &CommandParams) -> Result<(), ()> {
        trace!("execute >> ctx {:?} params {:?}", ctx, params);

        let submitter_did = get_active_did(&ctx);

        let target_did = get_str_param("did", params).map_err(error_err!())?;

        let request = Ledger::build_get_nym_request(submitter_did.as_ref().map(String::as_str), target_did)
            .map_err(|err| handle_indy_error(err, None, None, None))?;

        let (_, mut response) = send_read_request!(&ctx, params, &request, submitter_did.as_ref().map(String::as_str));

        if let Some(result) = response.result.as_mut() {
            let data = serde_json::from_str::<serde_json::Value>(&result["data"].as_str().unwrap_or(""));
            match data {
                Ok(mut data) => {
                    data["role"] = get_role_title(&data["role"]);
                    result["data"] = data;
                }
                Err(_) => {
                    println_err!("NYM not found");
                    return Err(())
                }
            };
        };

        let res = handle_transaction_response(response)
            .map(|result| print_transaction_response(result,
                                                     "Following NYM has been received.",
                                                     Some("data"),
                                                     &[("identifier", "Identifier"),
                                                         ("dest", "Dest"),
                                                         ("verkey", "Verkey"),
                                                         ("role", "Role")],
                                                     true));
        trace!("execute << {:?}", res);
        res
    }
}

pub mod attrib_command {
    use super::*;

    command!(CommandMetadata::build("attrib", r#"Send Attribute transaction to the Ledger for exists NYM.
                One of the next parameter combinations must be specified to pay a transaction fee (if it is set on the ledger):
                (source_payment_address, fee) - CLI automatically gets payment sources corresponded to the source payment address and prepares data
                (fees_inputs, fees_outputs) - explicit specification of payment sources"#)
                .add_required_param("did",  "DID of identity presented in Ledger")
                .add_optional_param("hash", "Hash of attribute data")
                .add_optional_param("raw", "JSON representation of attribute data")
                .add_optional_param("enc", "Encrypted attribute data")
                .add_optional_param_with_dynamic_completion("source_payment_address","Payment address of sender.", DynamicCompletionType::PaymentAddress)
                .add_optional_param("fee","Transaction fee set on the ledger.")
                .add_optional_param("fees_inputs","The list of source inputs")
                .add_optional_param("fees_outputs","The list of outputs in the following format: (recipient, amount)")
                .add_optional_param("extra","Optional information for fees payment operation")
                .add_optional_param("sign","Sign the request (True by default)")
                .add_optional_param("send","Send the request to the Ledger (True by default). If false then created request will be printed and stored into CLI context.")
                .add_optional_param("endorser","DID of the Endorser that will submit the transaction to the ledger later. \
                    Note that specifying of this parameter implies send=false so the transaction will be prepared to pass to the endorser instead of sending to the ledger.\
                    The created request will be printed and stored into CLI context.")
                .add_example(r#"ledger attrib did=VsKV7grR1BUE29mG2Fm2kX raw={"endpoint":{"ha":"127.0.0.1:5555"}}"#)
                .add_example(r#"ledger attrib did=VsKV7grR1BUE29mG2Fm2kX hash=83d907821df1c87db829e96569a11f6fc2e7880acba5e43d07ab786959e13bd3"#)
                .add_example(r#"ledger attrib did=VsKV7grR1BUE29mG2Fm2kX enc=aa3f41f619aa7e5e6b6d0d"#)
                .add_example(r#"ledger attrib did=VsKV7grR1BUE29mG2Fm2kX raw={"endpoint":{"ha":"127.0.0.1:5555"}} send=false"#)
                .add_example(r#"ledger attrib did=VsKV7grR1BUE29mG2Fm2kX enc=aa3f41f619aa7e5e6b6d0d fees_inputs=pay:null:111_rBuQo2A1sc9jrJg fees_outputs=(pay:null:FYmoFw55GeQH7SRFa37dkx1d2dZ3zUF8ckg7wmL7ofN4,100)"#)
                .finalize()
    );

    fn execute(ctx: &CommandContext, params: &CommandParams) -> Result<(), ()> {
        trace!("execute >> ctx {:?} params {:?}", ctx, params);

        let (wallet_handle, wallet_name) = ensure_opened_wallet(&ctx)?;
        let submitter_did = ensure_active_did(&ctx)?;

        let target_did = get_str_param("did", params).map_err(error_err!())?;
        let hash = get_opt_str_param("hash", params).map_err(error_err!())?;
        let raw = get_opt_str_param("raw", params).map_err(error_err!())?;
        let enc = get_opt_str_param("enc", params).map_err(error_err!())?;

        let mut request = Ledger::build_attrib_request(&submitter_did, target_did, hash, raw, enc)
            .map_err(|err| handle_indy_error(err, None, None, None))?;

        set_author_agreement(ctx, &mut request)?;

        let payment_method = set_request_fees(ctx, params, &mut request, wallet_handle, Some(&submitter_did))?;

        let (response_json, response): (String, Response<serde_json::Value>) =
            send_write_request!(ctx, params, &request, wallet_handle, &wallet_name, &submitter_did);

        let attribute =
            if raw.is_some() {
                ("raw", "Raw value")
            } else if hash.is_some() {
                ("hash", "Hashed value")
            } else { ("enc", "Encrypted value") };

        handle_transaction_response(response)
            .map(|result| print_transaction_response(result,
                                                     "Attrib request has been sent to Ledger.",
                                                     None,
                                                     &[attribute],
                                                     true))?;

        let receipts = parse_response_with_fees(&response_json, payment_method)?;

        let res = print_response_receipts(receipts);

        trace!("execute << {:?}", res);
        res
    }
}

pub mod get_attrib_command {
    use super::*;

    command!(CommandMetadata::build("get-attrib", "Get ATTRIB from Ledger.")
                .add_required_param("did", "DID of identity presented in Ledger")
                .add_optional_param("raw", "Name of attribute")
                .add_optional_param("hash", "Hash of attribute data")
                .add_optional_param("enc", "Encrypted value of attribute data")
                .add_optional_param("send","Send the request to the Ledger (True by default). If false then created request will be printed and stored into CLI context.")
                .add_example("ledger get-attrib did=VsKV7grR1BUE29mG2Fm2kX raw=endpoint")
                .add_example("ledger get-attrib did=VsKV7grR1BUE29mG2Fm2kX hash=83d907821df1c87db829e96569a11f6fc2e7880acba5e43d07ab786959e13bd3")
                .add_example("ledger get-attrib did=VsKV7grR1BUE29mG2Fm2kX enc=aa3f41f619aa7e5e6b6d0d")
                .finalize()
    );

    fn execute(ctx: &CommandContext, params: &CommandParams) -> Result<(), ()> {
        trace!("execute >> ctx {:?} params {:?}", ctx, params);

        let submitter_did = get_active_did(&ctx);

        let target_did = get_str_param("did", params).map_err(error_err!())?;
        let raw = get_opt_str_param("raw", params).map_err(error_err!())?;
        let hash = get_opt_str_param("hash", params).map_err(error_err!())?;
        let enc = get_opt_str_param("enc", params).map_err(error_err!())?;

        let request = Ledger::build_get_attrib_request(submitter_did.as_ref().map(String::as_str), target_did, raw, hash, enc)
            .map_err(|err| handle_indy_error(err, None, None, None))?;

        let (_, mut response) = send_read_request!(&ctx, params, &request, submitter_did.as_ref().map(String::as_str));

        if let Some(result) = response.result.as_mut() {
            let data = result["data"].as_str().map(|data| serde_json::Value::String(data.to_string()));
            match data {
                Some(data) => { result["data"] = data; }
                None => {
                    println_err!("Attribute not found");
                    return Err(())
                }
            };
        };

        let res = handle_transaction_response(response)
            .map(|result| print_transaction_response(result,
                                                     "Following ATTRIB has been received.",
                                                     None,
                                                     &[("data", "Data")],
                                                     true));
        trace!("execute << {:?}", res);
        res
    }
}

pub mod schema_command {
    use super::*;

    command!(CommandMetadata::build("schema", r#"Send Schema transaction to the Ledger.
                One of the next parameter combinations must be specified to pay a transaction fee (if it is set on the ledger):
                (source_payment_address, fee) - CLI automatically gets payment sources corresponded to the source payment address and prepares data
                (fees_inputs, fees_outputs) - explicit specification of payment sources"#)
                .add_required_param("name", "Schema name")
                .add_required_param("version", "Schema version")
                .add_required_param("attr_names", "Schema attributes split by comma (the number of attributes should be less or equal than 125)")
                .add_optional_param_with_dynamic_completion("source_payment_address","Payment address of sender.", DynamicCompletionType::PaymentAddress)
                .add_optional_param("fee","Transaction fee set on the ledger.")
                .add_optional_param("fees_inputs","The list of source inputs")
                .add_optional_param("fees_outputs","The list of outputs in the following format: (recipient, amount)")
                .add_optional_param("extra","Optional information for fees payment operation")
                .add_optional_param("sign","Sign the request (True by default)")
                .add_optional_param("send","Send the request to the Ledger (True by default). If false then created request will be printed and stored into CLI context.")
                .add_optional_param("endorser","DID of the Endorser that will submit the transaction to the ledger later. \
                    Note that specifying of this parameter implies send=false so the transaction will be prepared to pass to the endorser instead of sending to the ledger.\
                    The created request will be printed and stored into CLI context.")
                .add_example("ledger schema name=gvt version=1.0 attr_names=name,age")
                .add_example("ledger schema name=gvt version=1.0 attr_names=name,age send=false")
                .add_example("ledger schema name=gvt version=1.0 attr_names=name,age fees_inputs=pay:null:111_rBuQo2A1sc9jrJg fees_outputs=(pay:null:FYmoFw55GeQH7SRFa37dkx1d2dZ3zUF8ckg7wmL7ofN4,100)")
                .finalize()
    );

    fn execute(ctx: &CommandContext, params: &CommandParams) -> Result<(), ()> {
        trace!("execute >> ctx {:?} params {:?}", ctx, params);

        let (wallet_handle, wallet_name) = ensure_opened_wallet(&ctx)?;
        let submitter_did = ensure_active_did(&ctx)?;

        let name = get_str_param("name", params).map_err(error_err!())?;
        let version = get_str_param("version", params).map_err(error_err!())?;
        let attr_names = get_str_array_param("attr_names", params).map_err(error_err!())?;

        let id = build_schema_id(&submitter_did, name, version);

        let schema_data = {
            let mut json = JSONMap::new();
            json.insert("ver".to_string(), JSONValue::from("1.0"));
            json.insert("id".to_string(), JSONValue::from(id));
            json.insert("name".to_string(), JSONValue::from(name));
            json.insert("version".to_string(), JSONValue::from(version));
            json.insert("attrNames".to_string(), JSONValue::from(attr_names));
            JSONValue::from(json).to_string()
        };

        let mut request = Ledger::build_schema_request(&submitter_did, &schema_data)
            .map_err(|err| handle_indy_error(err, None, None, None))?;

        set_author_agreement(ctx, &mut request)?;

        let payment_method = set_request_fees(ctx, params, &mut request, wallet_handle, Some(&submitter_did))?;

        let (response_json, response): (String, Response<serde_json::Value>) =
            send_write_request!(ctx, params, &request, wallet_handle, &wallet_name, &submitter_did);

        handle_transaction_response(response)
            .map(|result| print_transaction_response(result,
                                                     "Schema request has been sent to Ledger.",
                                                     Some("data"),
                                                     &[("name", "Name"),
                                                         ("version", "Version"),
                                                         ("attr_names", "Attributes")],
                                                     true))?;

        let receipts = parse_response_with_fees(&response_json, payment_method)?;

        let res = print_response_receipts(receipts);

        trace!("execute << {:?}", res);
        res
    }
}

pub mod get_validator_info_command {
    use super::*;

    command!(CommandMetadata::build("get-validator-info", "Get validator info from all nodes.")
                .add_optional_param("nodes","The list of node names to send the request")
                .add_optional_param("timeout"," Time to wait respond from nodes")
                .add_optional_param("timeout"," Time to wait respond from nodes")
                .add_example(r#"ledger get-validator-info"#)
                .add_example(r#"ledger get-validator-info nodes=Node1,Node2"#)
                .add_example(r#"ledger get-validator-info nodes=Node1,Node2 timeout=150"#)
                .finalize()
    );

    fn execute(ctx: &CommandContext, params: &CommandParams) -> Result<(), ()> {
        trace!("execute >> ctx {:?} params {:?}", ctx, params);

        let pool_handle = ensure_connected_pool_handle(&ctx)?;
        let wallet_handle = ensure_opened_wallet_handle(&ctx)?;
        let submitter_did = ensure_active_did(&ctx)?;

        let nodes = get_opt_str_array_param("nodes", params).map_err(error_err!())?;
        let timeout = get_opt_number_param::<i32>("timeout", params).map_err(error_err!())?;

        let request = Ledger::build_get_validator_info_request(&submitter_did)
            .map_err(|err| handle_indy_error(err, None, None, None))?;

        let response = if nodes.is_some() || timeout.is_some() {
            sign_and_submit_action(wallet_handle, pool_handle, &submitter_did, &request, nodes, timeout)
                .map_err(|err| handle_indy_error(err, None, None, None))?
        } else {
            Ledger::sign_and_submit_request(pool_handle, wallet_handle, &submitter_did, &request)
                .map_err(|err| handle_indy_error(err, None, None, None))?
        };

        let responses = match serde_json::from_str::<BTreeMap<String, String>>(&response) {
            Ok(responses) => responses,
            Err(_) => {
                let response = serde_json::from_str::<Response<serde_json::Value>>(&response)
                    .map_err(|err| println_err!("Invalid data has been received: {:?}", err))?;
                return handle_transaction_response(response).map(|result| println_succ!("{}", result));
            }
        };

        println_succ!("Validator Info:");

        let mut lines: Vec<String> = Vec::new();

        for (node, response) in responses {
            if response.eq("timeout") {
                lines.push(format!("\t{:?}: {:?}", node, "Timeout"));
                continue
            }
            let response = match serde_json::from_str::<Response<serde_json::Value>>(&response) {
                Ok(resp) => resp,
                Err(err) => {
                    lines.push(format!("\t{:?}: \"Invalid data has been received: {:?}\"", node, err));
                    continue
                }
            };

            match handle_transaction_response(response) {
                Ok(result) => lines.push(format!("\t{:?}: {}", node, result)),
                Err(_) => {}
            };
        }

        println!("{{\n{}\n}}", lines.join(",\n"));

        let res = Ok(());

        trace!("execute << {:?}", res);
        res
    }
}

pub mod get_schema_command {
    use super::*;

    command!(CommandMetadata::build("get-schema", "Get Schema from Ledger.")
                .add_required_param("did", "DID of identity presented in Ledger")
                .add_required_param("name", "Schema name")
                .add_required_param("version", "Schema version")
                .add_optional_param("send","Send the request to the Ledger (True by default). If false then created request will be printed and stored into CLI context.")
                .add_example("ledger get-schema did=VsKV7grR1BUE29mG2Fm2kX name=gvt version=1.0")
                .finalize()
    );

    fn execute(ctx: &CommandContext, params: &CommandParams) -> Result<(), ()> {
        trace!("execute >> ctx {:?} params {:?}", ctx, params);

        let submitter_did = get_active_did(&ctx);

        let target_did = get_str_param("did", params).map_err(error_err!())?;
        let name = get_str_param("name", params).map_err(error_err!())?;
        let version = get_str_param("version", params).map_err(error_err!())?;

        let id = build_schema_id(target_did, name, version);

        let request = Ledger::build_get_schema_request(submitter_did.as_ref().map(String::as_str), &id)
            .map_err(|err| handle_indy_error(err, None, None, None))?;

        let (_, response) = send_read_request!(&ctx, params, &request, submitter_did.as_ref().map(String::as_str));

        if let Some(result) = response.result.as_ref() {
            if !result["seqNo"].is_i64() {
                println_err!("Schema not found");
                return Err(());
            }
        };

        let res = handle_transaction_response(response)
            .map(|result| print_transaction_response(result,
                                                     "Following Schema has been received.",
                                                     Some("data"),
                                                     &[("name", "Name"),
                                                         ("version", "Version"),
                                                         ("attr_names", "Attributes")],
                                                     true));
        trace!("execute << {:?}", res);
        res
    }
}

pub mod cred_def_command {
    use super::*;

    command!(CommandMetadata::build("cred-def", r#"Send Cred Def transaction to the Ledger.
                One of the next parameter combinations must be specified to pay a transaction fee (if it is set on the ledger):
                (source_payment_address, fee) - CLI automatically gets payment sources corresponded to the source payment address and prepares data
                (fees_inputs, fees_outputs) - explicit specification of payment sources"#)
                .add_required_param("schema_id", "Sequence number of schema")
                .add_required_param("signature_type", "Signature type (only CL supported now)")
                .add_optional_param("tag", "Allows to distinct between credential definitions for the same issuer and schema. Note that it is mandatory for indy-node version 1.4.x and higher")
                .add_required_param("primary", "Primary key in json format")
                .add_optional_param("revocation", "Revocation key in json format")
                .add_optional_param_with_dynamic_completion("source_payment_address","Payment address of sender.", DynamicCompletionType::PaymentAddress)
                .add_optional_param("fee","Transaction fee set on the ledger.")
                .add_optional_param("fees_inputs","The list of source inputs")
                .add_optional_param("fees_outputs","The list of outputs in the following format: (recipient, amount)")
                .add_optional_param("extra","Optional information for fees payment operation")
                .add_optional_param("sign","Sign the request (True by default)")
                .add_optional_param("send","Send the request to the Ledger (True by default). If false then created request will be printed and stored into CLI context.")
                .add_optional_param("endorser","DID of the Endorser that will submit the transaction to the ledger later. \
                    Note that specifying of this parameter implies send=false so the transaction will be prepared to pass to the endorser instead of sending to the ledger.\
                    The created request will be printed and stored into CLI context.")
                .add_example(r#"ledger cred-def schema_id=1 signature_type=CL tag=1 primary={"n":"1","s":"2","rms":"3","r":{"age":"4","name":"5"},"rctxt":"6","z":"7"}"#)
                .finalize()
    );

    fn execute(ctx: &CommandContext, params: &CommandParams) -> Result<(), ()> {
        trace!("execute >> ctx {:?} params {:?}", ctx, params);

        let (wallet_handle, wallet_name) = ensure_opened_wallet(&ctx)?;
        let submitter_did = ensure_active_did(&ctx)?;

        let schema_id = get_str_param("schema_id", params).map_err(error_err!())?;
        let signature_type = get_str_param("signature_type", params).map_err(error_err!())?;
        let tag = get_opt_str_param("tag", params).map_err(error_err!())?.unwrap_or("");
        let primary = get_object_param("primary", params).map_err(error_err!())?;
        let revocation = get_opt_str_param("revocation", params).map_err(error_err!())?;

        let id = build_cred_def_id(&submitter_did, schema_id, signature_type, tag);

        let cred_def_value = {
            let mut json = JSONMap::new();
            json.insert("primary".to_string(), primary);
            update_json_map_opt_key!(json, "revocation", revocation);
            JSONValue::from(json)
        };

        let cred_def_data = {
            let mut json = JSONMap::new();
            json.insert("ver".to_string(), JSONValue::from("1.0"));
            json.insert("id".to_string(), JSONValue::from(id));
            json.insert("schemaId".to_string(), JSONValue::from(schema_id));
            json.insert("type".to_string(), JSONValue::from(signature_type));
            json.insert("tag".to_string(), JSONValue::from(tag));
            json.insert("value".to_string(), cred_def_value);
            JSONValue::from(json).to_string()
        };

        let mut request = Ledger::build_cred_def_request(&submitter_did, &cred_def_data)
            .map_err(|err| handle_indy_error(err, None, None, None))?;

        set_author_agreement(ctx, &mut request)?;

        let payment_method = set_request_fees(ctx, params, &mut request, wallet_handle, Some(&submitter_did))?;

        let (response_json, response): (String, Response<serde_json::Value>) =
            send_write_request!(ctx, params, &request, wallet_handle, &wallet_name, &submitter_did);

        handle_transaction_response(response)
            .map(|result| print_transaction_response(result,
                                                     "NodeConfig request has been sent to Ledger.",
                                                     Some("data"),
                                                     &[("primary", "Primary Key"),
                                                         ("revocation", "Revocation Key")],
                                                     true))?;

        let receipts = parse_response_with_fees(&response_json, payment_method)?;

        let res = print_response_receipts(receipts);

        trace!("execute << {:?}", res);
        res
    }
}

pub mod get_cred_def_command {
    use super::*;

    command!(CommandMetadata::build("get-cred-def", "Get Cred Definition from Ledger.")
                .add_required_param("schema_id", "Sequence number of schema")
                .add_required_param("signature_type", "Signature type (only CL supported now)")
                .add_optional_param("tag", "Allows to distinct between credential definitions for the same issuer and schema. Note that it is mandatory for indy-node version 1.4.x and higher")
                .add_required_param("origin", "Credential definition owner DID")
                .add_optional_param("send","Send the request to the Ledger (True by default). If false then created request will be printed and stored into CLI context.")
                .add_example("ledger get-cred-def schema_id=1 signature_type=CL tag=1 origin=VsKV7grR1BUE29mG2Fm2kX")
                .finalize()
    );

    fn execute(ctx: &CommandContext, params: &CommandParams) -> Result<(), ()> {
        trace!("execute >> ctx {:?} params {:?}", ctx, params);

        let submitter_did = get_active_did(&ctx);

        let schema_id = get_str_param("schema_id", params).map_err(error_err!())?;
        let signature_type = get_str_param("signature_type", params).map_err(error_err!())?;
        let tag = get_opt_str_param("tag", params).map_err(error_err!())?.unwrap_or("");
        let origin = get_str_param("origin", params).map_err(error_err!())?;

        let id = build_cred_def_id(&origin, schema_id, signature_type, tag);

        let request = Ledger::build_get_cred_def_request(submitter_did.as_ref().map(String::as_str), &id)
            .map_err(|err| handle_indy_error(err, None, None, None))?;

        let (_, response) = send_read_request!(&ctx, params, &request, submitter_did.as_ref().map(String::as_str));

        if let Some(result) = response.result.as_ref() {
            if !result["seqNo"].is_i64() {
                println_err!("Credential Definition not found");
                return Err(());
            }
        };

        let res = handle_transaction_response(response)
            .map(|result| print_transaction_response(result,
                                                     "Following Credential Definition has been received.",
                                                     Some("data"),
                                                     &[("primary", "Primary Key"),
                                                         ("revocation", "Revocation Key")],
                                                     true));
        trace!("execute << {:?}", res);
        res
    }
}

pub mod node_command {
    use super::*;

    command!(CommandMetadata::build("node", "Send Node transaction to the Ledger.")
                .add_required_param("target", "Node identifier")
                .add_required_param("alias", "Node alias (can't be changed in case of update)")
                .add_optional_param("node_ip", "Node Ip. Note that it is mandatory for adding node case")
                .add_optional_param("node_port", "Node port. Note that it is mandatory for adding node case")
                .add_optional_param("client_ip", "Client Ip. Note that it is mandatory for adding node case")
                .add_optional_param("client_port","Client port. Note that it is mandatory for adding node case")
                .add_optional_param("blskey",  "Node BLS key")
                .add_optional_param("blskey_pop",  "Node BLS key proof of possession. Note that it is mandatory if blskey specified")
                .add_optional_param("services", "Node type. One of: VALIDATOR, OBSERVER or empty in case of blacklisting node")
                .add_optional_param("sign","Sign the request (True by default)")
                .add_optional_param("send","Send the request to the Ledger (True by default). If false then created request will be printed and stored into CLI context.")
                .add_example("ledger node target=A5iWQVT3k8Zo9nXj4otmeqaUziPQPCiDqcydXkAJBk1Y node_ip=127.0.0.1 node_port=9710 client_ip=127.0.0.1 client_port=9711 alias=Node5 services=VALIDATOR blskey=2zN3bHM1m4rLz54MJHYSwvqzPchYp8jkHswveCLAEJVcX6Mm1wHQD1SkPYMzUDTZvWvhuE6VNAkK3KxVeEmsanSmvjVkReDeBEMxeDaayjcZjFGPydyey1qxBHmTvAnBKoPydvuTAqx5f7YNNRAdeLmUi99gERUU7TD8KfAa6MpQ9bw blskey_pop=RPLagxaR5xdimFzwmzYnz4ZhWtYQEj8iR5ZU53T2gitPCyCHQneUn2Huc4oeLd2B2HzkGnjAff4hWTJT6C7qHYB1Mv2wU5iHHGFWkhnTX9WsEAbunJCV2qcaXScKj4tTfvdDKfLiVuU2av6hbsMztirRze7LvYBkRHV3tGwyCptsrP")
                .add_example("ledger node target=A5iWQVT3k8Zo9nXj4otmeqaUziPQPCiDqcydXkAJBk1Y node_ip=127.0.0.1 node_port=9710 client_ip=127.0.0.1 client_port=9711 alias=Node5 services=VALIDATOR")
                .add_example("ledger node target=A5iWQVT3k8Zo9nXj4otmeqaUziPQPCiDqcydXkAJBk1Y alias=Node5 services=VALIDATOR")
                .add_example("ledger node target=A5iWQVT3k8Zo9nXj4otmeqaUziPQPCiDqcydXkAJBk1Y alias=Node5 services=")
                .finalize()
    );

    fn execute(ctx: &CommandContext, params: &CommandParams) -> Result<(), ()> {
        trace!("execute >> ctx {:?} params {:?}", ctx, params);

        let (wallet_handle, wallet_name) = ensure_opened_wallet(&ctx)?;
        let submitter_did = ensure_active_did(&ctx)?;

        let target_did = get_str_param("target", params).map_err(error_err!())?;
        let node_ip = get_opt_str_param("node_ip", params).map_err(error_err!())?;
        let node_port = get_opt_number_param::<i32>("node_port", params).map_err(error_err!())?;
        let client_ip = get_opt_str_param("client_ip", params).map_err(error_err!())?;
        let client_port = get_opt_number_param::<i32>("client_port", params).map_err(error_err!())?;
        let alias = get_opt_str_param("alias", params).map_err(error_err!())?;
        let blskey = get_opt_str_param("blskey", params).map_err(error_err!())?;
        let blskey_pop = get_opt_str_param("blskey_pop", params).map_err(error_err!())?;
        let services = get_opt_str_array_param("services", params).map_err(error_err!())?;

        let node_data = {
            let mut json = JSONMap::new();
            update_json_map_opt_key!(json, "node_ip", node_ip);
            update_json_map_opt_key!(json, "node_port", node_port);
            update_json_map_opt_key!(json, "client_ip", client_ip);
            update_json_map_opt_key!(json, "client_port", client_port);
            update_json_map_opt_key!(json, "alias", alias);
            update_json_map_opt_key!(json, "blskey", blskey);
            update_json_map_opt_key!(json, "blskey_pop", blskey_pop);
            update_json_map_opt_key!(json, "services", services);
            JSONValue::from(json).to_string()
        };

        let request = Ledger::build_node_request(&submitter_did, target_did, &node_data)
            .map_err(|err| handle_indy_error(err, None, None, None))?;

        let (_, response): (String, Response<serde_json::Value>) =
            send_write_request!(ctx, params, &request, wallet_handle, &wallet_name, &submitter_did);

        let res = handle_transaction_response(response)
            .map(|result| print_transaction_response(result,
                                                     "NodeConfig request has been sent to Ledger.",
                                                     Some("data"),
                                                     &[("alias", "Alias"),
                                                         ("node_ip", "Node Ip"),
                                                         ("node_port", "Node Port"),
                                                         ("client_ip", "Client Ip"),
                                                         ("client_port", "Client Port"),
                                                         ("services", "Services"),
                                                         ("blskey", "Blskey"),
                                                         ("blskey_pop", "Blskey Proof of Possession")],
                                                     true));
        trace!("execute << {:?}", res);
        res
    }
}

pub mod pool_config_command {
    use super::*;

    command!(CommandMetadata::build("pool-config", "Send write configuration to pool.")
                .add_required_param("writes", "Accept write transactions.")
                .add_optional_param("force", "Forced configuration applying without reaching pool consensus.")
                .add_optional_param("sign","Sign the request (True by default)")
                .add_optional_param("send","Send the request to the Ledger (True by default). If false then created request will be printed and stored into CLI context.")
                .add_example("ledger pool-config writes=true")
                .add_example("ledger pool-config writes=true force=true")
                .finalize()
    );

    fn execute(ctx: &CommandContext, params: &CommandParams) -> Result<(), ()> {
        trace!("execute >> ctx {:?} params {:?}", ctx, params);

        let (wallet_handle, wallet_name) = ensure_opened_wallet(&ctx)?;
        let submitter_did = ensure_active_did(&ctx)?;

        let writes = get_bool_param("writes", params).map_err(error_err!())?;
        let force = get_opt_bool_param("force", params).map_err(error_err!())?.unwrap_or(false);

        let request = Ledger::indy_build_pool_config_request(&submitter_did, writes, force)
            .map_err(|err| handle_indy_error(err, None, None, None))?;

        let (_, response): (String, Response<serde_json::Value>) =
            send_write_request!(ctx, params, &request, wallet_handle, &wallet_name, &submitter_did);

        let res = handle_transaction_response(response)
            .map(|result| print_transaction_response(result,
                                                     "NodeConfig request has been sent to Ledger.",
                                                     None,
                                                     &[("writes", "Writes"),
                                                         ("force", "Force Apply")],
                                                     true));
        trace!("execute << {:?}", res);
        res
    }
}

pub mod pool_restart_command {
    use super::*;

    command!(CommandMetadata::build("pool-restart", "Send instructions to nodes to restart themselves.")
                .add_required_param("action", "Restart type. Either start or cancel.")
                .add_optional_param("nodes","The list of node names to send the request")
                .add_optional_param("timeout"," Time to wait respond from nodes")
                .add_optional_param("datetime", "Node restart datetime (only for action=start).")
                .add_example(r#"ledger pool-restart action=start datetime=2020-01-25T12:49:05.258870+00:00"#)
                .add_example(r#"ledger pool-restart action=start datetime=2020-01-25T12:49:05.258870+00:00 nodes=Node1,Node2"#)
                .add_example(r#"ledger pool-restart action=start datetime=2020-01-25T12:49:05.258870+00:00 nodes=Node1,Node2 timeout=100"#)
                .add_example(r#"ledger pool-restart action=cancel"#)
                .finalize()
    );

    fn execute(ctx: &CommandContext, params: &CommandParams) -> Result<(), ()> {
        trace!("execute >> ctx {:?} params {:?}", ctx, params);

        let (pool_handle, pool_name) = ensure_connected_pool(&ctx)?;
        let (wallet_handle, wallet_name) = ensure_opened_wallet(&ctx)?;
        let submitter_did = ensure_active_did(&ctx)?;

        let action = get_str_param("action", params).map_err(error_err!())?;
        let datetime = get_opt_str_param("datetime", params).map_err(error_err!())?;
        let nodes = get_opt_str_array_param("nodes", params).map_err(error_err!())?;
        let timeout = get_opt_number_param::<i32>("timeout", params).map_err(error_err!())?;

        let request = Ledger::indy_build_pool_restart_request(&submitter_did, action, datetime)
            .map_err(|err| handle_indy_error(err, None, Some(&pool_name), Some(&wallet_name)))?;

        let response = if nodes.is_some() || timeout.is_some() {
            sign_and_submit_action(wallet_handle, pool_handle, &submitter_did, &request, nodes, timeout)
                .map_err(|err| handle_indy_error(err, None, None, None))?
        } else {
            Ledger::sign_and_submit_request(pool_handle, wallet_handle, &submitter_did, &request)
                .map_err(|err| handle_indy_error(err, None, None, None))?
        };

        let responses = match serde_json::from_str::<HashMap<String, String>>(&response) {
            Ok(responses) => responses,
            Err(_) => {
                let response = serde_json::from_str::<Response<serde_json::Value>>(&response)
                    .map_err(|err| println_err!("Invalid data has been received: {:?}", err))?;
                return handle_transaction_response(response).map(|result| println_succ!("{}", result));
            }
        };

        for (node, response) in responses {
            if response.eq("timeout") {
                println_err!("Restart pool node {} timeout.", node);
                continue
            }

            let response = serde_json::from_str::<Response<serde_json::Value>>(&response)
                .map_err(|err| println_err!("Invalid data has been received: {:?}", err))?;

            println_succ!("Restart pool response for node {}:", node);
            let _res = handle_transaction_response(response).map(|result|
                print_table(&result, &[
                    ("identifier", "From"),
                    ("reqId", "Request Id"),
                    ("action", "Action"),
                    ("datetime", "Datetime")]));
        }
        let res = Ok(());

        trace!("execute << {:?}", res);
        res
    }
}

fn sign_and_submit_action(wallet_handle: WalletHandle, pool_handle: PoolHandle, submitter_did: &str, request: &str, nodes: Option<Vec<&str>>, timeout: Option<i32>) -> Result<String, IndyError> {
    let nodes = match nodes {
        Some(n) =>
            Some(serde_json::to_string(&n)
                .map_err(|err| IndyError { error_code: ErrorCode::CommonInvalidStructure, message: err.to_string(), indy_backtrace: None })?),
        None => None
    };

    Ledger::sign_request(wallet_handle, submitter_did, request)
        .and_then(|request| Ledger::submit_action(pool_handle, &request, nodes.as_ref().map(String::as_ref), timeout))
}

pub mod pool_upgrade_command {
    use super::*;

    command!(CommandMetadata::build("pool-upgrade", "Send instructions to nodes to update themselves.")
                .add_required_param("name", "Human-readable name for the upgrade.")
                .add_required_param("version","The version of indy-node package we perform upgrade to. \n                  \
                                              Must be greater than existing one (or equal if reinstall flag is True)")
                .add_required_param("action", "Upgrade type. Either start or cancel.")
                .add_required_param("sha256", "Sha256 hash of the package.")
                .add_optional_param("timeout", "Limits upgrade time on each Node.")
                .add_optional_param("schedule", "Node upgrade schedule. Schedule should contain identifiers of all nodes. Upgrade dates should be in future. \n                              \
                                              If force flag is False, then it's required that time difference between each Upgrade must be not less than 5 minutes.\n                              \
                                              Requirements for schedule can be ignored by parameter force=true.\n                              \
                                              Schedule is mandatory for action=start.")
                .add_optional_param("justification", "Justification string for this particular Upgrade.")
                .add_optional_param("reinstall", "Whether it's allowed to re-install the same version. False by default.")
                .add_optional_param("force", "Whether we should apply transaction without waiting for consensus of this transaction. False by default.")
                .add_optional_param("package", "Package to be upgraded.")
                .add_optional_param("sign","Sign the request (True by default)")
                .add_optional_param("send","Send the request to the Ledger (True by default). If false then created request will be printed and stored into CLI context.")
                .add_example(r#"ledger pool-upgrade name=upgrade-1 version=2.0 action=start sha256=f284bdc3c1c9e24a494e285cb387c69510f28de51c15bb93179d9c7f28705398 schedule={"Gw6pDLhcBcoQesN72qfotTgFa7cbuqZpkX3Xo6pLhPhv":"2020-01-25T12:49:05.258870+00:00"}"#)
                .add_example(r#"ledger pool-upgrade name=upgrade-1 version=2.0 action=start sha256=f284bdc3c1c9e24a494e285cb387c69510f28de51c15bb93179d9c7f28705398 schedule={"Gw6pDLhcBcoQesN72qfotTgFa7cbuqZpkX3Xo6pLhPhv":"2020-01-25T12:49:05.258870+00:00"} package=some_package"#)
                .add_example(r#"ledger pool-upgrade name=upgrade-1 version=2.0 action=cancel sha256=ac3eb2cc3ac9e24a494e285cb387c69510f28de51c15bb93179d9c7f28705398"#)
                .finalize()
    );

    fn execute(ctx: &CommandContext, params: &CommandParams) -> Result<(), ()> {
        trace!("execute >> ctx {:?} params {:?}", ctx, params);

        let (wallet_handle, wallet_name) = ensure_opened_wallet(&ctx)?;
        let submitter_did = ensure_active_did(&ctx)?;

        let name = get_str_param("name", params).map_err(error_err!())?;
        let version = get_str_param("version", params).map_err(error_err!())?;
        let action = get_str_param("action", params).map_err(error_err!())?;
        let sha256 = get_str_param("sha256", params).map_err(error_err!())?;
        let timeout = get_opt_number_param::<u32>("timeout", params).map_err(error_err!())?;
        let schedule = get_opt_str_param("schedule", params).map_err(error_err!())?;
        let justification = get_opt_str_param("justification", params).map_err(error_err!())?;
        let reinstall = get_opt_bool_param("reinstall", params).map_err(error_err!())?.unwrap_or(false);
        let force = get_opt_bool_param("force", params).map_err(error_err!())?.unwrap_or(false);
        let package = get_opt_str_param("package", params).map_err(error_err!())?;

        let request = Ledger::indy_build_pool_upgrade_request(&submitter_did, name, version, action, sha256,
                                                              timeout, schedule, justification, reinstall, force, package)
            .map_err(|err| handle_indy_error(err, None, None, None))?;

        let (_, response): (String, Response<serde_json::Value>) =
            send_write_request!(ctx, params, &request, wallet_handle, &wallet_name, &submitter_did);

        let mut schedule = None;
        let mut hash = None;
        if let Some(res) = response.result.as_ref() {
            schedule = res["schedule"].as_object()
                .map(|s| format!("{{{}\n}}",
                                 s.iter()
                                     .map(|(key, value)| format!("\n    {:?}:{:?}", key, value.as_str().unwrap_or("")))
                                     .collect::<Vec<String>>()
                                     .join(",")));

            hash = res["sha256"].as_str().map(|h| h.to_string());
        };

        let res = handle_transaction_response(response)
            .map(|result| print_transaction_response(result,
                                                     "NodeConfig request has been sent to Ledger.",
                                                     None,
                                                     &[("name", "Name"),
                                                         ("action", "Action"),
                                                         ("version", "Version"),
                                                         ("timeout", "Timeout"),
                                                         ("justification", "Justification"),
                                                         ("reinstall", "Reinstall"),
                                                         ("force", "Force Apply"),
                                                         ("package", "Package Name")],
                                                     true));
        if let Some(h) = hash {
            println_succ!("Hash:");
            println!("{}", h);
        }
        if let Some(s) = schedule {
            println_succ!("Schedule:");
            println!("{}", s);
        }
        trace!("execute << {:?}", res);
        res
    }
}

pub mod custom_command {
    use super::*;

    command!(CommandMetadata::build("custom", "Send custom transaction to the Ledger.")
                .add_main_param("txn", "Transaction json. (Use \"context\" keyword to send a transaction stored into CLI context)")
                .add_optional_param("sign", "Is signature required")
                .add_example(r#"ledger custom {"reqId":1,"identifier":"V4SGRU86Z58d6TV7PBUe6f","operation":{"type":"105","dest":"V4SGRU86Z58d6TV7PBUe6f"},"protocolVersion":2}"#)
                .add_example(r#"ledger custom {"reqId":2,"identifier":"V4SGRU86Z58d6TV7PBUe6f","operation":{"type":"1","dest":"VsKV7grR1BUE29mG2Fm2kX"},"protocolVersion":2} sign=true"#)
                .add_example(r#"ledger custom context"#)
                .finalize()
    );

    fn execute(ctx: &CommandContext, params: &CommandParams) -> Result<(), ()> {
        trace!("execute >> ctx {:?} params {:?}", ctx, params);

        let (pool_handle, pool_name) = ensure_connected_pool(&ctx)?;

        let txn = get_str_param("txn", params).map_err(error_err!())?;
        let sign = get_opt_bool_param("sign", params).map_err(error_err!())?.unwrap_or(false);

        let mut transaction = txn.to_string();

        if txn == "context" {
            let context_txn = get_transaction(ctx);

            match context_txn {
                Some(txn_) => {
                    println!("Transaction stored into context: {:?}.", txn_);
                    println!("Would you like to send it? (y/n)");

                    let use_transaction = crate::command_executor::wait_for_user_reply(ctx);

                    if !use_transaction {
                        println!("No transaction has been send.");
                        return Ok(());
                    }

                    transaction = txn_.to_string();
                }
                None => {
                    println_err!("There is not a transaction stored into CLI context.");
                    println!("You either need to load transaction using `ledger load-transaction`, or \
                        build a transaction (with passing a `send=false`) to store it into CLI context.");
                }
            }
        }

        let (mut submitter, mut wallet) = (String::new(), String::new());

        let response = if sign {
            let (wallet_handle, wallet_name) = ensure_opened_wallet(&ctx)?;
            let submitter_did = ensure_active_did(&ctx)?;

            submitter = submitter_did.clone();
            wallet = wallet_name.clone();

            Ledger::sign_and_submit_request(pool_handle, wallet_handle, &submitter_did, &transaction)
        } else {
            Ledger::submit_request(pool_handle, &transaction)
        };

        let response_json =
            response.map_err(|err| handle_indy_error(err, Some(&submitter), Some(&pool_name), Some(&wallet)))?;

        let response = serde_json::from_str::<Response<serde_json::Value>>(&response_json)
            .map_err(|err| println_err!("Invalid data has been received: {:?}", err))?;

        let res = match response {
            Response { op: ResponseType::REPLY, result: Some(_), reason: None } =>
                {
                    println!("Response: \n{}", response_json);
                    Ok(())
                },
            Response { op: ResponseType::REQNACK, result: None, reason: Some(reason) } |
            Response { op: ResponseType::REJECT, result: None, reason: Some(reason) } =>
                {
                    println_err!("Transaction has been rejected: {}", extract_error_message(&reason));
                    Err(())
                },
            _ => {
                println_err!("Invalid data has been received");
                Err(())
            }
        };

        trace!("execute << {:?}", res);
        res
    }
}

pub mod get_payment_sources_command {
    use super::*;

    command!(CommandMetadata::build("get-payment-sources", "Get sources list for payment address.")
                .add_required_param_with_dynamic_completion("payment_address","Target payment address", DynamicCompletionType::PaymentAddress)
                .add_optional_param("send","Send the request to the Ledger (True by default). If false then created request will be printed and stored into CLI context.")
                .add_example("ledger get-payment-sources payment_address=pay:null:GjZWsBLgZCR18aL468JAT7w9CZRiBnpxUPPgyQxh4voa")
                .finalize()
    );

    fn execute(ctx: &CommandContext, params: &CommandParams) -> Result<(), ()> {
        trace!("execute >> ctx {:?} params {:?}", ctx, params);

        let wallet_handle = get_opened_wallet_handle(&ctx).unwrap_or(INVALID_WALLET_HANDLE);
        let submitter_did = get_active_did(&ctx);

        let payment_address = get_str_param("payment_address", params).map_err(error_err!())?;

        let (request, payment_method) = Payment::build_get_payment_sources_request(wallet_handle, submitter_did.as_ref().map(String::as_str), payment_address)
            .map_err(|err| handle_payment_error(err, None))?;

        let (response, _) = send_read_request!(&ctx, params, &request, submitter_did.as_ref().map(String::as_str));

        let res = match Payment::parse_get_payment_sources_response(&payment_method, &response) {
            Ok(sources_json) => {
                let sources: Vec<serde_json::Value> = serde_json::from_str(&sources_json)
                    .map_err(|_| println_err!("Wrong data has been received"))?;

                print_list_table(&sources,
                                 &[("source", "Source"),
                                     ("paymentAddress", "Payment Address"),
                                     ("amount", "Amount"),
                                     ("extra", "Extra")],
                                 "There are no source's");
                Ok(())
            }
            Err(err) => {
                println_err!("Invalid data has been received: {:?}", err);
                Err(())
            },
        };

        trace!("execute << {:?}", res);
        res
    }
}

pub mod payment_command {
    use super::*;

    command!(CommandMetadata::build("payment", r#"Send request for doing the payment.
                One of the next parameter combinations must be specified:
                (source_payment_address, target_payment_address, amount, Optional(fee)) - CLI automatically gets payment sources corresponded to the source payment address and prepares data
                (inputs, outputs) - explicit specification of payment sources"#)
                .add_optional_param_with_dynamic_completion("source_payment_address","Payment address of sender.", DynamicCompletionType::PaymentAddress)
                .add_optional_param_with_dynamic_completion("target_payment_address","Payment address of recipient", DynamicCompletionType::PaymentAddress)
                .add_optional_param("amount","Payment amount.")
                .add_optional_param("fee","Transaction fee set on the ledger.")
                .add_optional_param("inputs","The list of payment sources")
                .add_optional_param("outputs",r#"The list of outputs in the following format: (recipient, amount)
                recipient - payment address of recipient
                amount- payment amount"#)
                .add_optional_param("extra","Optional information for payment operation")
                .add_optional_param("send","Send the request to the Ledger (True by default). If false then created request will be printed and stored into CLI context.")
                .add_example("ledger payment source_payment_address=pay:null:GjZWsBLgZCR18aL468JAT7w9CZRiBnpxUPPgyQxh4voa target_payment_address=pay:null:FYmoFw55GeQH7SRFa37dkx1d2dZ3zUF8ckg7wmL7ofN4 amount=100")
                .add_example("ledger payment source_payment_address=pay:null:GjZWsBLgZCR18aL468JAT7w9CZRiBnpxUPPgyQxh4voa target_payment_address=pay:null:FYmoFw55GeQH7SRFa37dkx1d2dZ3zUF8ckg7wmL7ofN4 amount=100 fee=2")
                .add_example("ledger payment inputs=pay:null:111_rBuQo2A1sc9jrJg outputs=(pay:null:FYmoFw55GeQH7SRFa37dkx1d2dZ3zUF8ckg7wmL7ofN4,100)")
                .add_example("ledger payment inputs=pay:null:111_rBuQo2A1sc9jrJg outputs=(pay:null:FYmoFw55GeQH7SRFa37dkx1d2dZ3zUF8ckg7wmL7ofN4,100) extra=some_extra")
                .add_example("ledger payment inputs=pay:null:111_rBuQo2A1sc9jrJg,pay:null:222_aEwACvA1sc9jrJg outputs=(pay:null:FYmoFw55GeQH7SRFa37dkx1d2dZ3zUF8ckg7wmL7ofN4,100),(pay:null:ABABefwrhscbaAShva7dkx1d2dZ3zUF8ckg7wmL7ofN4,5)")
                .finalize()
    );

    fn execute(ctx: &CommandContext, params: &CommandParams) -> Result<(), ()> {
        trace!("execute >> ctx {:?} params {:?}", ctx, params);

        let (wallet_handle, _) = ensure_opened_wallet(&ctx)?;
        let submitter_did = get_active_did(&ctx);

        let source_payment_address = get_opt_str_param("source_payment_address", params).map_err(error_err!())?.map(String::from);
        let target_payment_address = get_opt_str_param("target_payment_address", params).map_err(error_err!())?.map(String::from);
        let amount = get_opt_number_param::<u64>("amount", params).map_err(error_err!())?;
        let fee = get_opt_number_param::<u64>("fee", params).map_err(error_err!())?;

        let inputs = get_opt_str_array_param("inputs", params).map_err(error_err!())?;
        let outputs = get_opt_str_tuple_array_param("outputs", params).map_err(error_err!())?;

        let mut extra = get_opt_str_param("extra", params).map_err(error_err!())?.map(String::from);

        let (inputs, outputs) = prepare_sources_for_payment_cmd(&ctx, source_payment_address, target_payment_address, amount, fee, inputs, outputs)?;

        if let Some((text, version, acc_mech_type, time_of_acceptance)) = get_transaction_author_info(&ctx) {
            extra = Some(Payment::prepare_payment_extra_with_acceptance_data(extra.as_ref().map(String::as_str), Some(&text), Some(&version), None, &acc_mech_type, time_of_acceptance)
                .map_err(|err| handle_payment_error(err, None))?);
        }

        let (request, payment_method) = Payment::build_payment_req(wallet_handle, submitter_did.as_ref().map(String::as_str), &inputs, &outputs, extra.as_ref().map(String::as_str))
            .map_err(|err| handle_payment_error(err, None))?;

        let (response, _) = send_read_request!(&ctx, params, &request, submitter_did.as_ref().map(String::as_str));

        let res = match Payment::parse_payment_response(&payment_method, &response) {
            Ok(receipts_json) => {
                let receipts: Vec<serde_json::Value> = serde_json::from_str(&receipts_json)
                    .map_err(|_| println_err!("Wrong data has been received"))?;

                print_list_table(&receipts,
                                 &[("receipt", "Receipt"),
                                     ("recipient", "Recipient Payment Address"),
                                     ("amount", "Amount"),
                                     ("extra", "Extra")],
                                 "There are no receipts's");
                Ok(())
            }
            Err(err) => {
                handle_payment_error(err, None);
                Err(())
            },
        };

        trace!("execute << {:?}", res);
        res
    }
}

pub mod get_fees_command {
    use super::*;

    command!(CommandMetadata::build("get-fees", "Get fees amount for transactions.")
                .add_required_param("payment_method","Payment method")
                .add_optional_param("send","Send the request to the Ledger (True by default). If false then created request will be printed and stored into CLI context.")
                .add_example("ledger get-fees payment_method=null")
                .finalize()
    );

    fn execute(ctx: &CommandContext, params: &CommandParams) -> Result<(), ()> {
        trace!("execute >> ctx {:?} params {:?}", ctx, params);

        let wallet_handle = get_opened_wallet_handle(&ctx).unwrap_or(INVALID_WALLET_HANDLE);
        let submitter_did = get_active_did(&ctx);

        let payment_method = get_str_param("payment_method", params).map_err(error_err!())?;

        let request = Payment::build_get_txn_fees_req(wallet_handle, submitter_did.as_ref().map(String::as_str), payment_method)
            .map_err(|err| handle_payment_error(err, Some(payment_method)))?;

        let (response, _) = send_read_request!(&ctx, params, &request, submitter_did.as_ref().map(String::as_str));

        let res = match Payment::parse_get_txn_fees_response(&payment_method, &response) {
            Ok(fees_json) => {
                let fees: HashMap<String, u64> = serde_json::from_str(&fees_json)
                    .map_err(|_| println_err!("Wrong data has been received"))?;

                let fees =
                    fees
                        .iter()
                        .map(|(key, value)|
                            json!({
                            "type": key,
                            "amount": value
                        }))
                        .collect::<Vec<serde_json::Value>>();

                print_list_table(&fees,
                                 &[("type", "Transaction"),
                                     ("amount", "Amount")],
                                 "There are no fees");

                Ok(())
            }
            Err(err) => {
                handle_payment_error(err, None);
                Err(())
            },
        };

        trace!("execute << {:?}", res);
        res
    }
}

pub mod mint_prepare_command {
    use super::*;

    command!(CommandMetadata::build("mint-prepare", "Prepare MINT transaction.")
                .add_required_param("outputs","The list of outputs in the following format: (recipient, amount)")
                .add_required_param("extra","Optional information for mint operation")
                .add_example("ledger mint-prepare outputs=(pay:null:FYmoFw55GeQH7SRFa37dkx1d2dZ3zUF8ckg7wmL7ofN4,100)")
                .add_example("ledger mint-prepare outputs=(pay:null:FYmoFw55GeQH7SRFa37dkx1d2dZ3zUF8ckg7wmL7ofN4,100) extra=some_data")
                .add_example("ledger mint-prepare outputs=(pay:null:FYmoFw55GeQH7SRFa37dkx1d2dZ3zUF8ckg7wmL7ofN4,100),(pay:null:ABABaaVwSascbaAShva7dkx1d2dZ3zUF8ckg7wmL7ofN4,5)")
                .finalize()
    );

    fn execute(ctx: &CommandContext, params: &CommandParams) -> Result<(), ()> {
        trace!("execute >> ctx {:?} params {:?}", ctx, params);

        let wallet_handle = get_opened_wallet_handle(&ctx).unwrap_or(INVALID_WALLET_HANDLE);
        let submitter_did = get_active_did(&ctx);

        let outputs = get_str_tuple_array_param("outputs", params).map_err(error_err!())?;
        let outputs =
            parse_payment_outputs(&outputs)
                .map_err(error_err!())
                .and_then(|outputs| serialize(&outputs))?;

        let extra = get_opt_str_param("extra", params).map_err(error_err!())?;

        let (mut request, _payment_method) = Payment::build_mint_req(wallet_handle, submitter_did.as_ref().map(String::as_str), &outputs, extra)
            .map_err(|err| handle_payment_error(err, None))?;

        set_author_agreement(ctx, &mut request)?;

        println_succ!("MINT transaction has been created:");
        println!("     {}", request);
        set_transaction(&ctx, Some(request));

        let res = Ok(());
        trace!("execute << {:?}", res);
        res
    }
}

pub mod set_fees_prepare_command {
    use super::*;

    command!(CommandMetadata::build("set-fees-prepare", " Prepare SET_FEES transaction.")
                .add_required_param("payment_method","Payment method to use")
                .add_required_param("fees","The list of transactions fees")
                .add_example("ledger set-fees-prepare payment_method=null fees=1:100,100:200")
                .finalize()
    );

    fn execute(ctx: &CommandContext, params: &CommandParams) -> Result<(), ()> {
        trace!("execute >> ctx {:?} params {:?}", ctx, params);

        let wallet_handle = get_opened_wallet_handle(&ctx).unwrap_or(INVALID_WALLET_HANDLE);
        let submitter_did = get_active_did(&ctx);

        let payment_method = get_str_param("payment_method", params).map_err(error_err!())?;
        let fees = get_str_array_param("fees", params).map_err(error_err!())?;

        let fees = parse_payment_fees(&fees).map_err(error_err!())?;

        let request = Payment::build_set_txn_fees_req(wallet_handle, submitter_did.as_ref().map(String::as_str), &payment_method, &fees)
            .map_err(|err| handle_payment_error(err, None))?;

        println_succ!("SET_FEES transaction has been created:");
        println!("     {}", request);
        set_transaction(&ctx, Some(request));

        let res = Ok(());
        trace!("execute << {:?}", res);
        res
    }
}

pub mod verify_payment_receipt_command {
    use super::*;

    command!(CommandMetadata::build("verify-payment-receipt", "Get payment receipt verification info.")
                .add_main_param("receipt","Receipt to verify")
                .add_optional_param("send","Send the request to the Ledger (True by default). If false then created request will be printed and stored into CLI context.")
                .add_example("ledger verify-payment-receipt pay:null:0_PqVjwJC42sxCTJp")
                .finalize()
    );

    fn execute(ctx: &CommandContext, params: &CommandParams) -> Result<(), ()> {
        trace!("execute >> ctx {:?} params {:?}", ctx, params);

        let wallet_handle = get_opened_wallet_handle(&ctx).unwrap_or(INVALID_WALLET_HANDLE);
        let submitter_did = get_active_did(&ctx);

        let receipt = get_str_param("receipt", params).map_err(error_err!())?;

        let (request, payment_method) = Payment::build_verify_payment_req(wallet_handle, submitter_did.as_ref().map(String::as_str), receipt)
            .map_err(|err| handle_payment_error(err, None))?;

        let (response, _) = send_read_request!(&ctx, params, &request, submitter_did.as_ref().map(String::as_str));

        let res = match Payment::parse_verify_payment_response(&payment_method, &response) {
            Ok(info_json) => {
                println_succ!("Following Payment Receipt Verification Info has been received.");
                println!("{}", info_json);
                Ok(())
            }
            Err(err) => {
                handle_payment_error(err, None);
                Err(())
            },
        };

        trace!("execute << {:?}", res);
        res
    }
}

pub mod sign_multi_command {
    use super::*;

    command!(CommandMetadata::build("sign-multi", "Add multi signature by current DID to transaction.")
                .add_optional_param("txn","Transaction to sign. Skip to use a transaction stored into CLI context.")
                .add_example(r#"ledger sign-multi txn={"reqId":123456789,"type":"100"}"#)
                .finalize()
    );

    fn execute(ctx: &CommandContext, params: &CommandParams) -> Result<(), ()> {
        trace!("execute >> ctx {:?} params {:?}", ctx, params);

        let (wallet_handle, _) = ensure_opened_wallet(&ctx)?;
        let submitter_did = ensure_active_did(&ctx)?;

        let param_txn = get_opt_str_param("txn", params).map_err(error_err!())?;

        let txn = get_transaction_to_use!(ctx, param_txn);

        let res = match Ledger::multi_sign_request(wallet_handle, &submitter_did, &txn) {
            Ok(request) => {
                println_succ!("Transaction has been signed:");
                println_succ!("{}", request);
                set_transaction(ctx, Some(request));
                Ok(())
            }
            Err(err) => {
                match err.error_code {
                    ErrorCode::WalletItemNotFound => {
                        println_err!("Signer DID: \"{}\" not found", submitter_did);
                        Err(())
                    },
                    _ => {
                        handle_indy_error(err, Some(&submitter_did), None, None);
                        Err(())
                    },
                }
            }
        };

        trace!("execute << {:?}", res);
        res
    }
}

pub mod auth_rule_command {
    use super::*;

    command!(CommandMetadata::build("auth-rule", "Send AUTH_RULE request to change authentication rules for a ledger transaction.")
                .add_required_param("txn_type", "Ledger transaction alias or associated value")
                .add_required_param("action", "Type of an action. One of: ADD, EDIT")
                .add_required_param("field", "Transaction field")
                .add_optional_param("old_value", "Old value of field, which can be changed to a new_value (mandatory for EDIT action)")
                .add_optional_param("new_value", "New value that can be used to fill the field")
                .add_required_param("constraint", r#"Set of constraints required for execution of an action
         {
             constraint_id - type of a constraint. Can be either "ROLE" to specify final constraint or  "AND"/"OR" to combine constraints, or "FORBIDDEN" to forbid action.
             role - (optional) role associated value {TRUSTEE: 0, STEWARD: 2, TRUST_ANCHOR: 101, ENDORSER: 101, NETWORK_MONITOR: 201, ANY: *}.
             sig_count - the number of signatures required to execution action.
             need_to_be_owner - (optional) if user must be an owner of transaction (false by default).
             off_ledger_signature - (optional) allow signature of unknow for ledger did (false by default).
             metadata - (optional) additional parameters of the constraint.
         }
         can be combined by
         {
             constraint_id: <"AND" or "OR">
             auth_constraints: [<constraint_1>, <constraint_2>]
         }
                "#)
                .add_optional_param("sign","Sign the request (True by default)")
                .add_optional_param("send","Send the request to the Ledger (True by default). If false then created request will be printed and stored into CLI context.")
                .add_example(r#"ledger auth-rule txn_type=NYM action=ADD field=role new_value=101 constraint="{"sig_count":1,"role":"0","constraint_id":"ROLE","need_to_be_owner":false}""#)
                .add_example(r#"ledger auth-rule txn_type=NYM action=ADD field=role new_value=101 constraint="{"sig_count":1,"role":"0","constraint_id":"ROLE","need_to_be_owner":false,"off_ledger_signature":true}""#)
                .add_example(r#"ledger auth-rule txn_type=NYM action=EDIT field=role old_value=101 new_value=0 constraint="{"sig_count":1,"role":"0","constraint_id":"ROLE","need_to_be_owner":false}""#)
                .add_example(r#"ledger auth-rule txn_type=NYM action=ADD field=role new_value=101 constraint="{"constraint_id":"FORBIDDEN"}""#)
                .finalize()
    );

    fn execute(ctx: &CommandContext, params: &CommandParams) -> Result<(), ()> {
        trace!("execute >> ctx {:?} params {:?}", ctx, params);

        let (wallet_handle, wallet_name) = ensure_opened_wallet(&ctx)?;
        let submitter_did = ensure_active_did(&ctx)?;

        let txn_type = get_str_param("txn_type", params).map_err(error_err!())?;
        let action = get_str_param("action", params).map_err(error_err!())?;
        let field = get_str_param("field", params).map_err(error_err!())?;
        let old_value = get_opt_str_param("old_value", params).map_err(error_err!())?;
        let new_value = get_opt_str_param("new_value", params).map_err(error_err!())?;
        let constraint = get_str_param("constraint", params).map_err(error_err!())?;

        let request = Ledger::build_auth_rule_request(&submitter_did, txn_type, &action.to_uppercase(), field, old_value, new_value, constraint)
            .map_err(|err| handle_indy_error(err, None, None, None))?;

        let (_, mut response): (String, Response<serde_json::Value>) =
            send_write_request!(ctx, params, &request, wallet_handle, &wallet_name, &submitter_did);

        if let Some(result) = response.result.as_mut() {
            result["txn"]["data"]["auth_type"] = get_txn_title(&result["txn"]["data"]["auth_type"]);
            result["txn"]["data"]["constraint"] = serde_json::Value::String(::serde_json::to_string_pretty(&result["txn"]["data"]["constraint"]).unwrap());
        }

        handle_transaction_response(response)
            .map(|result| print_transaction_response(result,
                                                     "Auth Rule request has been sent to Ledger.",
                                                     None,
                                                     &[("auth_type", "Txn Type"),
                                                         ("auth_action", "Action"),
                                                         ("field", "Field"),
                                                         ("old_value", "Old Value"),
                                                         ("new_value", "New Value"),
                                                         ("constraint", "Constraint")],
                                                     false))?;

        trace!("execute << ");
        Ok(())
    }
}

pub mod auth_rules_command {
    use super::*;

    command!(CommandMetadata::build("auth-rules", "Send AUTH_RULES request to change authentication rules for multiple ledger transactions.")
                .add_main_param("rules", r#"A list of auth rules: [{"auth_type", "auth_action", "field", "old_value", "new_value"},{...}]"#)
                .add_optional_param("sign","Sign the request (True by default)")
                .add_optional_param("send","Send the request to the Ledger (True by default). If false then created request will be printed and stored into CLI context.")
                .add_example(r#"ledger auth-rules [{"auth_type":"1","auth_action":"ADD","field":"role","new_value":"101","constraint":{"sig_count":1,"role":"0","constraint_id":"ROLE","need_to_be_owner":false}}]"#)
                .finalize()
    );

    fn execute(ctx: &CommandContext, params: &CommandParams) -> Result<(), ()> {
        trace!("execute >> ctx {:?} params {:?}", ctx, params);

        let (wallet_handle, wallet_name) = ensure_opened_wallet(&ctx)?;
        let submitter_did = ensure_active_did(&ctx)?;

        let rules = get_str_param("rules", params).map_err(error_err!())?;

        let request = Ledger::build_auth_rules_request(&submitter_did, &rules)
            .map_err(|err| handle_indy_error(err, None, None, None))?;

        let (_, response): (String, Response<serde_json::Value>) =
            send_write_request!(ctx, params, &request, wallet_handle, &wallet_name, &submitter_did);

        let result = handle_transaction_response(response)?;
        println!("result {:?}", result);

        let rules: AuthRulesData = serde_json::from_value(result["txn"]["data"]["rules"].clone())
            .map_err(|_| println_err!("Wrong data has been received"))?;
        print_auth_rules(rules);

        trace!("execute << ");
        Ok(())
    }
}

pub type AuthRulesData = Vec<AuthRuleData>;

#[derive(Deserialize, Debug)]
pub struct AuthRuleData {
    pub auth_type: String,
    pub auth_action: String,
    pub field: String,
    pub old_value: Option<String>,
    pub new_value: Option<String>,
    pub constraint: serde_json::Value,
}

pub mod get_auth_rule_command {
    use super::*;

    command!(CommandMetadata::build("get-auth-rule", r#"Send GET_AUTH_RULE request to get authentication rules for ledger transactions.
        Note: Either none or all parameters must be specified (`old_value` can be skipped for `ADD` action)."#)
                .add_required_param("txn_type", "Ledger transaction alias or associated value.")
                .add_required_param("action", "Type of action for. One of: ADD, EDIT")
                .add_required_param("field", "Transaction field")
                .add_optional_param("old_value", "Old value of field, which can be changed to a new_value (mandatory for EDIT action)")
                .add_required_param("new_value", "New value that can be used to fill the field")
                .add_optional_param("send","Send the request to the Ledger (True by default). If false then created request will be printed and stored into CLI context.")
                .add_example(r#"ledger get-auth-rule txn_type=NYM action=ADD field=role new_value=101"#)
                .add_example(r#"ledger get-auth-rule txn_type=NYM action=EDIT field=role old_value=101 new_value=0"#)
                .add_example(r#"ledger get-auth-rule"#)
                .finalize()
    );

    fn execute(ctx: &CommandContext, params: &CommandParams) -> Result<(), ()> {
        trace!("execute >> ctx {:?} params {:?}", ctx, params);

        let submitter_did = get_active_did(&ctx);

        let auth_type = get_opt_str_param("txn_type", params).map_err(error_err!())?;
        let auth_action = get_opt_str_param("action", params).map_err(error_err!())?;
        let field = get_opt_str_param("field", params).map_err(error_err!())?;
        let old_value = get_opt_str_param("old_value", params).map_err(error_err!())?;
        let new_value = get_opt_str_param("new_value", params).map_err(error_err!())?;

        let request = Ledger::build_get_auth_rule_request(submitter_did.as_ref().map(String::as_str), auth_type, auth_action, field, old_value, new_value)
            .map_err(|err| handle_indy_error(err, None, None, None))?;

        let (_, response) = send_read_request!(&ctx, params, &request, submitter_did.as_ref().map(String::as_str));

        let result = handle_transaction_response(response)?;

        let rules: AuthRulesData = serde_json::from_value(result["data"].clone())
            .map_err(|_| println_err!("Wrong data has been received"))?;

        print_auth_rules(rules);

        trace!("execute << ");
        Ok(())
    }
}

fn print_auth_rules(rules: AuthRulesData) {
    let constraints = rules
        .into_iter()
        .map(|rule| {
            let auth_type = get_txn_title(&serde_json::Value::String(rule.auth_type.clone()));
            let action = rule.auth_action;
            let field = rule.field;
            let old_value = if action == "ADD" { None } else { rule.old_value };
            let new_value = rule.new_value;

            json!({
                    "auth_type": auth_type,
                    "auth_action": action,
                    "field": field,
                    "old_value": old_value,
                    "new_value": new_value,
                    "constraint": ::serde_json::to_string_pretty(&rule.constraint).unwrap(),
                })
        })
        .collect::<Vec<serde_json::Value>>();

    print_list_table(&constraints,
                     &[("auth_type", "Type"),
                         ("auth_action", "Action"),
                         ("field", "Field"),
                         ("old_value", "Old Value"),
                         ("new_value", "New Value"),
                         ("constraint", "Constraint")],
                     "There are no rules set");
}

pub mod save_transaction_command {
    use super::*;

    command!(CommandMetadata::build("save-transaction", "Save transaction from CLI context into a file.")
                .add_required_param("file", "The path to file.")
                .add_example(r#"ledger save-transaction /home/transaction.txt"#)
                .finalize()
    );

    fn execute(ctx: &CommandContext, params: &CommandParams) -> Result<(), ()> {
        trace!("execute >> ctx {:?} params {:?}", ctx, params);

        let file = get_str_param("file", params).map_err(error_err!())?;

        let transaction = ensure_set_transaction(ctx)?;

        println!("Transaction: {:?}.", transaction);
        println!("Would you like to save it? (y/n)");

        let save_transaction = crate::command_executor::wait_for_user_reply(ctx);

        if !save_transaction {
            println!("The transaction has not been saved.");
            return Ok(());
        }

        write_file(file, &transaction)
            .map_err(|err| println_err!("Cannot store transaction into the file: {:?}", err))?;

        println_succ!("The transaction has been saved.");
        let res = Ok(());

        trace!("execute << {:?}", res);
        res
    }
}

pub mod load_transaction_command {
    use super::*;

    #[derive(Serialize, Deserialize, Debug)]
    #[serde(rename_all = "camelCase")]
    pub struct Request {
        pub req_id: u64,
        pub identifier: String,
        pub operation: serde_json::Value
    }

    command!(CommandMetadata::build("load-transaction", "Read transaction from a file and store it into CLI context.")
                .add_required_param("file", "The path to file containing a transaction to load.")
                .add_example(r#"ledger load-transaction /home/transaction.txt"#)
                .finalize()
    );

    fn execute(ctx: &CommandContext, params: &CommandParams) -> Result<(), ()> {
        trace!("execute >> ctx {:?} params {:?}", ctx, params);

        let file = get_str_param("file", params).map_err(error_err!())?;

        let transaction = read_file(file)
            .map_err(|err| println_err!("{}", err))?;

        serde_json::from_str::<Request>(&transaction)
            .map_err(|err| println_err!("File contains invalid transaction: {:?}", err))?;

        println!("Transaction has been loaded: {}", transaction);

        set_transaction(ctx, Some(transaction));

        let res = Ok(());

        trace!("execute << {:?}", res);
        res
    }
}

pub mod taa_command {
    use super::*;

    command!(CommandMetadata::build("txn-author-agreement", r#"Send Transaction Author Agreement to the ledger.
                One of the next parameter combinations must be specified to pay a transaction fee (if it is set on the ledger):
                (source_payment_address, fee) - CLI automatically gets payment sources corresponded to the source payment address and prepares data
                (fees_inputs, fees_outputs) - explicit specification of payment sources"#)
                .add_optional_param("text", r#"The content of a new agreement.
                         Mandatory in case of adding a new TAA. An existing TAA text can not be changed.
                         for Indy Node version <= 1.12.0:
                             Use empty string to reset TAA on the ledger
                         for Indy Node version > 1.12.0
                             Should be omitted in case of updating an existing TAA (setting `retirement-timestamp`)
                "#)
                .add_optional_param("file", "The path to file containing a content of agreement to send (an alternative to the `text` parameter)")
                .add_required_param("version", "The version of a new agreement")
                .add_optional_param("ratification-timestamp",r#"The date (timestamp) of TAA ratification by network government
                                 for Indy Node version <= 1.12.0:
                                    Must be omitted
                                 for Indy Node version > 1.12.0:
                                    Must be specified in case of adding a new TAA
                                    Can be omitted in case of updating an existing TAA
                "#)
                .add_optional_param("retirement-timestamp", r#"The date (timestamp) of TAA retirement.
                                for Indy Node version <= 1.12.0:
                                    Must be omitted
                                for Indy Node version > 1.12.0:
                                    Must be omitted in case of adding a new (latest) TAA.
                                    Should be used for updating (deactivating) non-latest TAA on the ledger.
                "#)
                .add_optional_param_with_dynamic_completion("source_payment_address","Payment address of sender.", DynamicCompletionType::PaymentAddress)
                .add_optional_param("fee","Transaction fee set on the ledger.")
                .add_optional_param("fees_inputs","The list of source inputs")
                .add_optional_param("fees_outputs","The list of outputs in the following format: (recipient, amount)")
                .add_optional_param("extra","Optional information for fees payment operation")
                .add_optional_param("sign","Sign the request (True by default)")
                .add_optional_param("send","Send the request to the Ledger (True by default). If false then created request will be printed and stored into CLI context.")
                .add_example("ledger txn-author-agreement text=\"Indy transaction agreement\" version=1")
                .add_example("ledger txn-author-agreement text= version=1")
                .add_example("ledger txn-author-agreement file=/home/agreement_content.txt version=1")
                .add_example("ledger txn-author-agreement text=\"Indy transaction agreement\" version=1 send=false")
                .add_example("ledger txn-author-agreement text=\"Indy transaction agreement\" version=1 fees_inputs=pay:null:111_rBuQo2A1sc9jrJg fees_outputs=(pay:null:FYmoFw55GeQH7SRFa37dkx1d2dZ3zUF8ckg7wmL7ofN4,100)")
                .finalize()
    );

    fn execute(ctx: &CommandContext, params: &CommandParams) -> Result<(), ()> {
        trace!("execute >> ctx {:?} params {:?}", ctx, params);

        let (wallet_handle, wallet_name) = ensure_opened_wallet(&ctx)?;
        let submitter_did = ensure_active_did(&ctx)?;

        let text = get_opt_empty_str_param("text", params).map_err(error_err!())?;
        let file = get_opt_str_param("file", params).map_err(error_err!())?;
        let version = get_str_param("version", params).map_err(error_err!())?;
        let ratification_ts = get_opt_number_param::<u64>("ratification-timestamp", params).map_err(error_err!())?;
        let retirement_ts = get_opt_number_param::<u64>("retirement-timestamp", params).map_err(error_err!())?;

        let text: Option<String> = match (text, file) {
            (Some(text_), None) => Some(text_.to_string()),
            (None, Some(file_)) => {
                Some(read_file(file_).map_err(|err| println_err!("{}", err))?)
            }
            (Some(_), Some(_)) => {
                println_err!("Only one of the parameters `text` and `file` can be specified");
                return Err(())
            },
            (None, None) => {
                None
            }
        };

        let mut request = Ledger::build_txn_author_agreement_request(&submitter_did, text.as_ref().map(String::as_str), &version, ratification_ts, retirement_ts)
            .map_err(|err| handle_indy_error(err, None, None, None))?;

        let payment_method = set_request_fees(ctx, params, &mut request, wallet_handle, Some(&submitter_did))?;

        let (response_json, response): (String, Response<serde_json::Value>) =
            send_write_request!(ctx, params, &request, wallet_handle, &wallet_name, &submitter_did);

        handle_transaction_response(response)
            .map(|result| {
                // TODO support multiply active TAA on the ledger IS-1441
                if let Some(text) = text{
                    print_transaction_response(result,
                                               "Transaction Author Agreement has been sent to Ledger.",
                                               None,
                                               &[("text", "Text"),
                                                   ("version", "Version"),
                                                   ("ratification_ts", "Ratification Time"),
                                                   ("retirement_ts", "Retirement Time")],
                                               true);
                    crate::commands::pool::accept_transaction_author_agreement(ctx, &text, &version);
                }
            })?;

        let receipts = parse_response_with_fees(&response_json, payment_method)?;

        let res = print_response_receipts(receipts);

        trace!("execute << {:?}", res);
        res
    }
}

pub mod aml_command {
    use super::*;

    command!(CommandMetadata::build("txn-acceptance-mechanisms", r#"Send TAA Acceptance Mechanisms to the ledger.
                One of the next parameter combinations must be specified to pay a transaction fee (if it is set on the ledger):
                (source_payment_address, fee) - CLI automatically gets payment sources corresponded to the source payment address and prepares data
                (fees_inputs, fees_outputs) - explicit specification of payment sources"#)
                .add_optional_param("aml", "The set of new acceptance mechanisms.")
                .add_optional_param("file", "The path to file containing a set of acceptance mechanisms to send (an alternative to the text parameter).")
                .add_required_param("version", "The version of a new set of acceptance mechanisms.")
                .add_optional_param("context", "Common context information about acceptance mechanisms (may be a URL to external resource).")
                .add_optional_param_with_dynamic_completion("source_payment_address","Payment address of sender.", DynamicCompletionType::PaymentAddress)
                .add_optional_param("fee","Transaction fee set on the ledger.")
                .add_optional_param("fees_inputs","The list of source inputs")
                .add_optional_param("fees_outputs","The list of outputs in the following format: (recipient, amount)")
                .add_optional_param("extra","Optional information for fees payment operation")
                .add_optional_param("sign","Sign the request (True by default)")
                .add_optional_param("send","Send the request to the Ledger (True by default). If false then created request will be printed and stored into CLI context.")
                .add_example("ledger txn-acceptance-mechanisms aml={\"Click Agreement\":\"some description\"} version=1")
                .add_example("ledger txn-acceptance-mechanisms file=/home/mechanism.txt version=1")
                .add_example("ledger txn-acceptance-mechanisms aml={\"Click Agreement\":\"some description\"} version=1 context=\"some context\"")
                .add_example("ledger txn-acceptance-mechanisms aml={\"Click Agreement\":\"some description\"} version=1 send=false")
                .finalize()
    );

    fn execute(ctx: &CommandContext, params: &CommandParams) -> Result<(), ()> {
        trace!("execute >> ctx {:?} params {:?}", ctx, params);

        let (wallet_handle, wallet_name) = ensure_opened_wallet(&ctx)?;
        let submitter_did = ensure_active_did(&ctx)?;

        let aml = get_opt_str_param("aml", params).map_err(error_err!())?;
        let file = get_opt_str_param("file", params).map_err(error_err!())?;
        let version = get_str_param("version", params).map_err(error_err!())?;
        let context = get_opt_str_param("context", params).map_err(error_err!())?;

        let aml = match (aml, file) {
            (Some(aml_), None) => aml_.to_string(),
            (None, Some(file_)) => {
                read_file(file_)
                    .map_err(|err| println_err!("{}", err))?
            }
            (Some(_), Some(_)) => {
                println_err!("Only one of the parameters `aml` and `file` can be specified");
                return Err(())
            },
            (None, None) => {
                println_err!("Either `aml` or `file` parameter must be specified");
                return Err(())
            }
        };

        let mut request = Ledger::build_acceptance_mechanisms_request(&submitter_did, &aml, &version, context)
            .map_err(|err| handle_indy_error(err, None, None, None))?;

        let payment_method = set_request_fees(ctx, params, &mut request, wallet_handle, Some(&submitter_did))?;

        let (response_json, response): (String, Response<serde_json::Value>) =
            send_write_request!(ctx, params, &request, wallet_handle, &wallet_name, &submitter_did);

        handle_transaction_response(response)
            .map(|result| print_transaction_response(result,
                                                     "Acceptance Mechanisms have been sent to Ledger.",
                                                     None,
                                                     &[("aml", "Text"),
                                                         ("version", "Version"),
                                                         ("amlContext", "Context")],
                                                     true))?;

        let receipts = parse_response_with_fees(&response_json, payment_method)?;

        let res = print_response_receipts(receipts);

        trace!("execute << {:?}", res);
        res
    }
}

pub mod taa_disable_all_command {
    use super::*;

    command!(CommandMetadata::build("disable-all-txn-author-agreements", r#"Disable All Transaction Author Agreements on the ledger"#)
                .add_optional_param_with_dynamic_completion("source_payment_address","Payment address of sender.", DynamicCompletionType::PaymentAddress)
                .add_optional_param("fee","Transaction fee set on the ledger.")
                .add_optional_param("fees_inputs","The list of source inputs")
                .add_optional_param("fees_outputs","The list of outputs in the following format: (recipient, amount)")
                .add_optional_param("extra","Optional information for fees payment operation")
                .add_optional_param("sign","Sign the request (True by default)")
                .add_optional_param("send","Send the request to the Ledger (True by default). If false then created request will be printed and stored into CLI context.")
                .add_example("ledger disable-all-txn-author-agreements")
                .add_example("ledger disable-all-txn-author-agreements send=false")
                .add_example("ledger disable-all-txn-author-agreements send=false fees_inputs=pay:null:111_rBuQo2A1sc9jrJg fees_outputs=(pay:null:FYmoFw55GeQH7SRFa37dkx1d2dZ3zUF8ckg7wmL7ofN4,100)")
                .finalize()
    );

    fn execute(ctx: &CommandContext, params: &CommandParams) -> Result<(), ()> {
        trace!("execute >> ctx {:?} params {:?}", ctx, params);

        let (wallet_handle, wallet_name) = ensure_opened_wallet(&ctx)?;
        let submitter_did = ensure_active_did(&ctx)?;

        let mut request = Ledger::build_disable_all_txn_author_agreements_request(&submitter_did)
            .map_err(|err| handle_indy_error(err, None, None, None))?;

        let payment_method = set_request_fees(ctx, params, &mut request, wallet_handle, Some(&submitter_did))?;

        let (response_json, response): (String, Response<serde_json::Value>) =
            send_write_request!(ctx, params, &request, wallet_handle, &wallet_name, &submitter_did);

        handle_transaction_response(response)
            .map(|_| {
                set_transaction_author_info(ctx, None);
                println_succ!("All Transaction Author Agreements on the Ledger have been disabled");
            })?;

        let receipts = parse_response_with_fees(&response_json, payment_method)?;

        let res = print_response_receipts(receipts);

        trace!("execute << {:?}", res);
        res
    }
}

pub mod endorse_transaction_command {
    use super::*;

    command!(CommandMetadata::build("endorse", "Endorse transaction to the ledger preserving an original author.")
                .add_optional_param("txn","Transaction to endorse. Skip to use a transaction stored into CLI context.")
                .add_example(r#"ledger endorse txn={"reqId":123456789,"type":"100"}"#)
                .add_example(r#"ledger endorse"#)
                .finalize()
    );

    fn execute(ctx: &CommandContext, params: &CommandParams) -> Result<(), ()> {
        trace!("execute >> ctx {:?} params {:?}", ctx, params);

        let (wallet_handle, wallet_name) = ensure_opened_wallet(&ctx)?;
        let submitter_did = ensure_active_did(&ctx)?;

        let param_txn = get_opt_str_param("txn", params).map_err(error_err!())?;

        let request = get_transaction_to_use!(ctx, param_txn);

        let request = Ledger::multi_sign_request(wallet_handle, &submitter_did, &request)
            .map_err(|err| handle_indy_error(err, None, None, Some(&wallet_name)))?;

        let (_, response) = send_request!(&ctx, params, &request, None, Some(&submitter_did), true);

        handle_transaction_response(response)
            .and_then(|result| parse_transaction_response(result))
            .map(|(metadata_headers, metadata, data)| {
                println_succ!("Transaction has been sent to Ledger.");

                println_succ!("Metadata:");
                print_table(&metadata, &metadata_headers);

                println_succ!("Data:");
                print_table(&json!({"data": data}), &[("data", "Data")]);
            })?;

        trace!("execute <<");
        Ok(())
    }
}

pub mod get_acceptance_mechanisms_command {
    use super::*;

    command!(CommandMetadata::build("get-acceptance-mechanisms", r#"Get a list of acceptance mechanisms set on the ledger"#)
                .add_optional_param("timestamp","The time (as timestamp) to get an active acceptance mechanisms. Skip to get the latest one")
                .add_optional_param("version","The version of acceptance mechanisms")
                .add_optional_param("send","Send the request to the Ledger (True by default). If false then created request will be printed and stored into CLI context.")
                .add_example("ledger get-acceptance-mechanisms")
                .add_example("ledger get-acceptance-mechanisms timestamp=1576674598")
                .add_example("ledger get-acceptance-mechanisms version=1.0")
                .add_example("ledger get-acceptance-mechanisms send=false")
                .finalize()
    );

    fn execute(ctx: &CommandContext, params: &CommandParams) -> Result<(), ()> {
        trace!("execute >> ctx {:?} params {:?}", ctx, params);

        let submitter_did = get_active_did(&ctx);

        let timestamp = get_opt_number_param::<i64>("timestamp", params).map_err(error_err!())?;
        let version = get_opt_str_param("version", params).map_err(error_err!())?;

        let request = Ledger::build_get_acceptance_mechanisms_request(submitter_did.as_ref().map(String::as_str), timestamp, version)
            .map_err(|err| handle_indy_error(err, None, None, None))?;

        let (_, response) = send_read_request!(&ctx, params, &request, submitter_did.as_ref().map(String::as_str));

        match handle_transaction_response(response) {
            Ok(result) => {
                let aml = result["data"]["aml"].as_object()
                    .ok_or_else(|| println_err!("Wrong data has been received"))?;

                let aml =
                    aml.iter()
                        .map(|(key, value)|
                            json!({
                                "label": key,
                                "description": value
                            }))
                        .collect::<Vec<serde_json::Value>>();

                if !aml.is_empty() {
                    println!("Following Acceptance Mechanisms are set on the Ledger");
                }

                print_list_table(&aml,
                                 &[("label", "Label"),
                                     ("description", "Description")],
                                 "There are no acceptance mechanisms");

                println!("Version: {}", result["data"]["version"].as_str().unwrap_or_default());

                if let Some(context) = result["data"]["amlContext"].as_str() {
                    println!("Context: {}", context);
                }
                println!();
            }
            Err(_) => {}
        }

        trace!("execute <<");
        Ok(())
    }
}

pub fn set_author_agreement(ctx: &CommandContext, request: &mut String) -> Result<(), ()> {
    if let Some((text, version, acc_mech_type, time_of_acceptance)) = get_transaction_author_info(&ctx) {
        if acc_mech_type.is_empty() {
            println_err!("Transaction author agreement Acceptance Mechanism isn't set.");
            return Err(());
        }

        *request = Ledger::append_txn_author_agreement_acceptance_to_request(&request, Some(&text), Some(&version), None, &acc_mech_type, time_of_acceptance)
            .map_err(|err| handle_indy_error(err, None, None, None))?;
    };
    Ok(())
}

fn serialize<T>(obj: &T) -> Result<String, ()> where T: ::serde::Serialize {
    serde_json::to_string(obj).map_err(|err| println_err!("Invalid data: {:?}", err))
}

fn parse_payment_outputs(outputs: &[String]) -> Result<Vec<Output>, ()> {
    const OUTPUTS_DELIMITER: &str = ",";

    if outputs.is_empty() {
        println_err!("Outputs list is empty");
        return Err(());
    }

    let mut output_objects: Vec<Output> = Vec::new();
    for output in outputs {
        let parts: Vec<&str> = output.split(OUTPUTS_DELIMITER).collect::<Vec<&str>>();

        output_objects.push(Output {
            recipient: parts.get(0)
                .ok_or(())
                .map_err(|_| println_err!("Invalid format of Outputs: Payment Address not found"))?
                .to_string(),
            amount: parts.get(1)
                .ok_or(())
                .map_err(|_| println_err!("Invalid format of Outputs: Amount not found"))
                .and_then(|amount| amount.parse::<u64>()
                    .map_err(|_| println_err!("Invalid format of Outputs: Amount must be integer and greater then 0")))?
        });
    }
    Ok(output_objects)
}

pub fn parse_response_with_fees(response: &str, payment_method: Option<String>) -> Result<Option<Vec<serde_json::Value>>, ()> {
    let receipts = if let Some(method) = payment_method {
        Some(Payment::parse_response_with_fees(&method, &response)
            .map_err(|err| handle_payment_error(err, Some(&method)))
            .and_then(|fees| serde_json::from_str::<Vec<serde_json::Value>>(&fees)
                .map_err(|err| println_err!("Invalid data has been received: {:?}", err)))?)
    } else { None };

    Ok(receipts)
}

pub fn print_response_receipts(receipts: Option<Vec<serde_json::Value>>) -> Result<(), ()> {
    receipts.map(|receipt| {
        if !receipt.is_empty() {
            println_succ!("Following Receipts has been received.");
            print_list_table(&receipt,
                             &[("receipt", "Receipt"),
                                 ("recipient", "Payment Address of recipient"),
                                 ("amount", "Amount"),
                                 ("extra", "Extra")],
                             "");
        }
    });
    Ok(())
}

fn parse_payment_fees(fees: &[&str]) -> Result<String, ()> {
    let mut fees_map: HashMap<String, u64> = HashMap::new();

    for fee in fees {
        let parts = fee.split(':').collect::<Vec<&str>>();

        let type_ = parts.get(0)
            .ok_or(())
            .map_err(|_| println_err!("Invalid format of Fees: Type not found"))?
            .to_string();

        let amount = parts.get(1)
            .ok_or(())
            .map_err(|_| println_err!("Invalid format of Fees: Amount not found"))
            .and_then(|amount| amount.parse::<u64>()
                .map_err(|_| println_err!("Invalid format of Fees: Amount must greater or equal zero")))?;

        fees_map.insert(type_, amount);
    }

    serialize(&fees_map)
}

fn parse_transaction_response(mut result: serde_json::Value) -> Result<(Vec<(&'static str, &'static str)>, serde_json::Value, serde_json::Value), ()> {
    match result["ver"].clone().as_str() {
        None => Ok(parse_transaction_response_v0(&mut result)),
        Some("1") => Ok(parse_transaction_response_v1(&mut result)),
        ver => Err(println_err!("Unsupported transaction response format: {:?}", ver))
    }
}

fn print_transaction_response(result: serde_json::Value, title: &str,
                              data_sub_field: Option<&str>,
                              data_headers: &[(&str, &str)],
                              skip_empty: bool) {
    println_succ!("{}", title);

    let (metadata_headers, metadata, data) = match parse_transaction_response(result) {
        Ok(val) => val,
        Err(_) => return
    };

    println_succ!("Metadata:");
    print_table(&metadata, &metadata_headers);

    let data = if data_sub_field.is_some() { &data[data_sub_field.unwrap()] } else { &data };
    let mut data_headers = data_headers.to_vec();
    if skip_empty {
        data_headers.retain(|&(ref key, _)| !data[key].is_null());
    }

    println_succ!("Data:");
    print_table(data, &data_headers);
}

fn parse_transaction_response_v0(result: &mut serde_json::Value) -> (Vec<(&'static str, &'static str)>, serde_json::Value, serde_json::Value) {
    if let Some(txn_time) = result["txnTime"].as_i64() {
        result["txnTime"] = serde_json::Value::String(timestamp_to_datetime(txn_time))
    }

    let metadata_headers = vec![
        ("identifier", "Identifier"),
        ("seqNo", "Sequence Number"),
        ("reqId", "Request ID"),
        ("txnTime", "Transaction time")];

    (metadata_headers, result.clone(), result.clone())
}

fn parse_transaction_response_v1(result: &mut serde_json::Value) -> (Vec<(&'static str, &'static str)>, serde_json::Value, serde_json::Value) {
    if let Some(txn_time) = result["txnMetadata"]["txnTime"].as_i64() {
        result["txnMetadata"]["txnTime"] = serde_json::Value::String(timestamp_to_datetime(txn_time))
    }

    let mut metadata_headers = vec![
        ("from", "From"),
        ("seqNo", "Sequence Number"),
        ("reqId", "Request ID"),
        ("txnTime", "Transaction time")];

    let mut metadata_obj = result["txnMetadata"].as_object().unwrap().clone();

    metadata_obj.insert("reqId".to_string(), result["txn"]["metadata"]["reqId"].clone());
    metadata_obj.insert("from".to_string(), result["txn"]["metadata"]["from"].clone());

    if result["txn"]["metadata"]["endorser"].is_string() {
        metadata_headers.push(("endorser", "Endorser"));
        metadata_obj.insert("endorser".to_string(), result["txn"]["metadata"]["endorser"].clone());
    }

    let metadata = serde_json::Value::Object(metadata_obj);
    let data = result["txn"]["data"].clone();

    (metadata_headers, metadata, data)
}

pub fn handle_transaction_response(response: Response<serde_json::Value>) -> Result<serde_json::Value, ()> {
    match response {
        Response { op: ResponseType::REPLY, result: Some(result), reason: None } => Ok(result),
        Response { op: ResponseType::REQNACK, result: None, reason: Some(reason) } |
        Response { op: ResponseType::REJECT, result: None, reason: Some(reason) } =>
            {
                println_err!("Transaction has been rejected: {}", extract_error_message(&reason));
                Err(())
            },
        _ => {
            println_err!("Invalid data has been received");
            Err(())
        }
    }
}

fn extract_error_message(error: &str) -> String {
    let re = Regex::new(r#"\(["'](.*)["'],\)"#).unwrap();
    match re.captures(error) {
        Some(message) => message[1].to_string(),
        None => error.to_string()
    }
}

fn get_role_title(role: &serde_json::Value) -> serde_json::Value {
    serde_json::Value::String(match role.as_str() {
        Some("0") => "TRUSTEE",
        Some("2") => "STEWARD",
        Some("101") => "ENDORSER",
        Some("201") => "NETWORK_MONITOR",
        _ => "-"
    }.to_string())
}

fn get_txn_title(role: &serde_json::Value) -> serde_json::Value {
    serde_json::Value::String(match role.as_str() {
        Some("0") => "NODE",
        Some("1") => "NYM",
        Some("3") => "GET_TXN",
        Some("4") => "TXN_AUTHR_AGRMT",
        Some("5") => "TXN_AUTHR_AGRMT_AML",
        Some("6") => "GET_TXN_AUTHR_AGRMT",
        Some("7") => "GET_TXN_AUTHR_AGRMT_AML",
        Some("100") => "ATTRIB",
        Some("101") => "SCHEMA",
        Some("104") => "GET_ATTR",
        Some("105") => "GET_NYM",
        Some("107") => "GET_SCHEMA",
        Some("108") => "GET_CRED_DEF",
        Some("102") => "CRED_DEF",
        Some("109") => "POOL_UPGRADE",
        Some("111") => "POOL_CONFIG",
        Some("113") => "REVOC_REG_DEF",
        Some("114") => "REVOC_REG_ENTRY",
        Some("115") => "GET_REVOC_REG_DEF",
        Some("116") => "GET_REVOC_REG",
        Some("117") => "GET_REVOC_REG_DELTA",
        Some("118") => "POOL_RESTART",
        Some("119") => "GET_VALIDATOR_INFO",
        Some("120") => "AUTH_RULE",
        Some("121") => "GET_AUTH_RULE",
        Some("122") => "AUTH_RULES",
        Some(val) => val,
        _ => "-"
    }.to_string())
}

fn timestamp_to_datetime(_time: i64) -> String {
    NaiveDateTime::from_timestamp(_time, 0).to_string()
}

<<<<<<< HEAD
pub fn get_active_transaction_author_agreement(_pool_handle: PoolHandle) -> Result<Option<(String, String)>, ()> {
=======
pub fn get_active_transaction_author_agreement(_pool_handle: i32) -> Result<Option<(String, String, Option<String>)>, ()> {
>>>>>>> bcb87003
    let response = Ledger::build_get_txn_author_agreement_request(None, None)
        .and_then(|request| Ledger::submit_request(_pool_handle, &request))
        .map_err(|err| handle_indy_error(err, None, None, None))?;

    let response = serde_json::from_str::<serde_json::Value>(&response)
        .map_err(|err| println_err!("Invalid transaction response: {:?}", err))?;

    let text = response["result"]["data"]["text"].as_str();
    let version = response["result"]["data"]["version"].as_str();
    let digest = response["result"]["data"]["digest"].as_str();

    match (text, version, digest) {
        (Some(text), _,  _) if text.is_empty() => Ok(None),
        (Some(text), Some(version), digest) => Ok(Some((text.to_string(), version.to_string(), digest.as_ref().map(|digest_| digest_.to_string())))),
        _ => Ok(None)
    }
}

#[derive(Deserialize, Debug)]
struct Source {
    source: String,
    amount: u64,
}

#[derive(Serialize, Deserialize, Debug)]
struct Output {
    recipient: String,
    amount: u64,
}

fn get_payment_sources(ctx: &CommandContext, payment_address: &str) -> Result<Vec<Source>, ()> {
    let (pool_handle, pool_name) = ensure_connected_pool(ctx)?;
    let (wallet_handle, wallet_name) = ensure_opened_wallet(ctx)?;
    let submitter_did = get_active_did(&ctx);

    Payment::build_get_payment_sources_request(wallet_handle, submitter_did.as_ref().map(String::as_str), payment_address)
        .and_then(|(request, payment_method)|
            Ledger::submit_request(pool_handle, &request)
                .map(|response| (response, payment_method))
        )
        .and_then(|(response, payment_method)|
            Payment::parse_get_payment_sources_response(&payment_method, &response)
        )
        .map_err(|err|
            handle_indy_error(err, submitter_did.as_ref().map(String::as_str), Some(&pool_name), Some(&wallet_name))
        )
        .and_then(|sources_json|
            serde_json::from_str(&sources_json)
                .map_err(|err| println_err!("Invalid transaction response: {:?}", err))
        )
}

pub fn set_request_fees(ctx: &CommandContext,
                        params: &HashMap<&'static str, String>,
                        request: &mut String,
                        wallet_handle: WalletHandle,
                        submitter_did: Option<&str>) -> Result<Option<String>, ()> {
    let source_payment_address = get_opt_str_param("source_payment_address", params).map_err(error_err!())?;
    let fee = get_opt_number_param::<u64>("fee", params).map_err(error_err!())?;

    let fees_inputs = get_opt_str_array_param("fees_inputs", params).map_err(error_err!())?;
    let fees_outputs = get_opt_str_tuple_array_param("fees_outputs", params).map_err(error_err!())?;

    let extra = get_opt_str_param("extra", params).map_err(error_err!())?;

    if source_payment_address.is_none() && fees_inputs.is_none() {
        return Ok(None);
    }

    if source_payment_address.is_some() && fees_inputs.is_some() {
        println_err!("Only one of `source_payment_address`, `fees_inputs` can be specified.");
        return Err(());
    }

    let (inputs, outputs) = match (source_payment_address, fee) {
        (Some(source_), Some(fee_)) => {
            build_payment_sources_for_addresses(ctx, source_, None, None, Some(fee_))?
        }
        (Some(_), None) => {
            println_err!("Fee value must be specified together with `source_payment_address`.");
            return Err(()); }
        (None, None) => {
            match fees_inputs {
                Some(inputs_) => {
                    let inputs = inputs_.into_iter().map(String::from).collect();
                    let outputs =
                        fees_outputs
                            .as_ref()
                            .ok_or(())
                            .and_then(|outputs_| parse_payment_outputs(outputs_))
                            .unwrap_or_default();
                    (inputs, outputs)
                }
                _ => { return Ok(None); }
            }
        }
        _ => {
            println_err!("(source_payment_address, fee) - all or none parameters must be specified");
            return Err(());
        }
    };

    let inputs_json = serialize(&inputs)?;
    let outputs_json = serialize(&outputs)?;

    let (req_with_fees, payment_method) = Payment::add_request_fees(wallet_handle, submitter_did, request, &inputs_json, &outputs_json, extra)
        .map_err(|err| handle_payment_error(err, None))?;

    *request = req_with_fees;

    Ok(Some(payment_method))
}

fn prepare_sources_for_payment_cmd(ctx: &CommandContext,
                                   source_payment_address: Option<String>,
                                   target_payment_address: Option<String>,
                                   amount: Option<u64>,
                                   fee: Option<u64>,
                                   inputs: Option<Vec<&str>>,
                                   outputs: Option<Vec<String>>) -> Result<(String, String), ()> {
    let (inputs, outputs) = match (source_payment_address, target_payment_address, amount) {
        (Some(source_address), Some(target_address), Some(amount_)) => {
            if amount_ <= 0 {
                println_err!("Payment amount must be greater than 0");
                return Err(())
            }

            build_payment_sources_for_addresses(&ctx, &source_address, Some(&target_address), Some(amount_), fee)?
        }
        (None, None, None) => {
            match (inputs, outputs) {
                (Some(inputs_), Some(outputs_)) => {
                    let inputs = inputs_.into_iter().map(String::from).collect();
                    let outputs = parse_payment_outputs(&outputs_).map_err(error_err!())?;
                    (inputs, outputs)
                }
                (None, None) => {
                    println_err!("One of the next parameter combinations must be specified:\n\
                        (source_payment_address, target_payment_address, amount, Optional(fee)) - CLI builds payment data according to payment addresses\n\
                        (inputs, outputs) - explicit specification of payment sources");
                    return Err(())
                },
                _ => {
                    println_err!("(inputs, outputs) - all or none parameters must be specified");
                    return Err(());
                }
            }
        }
        _ => {
            println_err!("(source_payment_address, target_payment_address, amount) - all or none parameters must be specified");
            return Err(());
        }
    };

    let inputs_json = serialize(&inputs)?;
    let outputs_json = serialize(&outputs)?;

    Ok((inputs_json, outputs_json))
}

fn build_payment_sources_for_addresses(ctx: &CommandContext,
                                       source_address: &str,
                                       target_address: Option<&str>,
                                       amount: Option<u64>,
                                       fee: Option<u64>) -> Result<(Vec<String>, Vec<Output>), ()> {
    let sources: Vec<Source> = get_payment_sources(ctx, source_address)?;

    let (inputs, refund) = inputs(sources, amount, fee)?;
    let outputs = outputs(target_address, amount, source_address, refund);

    Ok((inputs, outputs))
}

fn inputs(sources: Vec<Source>, amount: Option<u64>, fee: Option<u64>) -> Result<(Vec<String>, u64), ()> {
    let mut inputs: Vec<String> = Vec::new();
    let mut balance = 0;
    let required = amount.unwrap_or(0) + fee.unwrap_or(0);

    for source in sources {
        if balance < required {
            balance += source.amount;
            inputs.push(source.source);
        }
    }

    if balance < required {
        println_err!("Not enough payment sources: balance: {}, required: {}", balance, required);
        return Err(());
    }

    let refund = balance - required;

    Ok((inputs, refund))
}

fn outputs(target_address: Option<&str>,
           amount: Option<u64>,
           source_address: &str,
           refund: u64) -> Vec<Output> {
    let mut outputs: Vec<Output> = vec![];

    if let (Some(target_), Some(amount_)) = (target_address, amount) {
        outputs.push(Output { recipient: target_.to_string(), amount: amount_ });
    }

    if refund > 0 {
        outputs.push(Output { recipient: source_address.to_string(), amount: refund });
    }

    outputs
}

#[derive(Deserialize, Eq, PartialEq, Debug)]
pub enum ResponseType {
    REQNACK,
    REPLY,
    REJECT
}

#[derive(Deserialize, Debug)]
#[serde(rename_all = "camelCase")]
pub struct Response<T> {
    pub op: ResponseType,
    pub reason: Option<String>,
    pub result: Option<T>,
}

#[derive(Deserialize, Debug)]
pub struct ReplyResult<T> {
    pub data: T,
    #[serde(rename = "seqNo")]
    pub seq_no: u64,
    pub identifier: String
}

#[cfg(test)]
pub mod tests {
    use super::*;
    use crate::commands::wallet::tests::{create_and_open_wallet, close_and_delete_wallet, open_wallet, close_wallet};
    use crate::commands::pool::tests::disconnect_and_delete_pool;
    use crate::commands::did::tests::{new_did, use_did, SEED_TRUSTEE, DID_TRUSTEE, DID_MY1, VERKEY_MY1, SEED_MY3, DID_MY3, VERKEY_MY3};
    #[cfg(feature = "nullpay_plugin")]
    use crate::commands::common::tests::{load_null_payment_plugin, NULL_PAYMENT_METHOD};
    #[cfg(feature = "nullpay_plugin")]
    use crate::commands::payment_address::tests::create_payment_address;
    use crate::libindy::ledger::Ledger;
    use crate::libindy::did::Did;

    const TRANSACTION: &str = r#"{"reqId":1,"identifier":"V4SGRU86Z58d6TV7PBUe6f","operation":{"type":"105","dest":"V4SGRU86Z58d6TV7PBUe6f"},"protocolVersion":2}"#;

    pub const ATTRIB_RAW_DATA: &str = r#"{"endpoint":{"ha":"127.0.0.1:5555"}}"#;
    pub const ATTRIB_HASH_DATA: &str = r#"83d907821df1c87db829e96569a11f6fc2e7880acba5e43d07ab786959e13bd3"#;
    pub const ATTRIB_ENC_DATA: &str = r#"aa3f41f619aa7e5e6b6d0d"#;

    pub const CRED_DEF_DATA: &str = r#"{"n":"1","s":"1","rms":"1","r":{"age":"1","name":"1"},"rctxt":"1","z":"1"}"#;

    #[cfg(feature = "nullpay_plugin")]
    pub const UNKNOWN_PAYMENT_METHOD: &str = "UNKNOWN_PAYMENT_METHOD";
    #[cfg(feature = "nullpay_plugin")]
    pub const PAYMENT_ADDRESS: &str = "pay:null:BBQr7K6CP1tslXd";
    #[cfg(feature = "nullpay_plugin")]
    pub const INVALID_PAYMENT_ADDRESS: &str = "null";
    #[cfg(feature = "nullpay_plugin")]
    pub const INPUT: &str = "pay:null:111_rBuQo2A1sc9jrJg";
    #[cfg(feature = "nullpay_plugin")]
    pub const OUTPUT: &str = "(pay:null:CnEDk9HrMnmiHXEV1WFgbVCRteYnPqsJwrTdcZaNhFVW,10)";
    #[cfg(feature = "nullpay_plugin")]
    pub const OUTPUT_2: &str = "(pay:null:GjZWsBLgZCR18aL468JAT7w9CZRiBnpxUPPgyQxh4voa,25)";
    #[cfg(feature = "nullpay_plugin")]
    pub const INVALID_INPUT: &str = "pay:null";
    #[cfg(feature = "nullpay_plugin")]
    pub const INVALID_OUTPUT: &str = "pay:null:CnEDk9HrMnmiHXEV1WFgbVCRteYnPqsJwrTdcZaNhFVW,100";
    #[cfg(feature = "nullpay_plugin")]
    pub const FEES: &str = "1:1,100:1,101:1";
    #[cfg(feature = "nullpay_plugin")]
    pub const EXTRA: &str = "extra";
    #[cfg(feature = "nullpay_plugin")]
    pub const AMOUNT: i32 = 100;

    mod nym {
        use super::*;

        #[test]
        pub fn nym_works() {
            let ctx = setup_with_wallet_and_pool();
            use_trustee(&ctx);
            let (did, verkey) = create_new_did(&ctx);
            {
                let cmd = nym_command::new();
                let mut params = CommandParams::new();
                params.insert("did", did.clone());
                params.insert("verkey", verkey);
                cmd.execute(&ctx, &params).unwrap();
            }
            assert!(_ensure_nym_added(&ctx, &did).is_ok());
            tear_down_with_wallet_and_pool(&ctx);
        }

        #[test]
        pub fn nym_works_for_role() {
            let ctx = setup_with_wallet_and_pool();
            use_trustee(&ctx);
            let (did, verkey) = create_new_did(&ctx);
            {
                let cmd = nym_command::new();
                let mut params = CommandParams::new();
                params.insert("did", did.clone());
                params.insert("verkey", verkey);
                params.insert("role", "TRUSTEE".to_string());
                cmd.execute(&ctx, &params).unwrap();
            }
            assert!(_ensure_nym_added(&ctx, &did).is_ok());
            tear_down_with_wallet_and_pool(&ctx);
        }

        #[test]
        #[cfg(feature = "nullpay_plugin")]
        pub fn nym_works_for_set_fees() {
            let ctx = setup_with_wallet_and_pool_and_payment_plugin();
            use_trustee(&ctx);
            set_fees(&ctx, FEES);
            let payment_address_from = create_address_and_mint_sources(&ctx);
            let input = get_source_input(&ctx, &payment_address_from);

            let (did, verkey) = create_new_did(&ctx);
            {
                let cmd = nym_command::new();
                let mut params = CommandParams::new();
                params.insert("did", did.clone());
                params.insert("verkey", verkey);
                params.insert("fees_inputs", input);
                params.insert("fees_outputs", OUTPUT.to_string());
                cmd.execute(&ctx, &params).unwrap();
            }
            assert!(_ensure_nym_added(&ctx, &did).is_ok());
            tear_down_with_wallet_and_pool(&ctx);
        }

        #[test]
        #[cfg(feature = "nullpay_plugin")]
        pub fn nym_works_for_set_fees_with_using_payment_address() {
            let ctx = setup_with_wallet_and_pool_and_payment_plugin();
            use_trustee(&ctx);
            set_fees(&ctx, FEES);
            let payment_address_from = create_address_and_mint_sources(&ctx);

            let (did, verkey) = create_new_did(&ctx);
            {
                let cmd = nym_command::new();
                let mut params = CommandParams::new();
                params.insert("did", did.clone());
                params.insert("verkey", verkey);
                params.insert("source_payment_address", payment_address_from);
                params.insert("fee", "1".to_string());
                cmd.execute(&ctx, &params).unwrap();
            }
            assert!(_ensure_nym_added(&ctx, &did).is_ok());
            tear_down_with_wallet_and_pool(&ctx);
        }

        #[test]
        #[cfg(feature = "nullpay_plugin")]
        pub fn nym_works_for_set_fees_with_input_amount_lower_fee() {
            let ctx = setup_with_wallet_and_pool_and_payment_plugin();
            use_trustee(&ctx);
            let payment_address_from = create_address_and_mint_sources(&ctx);
            let input = get_source_input(&ctx, &payment_address_from);
            set_fees(&ctx, "1:101");

            let (did, verkey) = create_new_did(&ctx);
            {
                let cmd = nym_command::new();
                let mut params = CommandParams::new();
                params.insert("did", did.clone());
                params.insert("verkey", verkey);
                params.insert("fees_inputs", input);
                cmd.execute(&ctx, &params).unwrap_err();
            }
            tear_down_with_wallet_and_pool(&ctx);
        }


        #[test]
        #[cfg(feature = "nullpay_plugin")]
        pub fn nym_works_for_set_fees_with_input_amount_lower_fee_plus_output() {
            let ctx = setup_with_wallet_and_pool_and_payment_plugin();
            use_trustee(&ctx);
            let payment_address_from = create_address_and_mint_sources(&ctx);
            let input = get_source_input(&ctx, &payment_address_from);
            set_fees(&ctx, "1:95");

            let (did, verkey) = create_new_did(&ctx);
            {
                let cmd = nym_command::new();
                let mut params = CommandParams::new();
                params.insert("did", did.clone());
                params.insert("verkey", verkey);
                params.insert("fees_inputs", input);
                params.insert("fees_outputs", OUTPUT.to_string());
                cmd.execute(&ctx, &params).unwrap_err();
            }
            tear_down_with_wallet_and_pool(&ctx);
        }

        #[test]
        pub fn nym_works_for_wrong_role() {
            let ctx = setup_with_wallet_and_pool();
            use_trustee(&ctx);

            let (did, verkey) = create_new_did(&ctx);
            {
                let cmd = nym_command::new();
                let mut params = CommandParams::new();
                params.insert("did", did.clone());
                params.insert("verkey", verkey);
                params.insert("role", "ROLE".to_string());
                cmd.execute(&ctx, &params).unwrap_err();
            }
            tear_down_with_wallet_and_pool(&ctx);
        }

        #[test]
        pub fn nym_works_for_no_active_did() {
            let ctx = setup_with_wallet_and_pool();
            {
                let cmd = nym_command::new();
                let mut params = CommandParams::new();
                params.insert("did", DID_MY1.to_string());
                params.insert("verkey", VERKEY_MY1.to_string());
                cmd.execute(&ctx, &params).unwrap_err();
            }
            tear_down_with_wallet_and_pool(&ctx);
        }

        #[test]
        pub fn nym_works_for_no_opened_wallet() {
            let ctx = setup_with_wallet_and_pool();
            use_trustee(&ctx);

            close_and_delete_wallet(&ctx);
            {
                let cmd = nym_command::new();
                let mut params = CommandParams::new();
                params.insert("did", DID_MY1.to_string());
                params.insert("verkey", VERKEY_MY1.to_string());
                cmd.execute(&ctx, &params).unwrap_err();
            }
            disconnect_and_delete_pool(&ctx);
            tear_down();
        }

        #[test]
        pub fn nym_works_for_no_connected_pool() {
            let ctx = setup_with_wallet_and_pool();
            use_trustee(&ctx);

            disconnect_and_delete_pool(&ctx);
            {
                let cmd = nym_command::new();
                let mut params = CommandParams::new();
                params.insert("did", DID_MY1.to_string());
                params.insert("verkey", VERKEY_MY1.to_string());
                cmd.execute(&ctx, &params).unwrap_err();
            }
            close_and_delete_wallet(&ctx);
            tear_down();
        }

        #[test]
        pub fn nym_works_for_unknown_submitter() {
            let ctx = setup_with_wallet_and_pool();

            new_did(&ctx, SEED_MY3);
            use_did(&ctx, DID_MY3);
            {
                let cmd = nym_command::new();
                let mut params = CommandParams::new();
                params.insert("did", DID_MY3.to_string());
                params.insert("verkey", VERKEY_MY3.to_string());
                cmd.execute(&ctx, &params).unwrap_err();
            }
            tear_down_with_wallet_and_pool(&ctx);
        }

        #[test]
        pub fn nym_works_without_sending() {
            let ctx = setup_with_wallet_and_pool();
            use_trustee(&ctx);
            let (did, verkey) = create_new_did(&ctx);
            {
                let cmd = nym_command::new();
                let mut params = CommandParams::new();
                params.insert("did", did.clone());
                params.insert("verkey", verkey);
                params.insert("send", "false".to_string());
                cmd.execute(&ctx, &params).unwrap();
            }
            assert!(_ensure_nym_added(&ctx, &did).is_err());
            assert!(get_transaction(&ctx).is_some());
            tear_down_with_wallet_and_pool(&ctx);
        }

        #[test]
        pub fn nym_works_without_signing() {
            let ctx = setup_with_wallet_and_pool();
            use_trustee(&ctx);
            let (did, verkey) = create_new_did(&ctx);
            {
                let cmd = nym_command::new();
                let mut params = CommandParams::new();
                params.insert("did", did.clone());
                params.insert("verkey", verkey);
                params.insert("sign", "false".to_string());
                params.insert("send", "false".to_string());
                cmd.execute(&ctx, &params).unwrap();
            }
            let transaction = get_transaction(&ctx).unwrap();
            let transaction: serde_json::Value = serde_json::from_str(&transaction).unwrap();
            assert!(transaction["signature"].is_null());
            tear_down_with_wallet_and_pool(&ctx);
        }
    }

    mod get_nym {
        use super::*;

        #[test]
        pub fn get_nym_works() {
            let ctx = setup_with_wallet_and_pool();
            use_trustee(&ctx);
            {
                let cmd = get_nym_command::new();
                let mut params = CommandParams::new();
                params.insert("did", DID_TRUSTEE.to_string());
                cmd.execute(&ctx, &params).unwrap();
            }
            tear_down_with_wallet_and_pool(&ctx);
        }

        #[test]
        pub fn get_nym_works_for_no_active_did() {
            let ctx = setup_with_wallet_and_pool();
            {
                let cmd = get_nym_command::new();
                let mut params = CommandParams::new();
                params.insert("did", DID_TRUSTEE.to_string());
                cmd.execute(&ctx, &params).unwrap();
            }
            tear_down_with_wallet_and_pool(&ctx);
        }

        #[test]
        pub fn get_nym_works_for_unknown_did() {
            let ctx = setup_with_wallet_and_pool();
            use_trustee(&ctx);
            {
                let cmd = get_nym_command::new();
                let mut params = CommandParams::new();
                params.insert("did", DID_MY3.to_string());
                cmd.execute(&ctx, &params).unwrap_err();
            }
            tear_down_with_wallet_and_pool(&ctx);
        }
    }

    mod attrib {
        use super::*;

        #[test]
        pub fn attrib_works_for_raw_value() {
            let ctx = setup_with_wallet_and_pool();
            let (did, _) = use_new_identity(&ctx);
            {
                let cmd = attrib_command::new();
                let mut params = CommandParams::new();
                params.insert("did", did.clone());
                params.insert("raw", ATTRIB_RAW_DATA.to_string());
                cmd.execute(&ctx, &params).unwrap();
            }
            assert!(_ensure_attrib_added(&ctx, &did, Some(ATTRIB_RAW_DATA), None, None).is_ok());
            tear_down_with_wallet_and_pool(&ctx);
        }

        #[test]
        pub fn attrib_works_for_hash_value() {
            let ctx = setup_with_wallet_and_pool();
            let (did, _) = use_new_identity(&ctx);
            {
                let cmd = attrib_command::new();
                let mut params = CommandParams::new();
                params.insert("did", did.clone());
                params.insert("hash", ATTRIB_HASH_DATA.to_string());
                cmd.execute(&ctx, &params).unwrap();
            }
            assert!(_ensure_attrib_added(&ctx, &did, None, Some(ATTRIB_HASH_DATA), None).is_ok());
            tear_down_with_wallet_and_pool(&ctx);
        }

        #[test]
        pub fn attrib_works_for_enc_value() {
            let ctx = setup_with_wallet_and_pool();
            let (did, _) = use_new_identity(&ctx);
            {
                let cmd = attrib_command::new();
                let mut params = CommandParams::new();
                params.insert("did", did.clone());
                params.insert("enc", ATTRIB_ENC_DATA.to_string());
                cmd.execute(&ctx, &params).unwrap();
            }
            assert!(_ensure_attrib_added(&ctx, &did, None, None, Some(ATTRIB_ENC_DATA)).is_ok());
            tear_down_with_wallet_and_pool(&ctx);
        }

        #[test]
        #[cfg(feature = "nullpay_plugin")]
        pub fn attrib_works_for_set_fees() {
            let ctx = setup_with_wallet_and_pool_and_payment_plugin();

            let (did, _) = use_new_identity(&ctx);
            use_did(&ctx, DID_TRUSTEE);
            set_fees(&ctx, FEES);
            let payment_address_from = create_address_and_mint_sources(&ctx);
            let input = get_source_input(&ctx, &payment_address_from);
            use_did(&ctx, &did);
            {
                let cmd = attrib_command::new();
                let mut params = CommandParams::new();
                params.insert("did", did.clone());
                params.insert("raw", ATTRIB_RAW_DATA.to_string());
                params.insert("fees_inputs", input);
                params.insert("fees_outputs", OUTPUT.to_string());
                cmd.execute(&ctx, &params).unwrap();
            }
            assert!(_ensure_attrib_added(&ctx, &did, Some(ATTRIB_RAW_DATA), None, None).is_ok());
            tear_down_with_wallet_and_pool(&ctx);
        }

        #[test]
        #[cfg(feature = "nullpay_plugin")]
        pub fn attrib_works_for_set_fees_input_amount_lower_fee() {
            let ctx = setup_with_wallet_and_pool_and_payment_plugin();

            let (did, _) = use_new_identity(&ctx);

            use_did(&ctx, DID_TRUSTEE);
            set_fees(&ctx, "ATTRIB:101");
            let payment_address_from = create_address_and_mint_sources(&ctx);
            let input = get_source_input(&ctx, &payment_address_from);
            use_did(&ctx, &did);
            {
                let cmd = attrib_command::new();
                let mut params = CommandParams::new();
                params.insert("did", did.to_string());
                params.insert("raw", ATTRIB_RAW_DATA.to_string());
                params.insert("fees_inputs", input);
                cmd.execute(&ctx, &params).unwrap_err();
            }
            tear_down_with_wallet_and_pool(&ctx);
        }

        #[test]
        pub fn attrib_works_for_missed_attribute() {
            let ctx = setup_with_wallet_and_pool();
            use_trustee(&ctx);
            {
                let cmd = attrib_command::new();
                let mut params = CommandParams::new();
                params.insert("did", DID_TRUSTEE.to_string());
                cmd.execute(&ctx, &params).unwrap_err();
            }
            tear_down_with_wallet_and_pool(&ctx);
        }

        #[test]
        pub fn attrib_works_for_no_active_did() {
            let ctx = setup_with_wallet_and_pool();
            {
                let cmd = attrib_command::new();
                let mut params = CommandParams::new();
                params.insert("did", DID_TRUSTEE.to_string());
                params.insert("raw", ATTRIB_RAW_DATA.to_string());
                cmd.execute(&ctx, &params).unwrap_err();
            }
            tear_down_with_wallet_and_pool(&ctx);
        }

        #[test]
        pub fn attrib_works_for_unknown_did() {
            let ctx = setup_with_wallet_and_pool();

            new_did(&ctx, SEED_MY3);
            use_did(&ctx, DID_MY3);
            {
                let cmd = attrib_command::new();
                let mut params = CommandParams::new();
                params.insert("did", DID_MY3.to_string());
                params.insert("raw", ATTRIB_RAW_DATA.to_string());
                cmd.execute(&ctx, &params).unwrap_err();
            }
            tear_down_with_wallet_and_pool(&ctx);
        }

        #[test]
        pub fn attrib_works_for_invalid_endpoint_format() {
            let ctx = setup_with_wallet_and_pool();
            use_trustee(&ctx);
            {
                let cmd = attrib_command::new();
                let mut params = CommandParams::new();
                params.insert("did", DID_TRUSTEE.to_string());
                params.insert("raw", r#"127.0.0.1:5555"#.to_string());
                cmd.execute(&ctx, &params).unwrap_err();
            }
            tear_down_with_wallet_and_pool(&ctx);
        }

        #[test]
        pub fn attrib_works_for_raw_value_without_sending() {
            let ctx = setup_with_wallet_and_pool();
            let (did, _) = use_new_identity(&ctx);
            {
                let cmd = attrib_command::new();
                let mut params = CommandParams::new();
                params.insert("did", did.clone());
                params.insert("raw", ATTRIB_RAW_DATA.to_string());
                params.insert("send", "false".to_string());
                cmd.execute(&ctx, &params).unwrap();
            }
            assert!(_ensure_attrib_added(&ctx, &did, Some(ATTRIB_RAW_DATA), None, None).is_err());
            assert!(get_transaction(&ctx).is_some());
            tear_down_with_wallet_and_pool(&ctx);
        }

        #[test]
        pub fn attrib_works_without_signing() {
            let ctx = setup_with_wallet_and_pool();
            let (did, _) = use_new_identity(&ctx);
            {
                let cmd = attrib_command::new();
                let mut params = CommandParams::new();
                params.insert("did", did.clone());
                params.insert("raw", ATTRIB_RAW_DATA.to_string());
                params.insert("sign", "false".to_string());
                params.insert("send", "false".to_string());
                cmd.execute(&ctx, &params).unwrap();
            }
            let transaction = get_transaction(&ctx).unwrap();
            let transaction: serde_json::Value = serde_json::from_str(&transaction).unwrap();
            assert!(transaction["signature"].is_null());
            tear_down_with_wallet_and_pool(&ctx);
        }

        #[test]
        pub fn attrib_works_for_endorser() {
            let ctx = setup_with_wallet_and_pool();
            let (endorser_did, _) = use_new_identity(&ctx);

            // Publish new NYM without any role
            let (did, verkey) = create_new_did(&ctx);
            send_nym(&ctx, &did, &verkey, None);
            use_did(&ctx, &did);

            {
                let cmd = attrib_command::new();
                let mut params = CommandParams::new();
                params.insert("did", did.clone());
                params.insert("raw", ATTRIB_RAW_DATA.to_string());
                params.insert("endorser", endorser_did.to_string());
                cmd.execute(&ctx, &params).unwrap();
            }
            use_did(&ctx, &endorser_did);
            {
                let cmd = endorse_transaction_command::new();
                let params = CommandParams::new();
                cmd.execute(&ctx, &params).unwrap();
            }
            assert!(_ensure_attrib_added(&ctx, &did, Some(ATTRIB_RAW_DATA), None, None).is_ok());
            tear_down_with_wallet_and_pool(&ctx);
        }
    }

    mod get_attrib {
        use super::*;

        #[test]
        pub fn get_attrib_works_for_raw_value() {
            let ctx = setup_with_wallet_and_pool();
            let (did, _) = use_new_identity(&ctx);
            {
                let cmd = attrib_command::new();
                let mut params = CommandParams::new();
                params.insert("did", did.clone());
                params.insert("raw", ATTRIB_RAW_DATA.to_string());
                cmd.execute(&ctx, &params).unwrap();
            }
            assert!(_ensure_attrib_added(&ctx, &did, Some(ATTRIB_RAW_DATA), None, None).is_ok());
            {
                let cmd = get_attrib_command::new();
                let mut params = CommandParams::new();
                params.insert("did", did.clone());
                params.insert("raw", "endpoint".to_string());
                cmd.execute(&ctx, &params).unwrap();
            }
            tear_down_with_wallet_and_pool(&ctx);
        }

        #[test]
        pub fn get_attrib_works_for_hash_value() {
            let ctx = setup_with_wallet_and_pool();
            let (did, _) = use_new_identity(&ctx);
            {
                let cmd = attrib_command::new();
                let mut params = CommandParams::new();
                params.insert("did", did.clone());
                params.insert("hash", ATTRIB_HASH_DATA.to_string());
                cmd.execute(&ctx, &params).unwrap();
            }
            assert!(_ensure_attrib_added(&ctx, &did, None, Some(ATTRIB_HASH_DATA), None).is_ok());
            {
                let cmd = get_attrib_command::new();
                let mut params = CommandParams::new();
                params.insert("did", did.clone());
                params.insert("hash", ATTRIB_HASH_DATA.to_string());
                cmd.execute(&ctx, &params).unwrap();
            }
            tear_down_with_wallet_and_pool(&ctx);
        }

        #[test]
        pub fn get_attrib_works_for_enc_value() {
            let ctx = setup_with_wallet_and_pool();
            let (did, _) = use_new_identity(&ctx);
            {
                let cmd = attrib_command::new();
                let mut params = CommandParams::new();
                params.insert("did", did.clone());
                params.insert("enc", ATTRIB_ENC_DATA.to_string());
                cmd.execute(&ctx, &params).unwrap();
            }
            assert!(_ensure_attrib_added(&ctx, &did, None, None, Some(ATTRIB_ENC_DATA)).is_ok());
            {
                let cmd = get_attrib_command::new();
                let mut params = CommandParams::new();
                params.insert("did", did.clone());
                params.insert("enc", ATTRIB_ENC_DATA.to_string());
                cmd.execute(&ctx, &params).unwrap();
            }
            tear_down_with_wallet_and_pool(&ctx);
        }

        #[test]
        pub fn get_attrib_works_for_no_active_did() {
            let ctx = setup_with_wallet_and_pool();
            let (did, _) = use_new_identity(&ctx);
            {
                let cmd = attrib_command::new();
                let mut params = CommandParams::new();
                params.insert("did", did.clone());
                params.insert("raw", ATTRIB_RAW_DATA.to_string());
                cmd.execute(&ctx, &params).unwrap();
            }
            assert!(_ensure_attrib_added(&ctx, &did, Some(ATTRIB_RAW_DATA), None, None).is_ok());

            // to reset active did
            close_wallet(&ctx);
            open_wallet(&ctx);

            {
                let cmd = get_attrib_command::new();
                let mut params = CommandParams::new();
                params.insert("did", did.clone());
                params.insert("raw", "endpoint".to_string());
                cmd.execute(&ctx, &params).unwrap();
            }
            tear_down_with_wallet_and_pool(&ctx);
        }
    }

    mod schema {
        use super::*;

        #[test]
        pub fn schema_works() {
            let ctx = setup_with_wallet_and_pool();
            let (did, _) = use_new_identity(&ctx);
            {
                let cmd = schema_command::new();
                let mut params = CommandParams::new();
                params.insert("name", "gvt".to_string());
                params.insert("version", "1.0".to_string());
                params.insert("attr_names", "name,age".to_string());
                cmd.execute(&ctx, &params).unwrap();
            }
            assert!(_ensure_schema_added(&ctx, &did).is_ok());
            tear_down_with_wallet_and_pool(&ctx);
        }

        #[test]
        #[cfg(feature = "nullpay_plugin")]
        pub fn schema_works_for_set_fees() {
            let ctx = setup_with_wallet_and_pool_and_payment_plugin();
            let (did, _) = use_new_identity(&ctx);

            set_fees(&ctx, FEES);
            let payment_address_from = create_address_and_mint_sources(&ctx);
            let input = get_source_input(&ctx, &payment_address_from);
            {
                let cmd = schema_command::new();
                let mut params = CommandParams::new();
                params.insert("name", "gvt".to_string());
                params.insert("version", "1.0".to_string());
                params.insert("attr_names", "name,age".to_string());
                params.insert("fees_inputs", input);
                params.insert("fees_outputs", OUTPUT.to_string());
                cmd.execute(&ctx, &params).unwrap();
            }
            assert!(_ensure_schema_added(&ctx, &did).is_ok());
            tear_down_with_wallet_and_pool(&ctx);
        }

        #[test]
        #[cfg(feature = "nullpay_plugin")]
        pub fn schema_works_for_set_fees_input_amount_lower_fee() {
            let ctx = setup_with_wallet_and_pool_and_payment_plugin();
            use_new_identity(&ctx);
            set_fees(&ctx, "SCHEMA:101");

            let payment_address_from = create_address_and_mint_sources(&ctx);
            let input = get_source_input(&ctx, &payment_address_from);
            {
                let cmd = schema_command::new();
                let mut params = CommandParams::new();
                params.insert("name", "gvt".to_string());
                params.insert("version", "1.0".to_string());
                params.insert("attr_names", "name,age".to_string());
                params.insert("fees_inputs", input);
                cmd.execute(&ctx, &params).unwrap_err();
            }
            tear_down_with_wallet_and_pool(&ctx);
        }

        #[test]
        pub fn schema_works_for_missed_required_params() {
            let ctx = setup_with_wallet_and_pool();
            use_trustee(&ctx);
            {
                let cmd = schema_command::new();
                let mut params = CommandParams::new();
                params.insert("name", "gvt".to_string());
                cmd.execute(&ctx, &params).unwrap_err();
            }
            tear_down_with_wallet_and_pool(&ctx);
        }

        #[test]
        pub fn schema_works_unknown_submitter() {
            let ctx = setup_with_wallet_and_pool();
            new_did(&ctx, SEED_MY3);
            use_did(&ctx, DID_MY3);
            {
                let cmd = schema_command::new();
                let mut params = CommandParams::new();
                params.insert("name", "gvt".to_string());
                params.insert("version", "1.0".to_string());
                params.insert("attr_names", "name,age".to_string());
                cmd.execute(&ctx, &params).unwrap_err();
            }
            tear_down_with_wallet_and_pool(&ctx);
        }

        #[test]
        pub fn schema_works_for_no_active_did() {
            let ctx = setup_with_wallet_and_pool();
            {
                let cmd = schema_command::new();
                let mut params = CommandParams::new();
                params.insert("name", "gvt".to_string());
                params.insert("version", "1.0".to_string());
                params.insert("attr_names", "name,age".to_string());
                cmd.execute(&ctx, &params).unwrap_err();
            }
            tear_down_with_wallet_and_pool(&ctx);
        }

        #[test]
        pub fn schema_works_without_sending() {
            let ctx = setup_with_wallet_and_pool();
            let (did, _) = use_new_identity(&ctx);
            {
                let cmd = schema_command::new();
                let mut params = CommandParams::new();
                params.insert("name", "gvt".to_string());
                params.insert("version", "1.0".to_string());
                params.insert("attr_names", "name,age".to_string());
                params.insert("send", "false".to_string());
                cmd.execute(&ctx, &params).unwrap();
            }
            assert!(_ensure_schema_added(&ctx, &did).is_err());
            assert!(get_transaction(&ctx).is_some());
            tear_down_with_wallet_and_pool(&ctx);
        }

        #[test]
        pub fn schema_works_without_signing() {
            let ctx = setup_with_wallet_and_pool();
            use_new_identity(&ctx);
            {
                let cmd = schema_command::new();
                let mut params = CommandParams::new();
                params.insert("name", "gvt".to_string());
                params.insert("version", "1.0".to_string());
                params.insert("attr_names", "name,age".to_string());
                params.insert("sign", "false".to_string());
                params.insert("send", "false".to_string());
                cmd.execute(&ctx, &params).unwrap();
            }
            let transaction = get_transaction(&ctx).unwrap();
            let transaction: serde_json::Value = serde_json::from_str(&transaction).unwrap();
            assert!(transaction["signature"].is_null());
            tear_down_with_wallet_and_pool(&ctx);
        }

        #[test]
        pub fn schema_works_for_endorser() {
            let ctx = setup_with_wallet_and_pool();
            let (endorser_did, _) = use_new_identity(&ctx);

            // Publish new NYM without any role
            let (did, verkey) = create_new_did(&ctx);
            send_nym(&ctx, &did, &verkey, None);
            use_did(&ctx, &did);

            {
                let cmd = schema_command::new();
                let mut params = CommandParams::new();
                params.insert("name", "gvt".to_string());
                params.insert("version", "1.0".to_string());
                params.insert("attr_names", "name,age".to_string());
                params.insert("endorser", endorser_did.to_string());
                cmd.execute(&ctx, &params).unwrap();
            }
            use_did(&ctx, &endorser_did);
            {
                let cmd = endorse_transaction_command::new();
                let params = CommandParams::new();
                cmd.execute(&ctx, &params).unwrap();
            }
            assert!(_ensure_schema_added(&ctx, &did).is_ok());
            tear_down_with_wallet_and_pool(&ctx);
        }
    }

    mod get_validator_info {
        use super::*;

        #[test]
        pub fn get_validator_info_works() {
            let ctx = setup_with_wallet_and_pool();
            use_trustee(&ctx);
            {
                let cmd = get_validator_info_command::new();
                let params = CommandParams::new();
                cmd.execute(&ctx, &params).unwrap();
            }
            tear_down_with_wallet_and_pool(&ctx);
        }

        #[test]
        pub fn get_validator_info_works_for_nodes() {
            let ctx = setup_with_wallet_and_pool();
            use_trustee(&ctx);
            {
                let cmd = get_validator_info_command::new();
                let mut params = CommandParams::new();
                params.insert("nodes", "Node1,Node2".to_string());
                cmd.execute(&ctx, &params).unwrap();
            }
            tear_down_with_wallet_and_pool(&ctx);
        }

        #[test]
        pub fn get_validator_info_works_for_unknown_node() {
            let ctx = setup_with_wallet_and_pool();
            use_trustee(&ctx);
            {
                let cmd = get_validator_info_command::new();
                let mut params = CommandParams::new();
                params.insert("nodes", "Unknown Node".to_string());
                cmd.execute(&ctx, &params).unwrap_err();
            }
            tear_down_with_wallet_and_pool(&ctx);
        }

        #[test]
        pub fn get_validator_info_works_for_timeout() {
            let ctx = setup_with_wallet_and_pool();
            use_trustee(&ctx);
            {
                let cmd = get_validator_info_command::new();
                let mut params = CommandParams::new();
                params.insert("nodes", "Node1,Node2".to_string());
                params.insert("timeout", "10".to_string());
                cmd.execute(&ctx, &params).unwrap();
            }
            tear_down_with_wallet_and_pool(&ctx);
        }
    }

    mod get_schema {
        use super::*;

        #[test]
        pub fn get_schema_works() {
            let ctx = setup_with_wallet_and_pool();
            let (did, _) = use_new_identity(&ctx);
            {
                let cmd = schema_command::new();
                let mut params = CommandParams::new();
                params.insert("name", "gvt".to_string());
                params.insert("version", "1.0".to_string());
                params.insert("attr_names", "name,age".to_string());
                cmd.execute(&ctx, &params).unwrap();
            }
            assert!(_ensure_schema_added(&ctx, &did).is_ok());
            {
                let cmd = get_schema_command::new();
                let mut params = CommandParams::new();
                params.insert("did", did);
                params.insert("name", "gvt".to_string());
                params.insert("version", "1.0".to_string());
                cmd.execute(&ctx, &params).unwrap();
            }
            tear_down_with_wallet_and_pool(&ctx);
        }

        #[test]
        pub fn schema_works_for_unknown_schema() {
            let ctx = setup_with_wallet_and_pool();
            use_trustee(&ctx);
            {
                let cmd = get_schema_command::new();
                let mut params = CommandParams::new();
                params.insert("did", DID_TRUSTEE.to_string());
                params.insert("name", "unknown_schema_name".to_string());
                params.insert("version", "1.0".to_string());
                cmd.execute(&ctx, &params).unwrap_err();
            }
            tear_down_with_wallet_and_pool(&ctx);
        }

        #[test] // TODO: CHECK
        pub fn schema_works_for_unknown_submitter() {
            let ctx = setup_with_wallet_and_pool();
            new_did(&ctx, SEED_MY3);
            use_did(&ctx, DID_MY3);
            {
                let cmd = get_schema_command::new();
                let mut params = CommandParams::new();
                params.insert("did", DID_MY3.to_string());
                params.insert("name", "gvt".to_string());
                params.insert("version", "1.0".to_string());
                cmd.execute(&ctx, &params).unwrap_err();
            }
            tear_down_with_wallet_and_pool(&ctx);
        }

        #[test]
        pub fn schema_works_for_no_active_did() {
            let ctx = setup_with_wallet_and_pool();
            let (did, _) = use_new_identity(&ctx);
            {
                let cmd = schema_command::new();
                let mut params = CommandParams::new();
                params.insert("name", "gvt".to_string());
                params.insert("version", "1.0".to_string());
                params.insert("attr_names", "name,age".to_string());
                cmd.execute(&ctx, &params).unwrap();
            }
            assert!(_ensure_schema_added(&ctx, &did).is_ok());

            // to reset active did
            close_wallet(&ctx);
            open_wallet(&ctx);

            {
                let cmd = get_schema_command::new();
                let mut params = CommandParams::new();
                params.insert("did", did);
                params.insert("name", "gvt".to_string());
                params.insert("version", "1.0".to_string());
                cmd.execute(&ctx, &params).unwrap();
            }
            tear_down_with_wallet_and_pool(&ctx);
        }
    }

    mod cred_def {
        use super::*;

        #[test]
        pub fn cred_def_works() {
            let ctx = setup_with_wallet_and_pool();
            let (did, _) = use_new_identity(&ctx);
            let schema_id = send_schema(&ctx, &did);
            {
                let cmd = cred_def_command::new();
                let mut params = CommandParams::new();
                params.insert("schema_id", schema_id.clone());
                params.insert("signature_type", "CL".to_string());
                params.insert("tag", "TAG".to_string());
                params.insert("primary", CRED_DEF_DATA.to_string());
                cmd.execute(&ctx, &params).unwrap();
            }
            assert!(_ensure_cred_def_added(&ctx, &did, &schema_id).is_ok());
            tear_down_with_wallet_and_pool(&ctx);
        }

        #[test]
        #[cfg(feature = "nullpay_plugin")]
        pub fn cred_def_works_for_set_fees() {
            let ctx = setup_with_wallet_and_pool_and_payment_plugin();
            let (did, _) = use_new_identity(&ctx);
            let schema_id = send_schema(&ctx, &did);

            set_fees(&ctx, FEES);
            let payment_address_from = create_address_and_mint_sources(&ctx);
            let input = get_source_input(&ctx, &payment_address_from);
            {
                let cmd = cred_def_command::new();
                let mut params = CommandParams::new();
                params.insert("schema_id", schema_id.clone());
                params.insert("signature_type", "CL".to_string());
                params.insert("tag", "TAG".to_string());
                params.insert("primary", CRED_DEF_DATA.to_string());
                params.insert("fees_inputs", input);
                params.insert("fees_outputs", OUTPUT.to_string());
                cmd.execute(&ctx, &params).unwrap();
            }
            assert!(_ensure_cred_def_added(&ctx, &did, &schema_id).is_ok());
            tear_down_with_wallet_and_pool(&ctx);
        }

        #[test]
        #[cfg(feature = "nullpay_plugin")]
        pub fn cred_def_works_for_set_fees_input_amount_lower_fee() {
            let ctx = setup_with_wallet_and_pool_and_payment_plugin();
            let (did, _) = use_new_identity(&ctx);
            let schema_id = send_schema(&ctx, &did);

            set_fees(&ctx, "CRED_DEF:101");
            let payment_address_from = create_address_and_mint_sources(&ctx);
            let input = get_source_input(&ctx, &payment_address_from);
            {
                let cmd = cred_def_command::new();
                let mut params = CommandParams::new();
                params.insert("schema_id", schema_id.clone());
                params.insert("signature_type", "CL".to_string());
                params.insert("tag", "TAG".to_string());
                params.insert("primary", CRED_DEF_DATA.to_string());
                params.insert("fees_inputs", input);
                cmd.execute(&ctx, &params).unwrap_err();
            }
            tear_down_with_wallet_and_pool(&ctx);
        }

        #[test]
        pub fn cred_def_works_for_missed_required_params() {
            let ctx = setup_with_wallet_and_pool();
            use_trustee(&ctx);
            {
                let cmd = cred_def_command::new();
                let mut params = CommandParams::new();
                params.insert("schema_id", "1".to_string());
                cmd.execute(&ctx, &params).unwrap_err();
            }
            tear_down_with_wallet_and_pool(&ctx);
        }

        #[test]
        pub fn cred_def_works_for_unknown_submitter() {
            let ctx = setup_with_wallet_and_pool();
            new_did(&ctx, SEED_MY3);
            use_did(&ctx, DID_MY3);
            {
                let cmd = cred_def_command::new();
                let mut params = CommandParams::new();
                params.insert("schema_id", "1".to_string());
                params.insert("signature_type", "CL".to_string());
                params.insert("tag", "TAG".to_string());
                params.insert("primary", CRED_DEF_DATA.to_string());
                cmd.execute(&ctx, &params).unwrap_err();
            }
            tear_down_with_wallet_and_pool(&ctx);
        }

        #[test]
        pub fn cred_def_works_for_no_active_did() {
            let ctx = setup_with_wallet_and_pool();
            {
                let cmd = cred_def_command::new();
                let mut params = CommandParams::new();
                params.insert("schema_id", "1".to_string());
                params.insert("signature_type", "CL".to_string());
                params.insert("tag", "TAG".to_string());
                params.insert("primary", CRED_DEF_DATA.to_string());
                cmd.execute(&ctx, &params).unwrap_err();
            }
            tear_down_with_wallet_and_pool(&ctx);
        }

        #[test]
        pub fn cred_def_works_without_sending() {
            let ctx = setup_with_wallet_and_pool();
            let (did, _) = use_new_identity(&ctx);
            let schema_id = send_schema(&ctx, &did);
            {
                let cmd = cred_def_command::new();
                let mut params = CommandParams::new();
                params.insert("schema_id", schema_id.clone());
                params.insert("signature_type", "CL".to_string());
                params.insert("tag", "TAG".to_string());
                params.insert("primary", CRED_DEF_DATA.to_string());
                params.insert("send", "false".to_string());
                cmd.execute(&ctx, &params).unwrap();
            }
            assert!(_ensure_cred_def_added(&ctx, &did, &schema_id).is_err());
            assert!(get_transaction(&ctx).is_some());
            tear_down_with_wallet_and_pool(&ctx);
        }
    }

    mod get_cred_def {
        use super::*;

        #[test]
        pub fn get_cred_def_works() {
            let ctx = setup_with_wallet_and_pool();
            let (did, _) = use_new_identity(&ctx);
            let schema_id = send_schema(&ctx, &did);
            {
                let cmd = cred_def_command::new();
                let mut params = CommandParams::new();
                params.insert("schema_id", schema_id.clone());
                params.insert("signature_type", "CL".to_string());
                params.insert("tag", "TAG".to_string());
                params.insert("primary", CRED_DEF_DATA.to_string());
                cmd.execute(&ctx, &params).unwrap();
            }
            assert!(_ensure_cred_def_added(&ctx, &did, &schema_id).is_ok());
            {
                let cmd = get_cred_def_command::new();
                let mut params = CommandParams::new();
                params.insert("schema_id", schema_id);
                params.insert("signature_type", "CL".to_string());
                params.insert("tag", "TAG".to_string());
                params.insert("origin", did.clone());
                cmd.execute(&ctx, &params).unwrap();
            }
            tear_down_with_wallet_and_pool(&ctx);
        }

        #[test]
        pub fn get_cred_def_works_for_unknown_cred_def() {
            let ctx = setup_with_wallet_and_pool();
            use_trustee(&ctx);
            {
                let cmd = get_cred_def_command::new();
                let mut params = CommandParams::new();
                params.insert("schema_id", "2".to_string());
                params.insert("signature_type", "CL".to_string());
                params.insert("tag", "TAG".to_string());
                params.insert("origin", DID_MY3.to_string());
                cmd.execute(&ctx, &params).unwrap_err();
            }
            tear_down_with_wallet_and_pool(&ctx);
        }

        #[test]
        pub fn get_cred_def_works_for_no_active_did() {
            let ctx = setup_with_wallet_and_pool();
            let (did, _) = use_new_identity(&ctx);
            let schema_id = send_schema(&ctx, &did);
            {
                let cmd = cred_def_command::new();
                let mut params = CommandParams::new();
                params.insert("schema_id", schema_id.clone());
                params.insert("signature_type", "CL".to_string());
                params.insert("tag", "TAG".to_string());
                params.insert("primary", CRED_DEF_DATA.to_string());
                cmd.execute(&ctx, &params).unwrap();
            }
            assert!(_ensure_cred_def_added(&ctx, &did, &schema_id).is_ok());

            // to reset active did
            close_wallet(&ctx);
            open_wallet(&ctx);

            {
                let cmd = get_cred_def_command::new();
                let mut params = CommandParams::new();
                params.insert("schema_id", schema_id);
                params.insert("signature_type", "CL".to_string());
                params.insert("tag", "TAG".to_string());
                params.insert("origin", did.clone());
                cmd.execute(&ctx, &params).unwrap();
            }
            tear_down_with_wallet_and_pool(&ctx);
        }
    }

    mod node {
        use super::*;

        #[test]
        #[ignore] //TODO: FIXME currently unstable pool behaviour after new non-existing node was added
        pub fn node_works() {
            let ctx = setup_with_wallet_and_pool();
            use_trustee(&ctx);
            let (_did, my_verkey) = create_new_did(&ctx);
            send_nym(&ctx, &_did, &my_verkey, Some("STEWARD"));
            use_did(&ctx, &_did);
            {
                let cmd = node_command::new();
                let mut params = CommandParams::new();
                params.insert("target", "A5iWQVT3k8Zo9nXj4otmeqaUziPQPCiDqcydXkAJBk1Y".to_string());
                params.insert("node_ip", "127.0.0.1".to_string());
                params.insert("node_port", "9710".to_string());
                params.insert("client_ip", "127.0.0.2".to_string());
                params.insert("client_port", "9711".to_string());
                params.insert("alias", "Node5".to_string());
                params.insert("blskey", "2zN3bHM1m4rLz54MJHYSwvqzPchYp8jkHswveCLAEJVcX6Mm1wHQD1SkPYMzUDTZvWvhuE6VNAkK3KxVeEmsanSmvjVkReDeBEMxeDaayjcZjFGPydyey1qxBHmTvAnBKoPydvuTAqx5f7YNNRAdeLmUi99gERUU7TD8KfAa6MpQ9bw".to_string());
                params.insert("blskey_pop", "RPLagxaR5xdimFzwmzYnz4ZhWtYQEj8iR5ZU53T2gitPCyCHQneUn2Huc4oeLd2B2HzkGnjAff4hWTJT6C7qHYB1Mv2wU5iHHGFWkhnTX9WsEAbunJCV2qcaXScKj4tTfvdDKfLiVuU2av6hbsMztirRze7LvYBkRHV3tGwyCptsrP".to_string());
                params.insert("services", "VALIDATOR".to_string());
                cmd.execute(&ctx, &params).unwrap();
            }
            tear_down_with_wallet_and_pool(&ctx);
        }
    }

    mod pool_config {
        use super::*;

        #[test]
        pub fn pool_config_works() {
            let ctx = setup_with_wallet_and_pool();
            use_trustee(&ctx);
            {
                let cmd = pool_config_command::new();
                let mut params = CommandParams::new();
                params.insert("writes", "false".to_string());
                cmd.execute(&ctx, &params).unwrap();
            }
            {
                let cmd = pool_config_command::new();
                let mut params = CommandParams::new();
                params.insert("writes", "true".to_string());
                cmd.execute(&ctx, &params).unwrap();
            }
            tear_down_with_wallet_and_pool(&ctx);
        }
    }

    mod pool_restart {
        use super::*;

        #[test]
        pub fn pool_restart_works() {
            let datetime = r#"2020-01-25T12:49:05.258870+00:00"#;

            let ctx = setup_with_wallet_and_pool();
            use_trustee(&ctx);
            {
                let cmd = pool_restart_command::new();
                let mut params = CommandParams::new();
                params.insert("action", "start".to_string());
                params.insert("datetime", datetime.to_string());
                cmd.execute(&ctx, &params).unwrap();
            }
            tear_down_with_wallet_and_pool(&ctx);
        }

        #[test]
        pub fn pool_restart_works_for_nodes() {
            let datetime = r#"2020-01-25T12:49:05.258870+00:00"#;

            let ctx = setup_with_wallet_and_pool();
            use_trustee(&ctx);
            {
                let cmd = pool_restart_command::new();
                let mut params = CommandParams::new();
                params.insert("action", "start".to_string());
                params.insert("datetime", datetime.to_string());
                params.insert("nodes", "Node1,Node2".to_string());
                cmd.execute(&ctx, &params).unwrap();
            }
            tear_down_with_wallet_and_pool(&ctx);
        }

        #[test]
        pub fn pool_restart_works_for_timeout() {
            let datetime = r#"2020-01-25T12:49:05.258870+00:00"#;

            let ctx = setup_with_wallet_and_pool();
            use_trustee(&ctx);
            {
                let cmd = pool_restart_command::new();
                let mut params = CommandParams::new();
                params.insert("action", "start".to_string());
                params.insert("datetime", datetime.to_string());
                params.insert("nodes", "Node1,Node2".to_string());
                params.insert("timeout", "10".to_string());
                cmd.execute(&ctx, &params).unwrap();
            }
            tear_down_with_wallet_and_pool(&ctx);
        }
    }

    mod pool_upgrade {
        use super::*;

        #[test]
        #[ignore]
        pub fn pool_upgrade_works() {
            let schedule = r#"{"Gw6pDLhcBcoQesN72qfotTgFa7cbuqZpkX3Xo6pLhPhv":"2020-01-25T12:49:05.258870+00:00",
                                    "8ECVSk179mjsjKRLWiQtssMLgp6EPhWXtaYyStWPSGAb":"2020-01-25T13:49:05.258870+00:00",
                                    "DKVxG2fXXTU8yT5N7hGEbXB3dfdAnYv1JczDUHpmDxya":"2020-01-25T14:49:05.258870+00:00",
                                    "4PS3EDQ3dW1tci1Bp6543CfuuebjFrg36kLAUcskGfaA":"2020-01-25T15:49:05.258870+00:00"}"#;

            let ctx = setup_with_wallet_and_pool();
            use_trustee(&ctx);
            {
                let cmd = pool_upgrade_command::new();
                let mut params = CommandParams::new();
                params.insert("name", "upgrade-indy-cli".to_string());
                params.insert("version", "2.0.0".to_string());
                params.insert("action", "start".to_string());
                params.insert("sha256", "f284bdc3c1c9e24a494e285cb387c69510f28de51c15bb93179d9c7f28705398".to_string());
                params.insert("schedule", schedule.to_string());
                params.insert("force", "true".to_string()); // because node_works test added fifth Node
                cmd.execute(&ctx, &params).unwrap();
            }
            // There is no way to read upgrade transaction to be sure about completely write before sending next one.
            // So just sleep agains other places where control read request is available
            ::std::thread::sleep(::std::time::Duration::from_secs(1));
            {
                let cmd = pool_upgrade_command::new();
                let mut params = CommandParams::new();
                params.insert("name", "upgrade-indy-cli".to_string());
                params.insert("version", "2.0.0".to_string());
                params.insert("action", "cancel".to_string());
                params.insert("sha256", "ac3eb2cc3ac9e24a494e285cb387c69510f28de51c15bb93179d9c7f28705398".to_string());
                cmd.execute(&ctx, &params).unwrap();
            }
            tear_down_with_wallet_and_pool(&ctx);
        }
    }

    mod custom {
        use super::*;

        pub const TXN_FOR_SIGN: &str = r#"{
                                                    "reqId":1513241300414292814,
                                                    "identifier":"V4SGRU86Z58d6TV7PBUe6f",
                                                    "operation":{
                                                        "type":"1",
                                                        "dest":"E1XWGvsrVp5ZDif2uDdTAM",
                                                        "verkey":"86F43kmApX7Da5Rcba1vCbYmc7bbauEksGxPKy8PkZyb"
                                                    },
                                                    "protocolVersion":2
                                                  }"#;

        #[test]
        pub fn custom_works() {
            let ctx = setup_with_wallet_and_pool();
            use_trustee(&ctx);
            {
                let cmd = custom_command::new();
                let mut params = CommandParams::new();
                params.insert("txn", TRANSACTION.to_string());
                cmd.execute(&ctx, &params).unwrap();
            }
            tear_down_with_wallet_and_pool(&ctx);
        }

        #[test]
        pub fn custom_works_for_sign() {
            let ctx = setup_with_wallet_and_pool();
            use_trustee(&ctx);
            {
                let cmd = custom_command::new();
                let mut params = CommandParams::new();
                params.insert("sign", "true".to_string());
                params.insert("txn", TXN_FOR_SIGN.to_string());
                cmd.execute(&ctx, &params).unwrap();
            }
            tear_down_with_wallet_and_pool(&ctx);
        }

        #[test]
        pub fn custom_works_for_missed_txn_field() {
            let ctx = setup_with_wallet_and_pool();
            use_trustee(&ctx);
            {
                let cmd = custom_command::new();
                let params = CommandParams::new();
                cmd.execute(&ctx, &params).unwrap_err();
            }
            tear_down_with_wallet_and_pool(&ctx);
        }

        #[test]
        pub fn custom_works_for_invalid_transaction_format() {
            let ctx = setup_with_wallet_and_pool();
            use_trustee(&ctx);
            {
                let cmd = custom_command::new();
                let mut params = CommandParams::new();
                params.insert("txn", format!(r#"
                                                    "reqId":1513241300414292814,
                                                    "identifier":"{}",
                                                    "protocolVersion":2
                                                  "#, DID_TRUSTEE));
                cmd.execute(&ctx, &params).unwrap_err();
            }
            tear_down_with_wallet_and_pool(&ctx);
        }

        #[test]
        pub fn custom_works_for_no_opened_pool() {
            let ctx = setup();

            create_and_open_wallet(&ctx);

            use_trustee(&ctx);
            {
                let cmd = custom_command::new();
                let mut params = CommandParams::new();
                params.insert("txn", TRANSACTION.to_string());
                cmd.execute(&ctx, &params).unwrap_err();
            }
            close_and_delete_wallet(&ctx);
            tear_down();
        }


        #[test]
        pub fn custom_works_for_sign_without_active_did() {
            let ctx = setup_with_wallet_and_pool();
            {
                let cmd = custom_command::new();
                let mut params = CommandParams::new();
                params.insert("sign", "true".to_string());
                params.insert("txn", TRANSACTION.to_string());
                cmd.execute(&ctx, &params).unwrap_err();
            }
            tear_down_with_wallet_and_pool(&ctx);
        }

        #[test]
        pub fn custom_works_for_unknown_submitter_did() {
            let ctx = setup_with_wallet_and_pool();

            new_did(&ctx, SEED_MY3);
            use_did(&ctx, DID_MY3);
            {
                let cmd = custom_command::new();
                let mut params = CommandParams::new();
                params.insert("sign", "true".to_string());
                params.insert("txn", TXN_FOR_SIGN.to_string());
                cmd.execute(&ctx, &params).unwrap_err();
            }
            tear_down_with_wallet_and_pool(&ctx);
        }
    }

    #[cfg(feature = "nullpay_plugin")]
    mod get_payment_sources {
        use super::*;

        #[test]
        pub fn get_payment_sources_works() {
            let ctx = setup_with_wallet_and_pool_and_payment_plugin();
            use_trustee(&ctx);
            let payment_address = create_address_and_mint_sources(&ctx);
            {
                let cmd = get_payment_sources_command::new();
                let mut params = CommandParams::new();
                params.insert("payment_address", payment_address);
                cmd.execute(&ctx, &params).unwrap();
            }
            tear_down_with_wallet_and_pool(&ctx);
        }

        #[test]
        pub fn get_payment_sources_works_for_no_sources() {
            let ctx = setup_with_wallet_and_pool_and_payment_plugin();
            use_trustee(&ctx);
            {
                let cmd = get_payment_sources_command::new();
                let mut params = CommandParams::new();
                params.insert("payment_address", PAYMENT_ADDRESS.to_string());
                cmd.execute(&ctx, &params).unwrap();
            }
            tear_down_with_wallet_and_pool(&ctx);
        }

        #[test]
        pub fn get_payment_sources_works_for_unknown_payment_method() {
            let ctx = setup_with_wallet_and_pool_and_payment_plugin();
            use_trustee(&ctx);
            {
                let cmd = get_payment_sources_command::new();
                let mut params = CommandParams::new();
                params.insert("payment_address", format!("pay:{}:test", UNKNOWN_PAYMENT_METHOD));
                cmd.execute(&ctx, &params).unwrap_err();
            }
            tear_down_with_wallet_and_pool(&ctx);
        }

        #[test]
        pub fn get_payment_sources_works_for_invalid_payment_address() {
            let ctx = setup_with_wallet_and_pool_and_payment_plugin();
            use_trustee(&ctx);
            {
                let cmd = get_payment_sources_command::new();
                let mut params = CommandParams::new();
                params.insert("payment_address", INVALID_PAYMENT_ADDRESS.to_string());
                cmd.execute(&ctx, &params).unwrap_err();
            }
            tear_down_with_wallet_and_pool(&ctx);
        }

        #[test]
        pub fn get_payment_sources_works_for_no_active_did() {
            let ctx = setup_with_wallet_and_pool_and_payment_plugin();
            {
                let cmd = get_payment_sources_command::new();
                let mut params = CommandParams::new();
                params.insert("payment_address", PAYMENT_ADDRESS.to_string());
                cmd.execute(&ctx, &params).unwrap();
            }
            tear_down_with_wallet_and_pool(&ctx);
        }

        #[test]
        pub fn get_payment_sources_works_for_extra() {
            let ctx = setup_with_wallet_and_pool_and_payment_plugin();
            use_trustee(&ctx);
            {
                let cmd = mint_prepare_command::new();
                let mut params = CommandParams::new();
                params.insert("outputs", format!("({},{})", PAYMENT_ADDRESS, AMOUNT));
                params.insert("extra", EXTRA.to_string());
                cmd.execute(&ctx, &params).unwrap();
            }
            {
                let cmd = get_payment_sources_command::new();
                let mut params = CommandParams::new();
                params.insert("payment_address", PAYMENT_ADDRESS.to_string());
                cmd.execute(&ctx, &params).unwrap();
            }
            tear_down_with_wallet_and_pool(&ctx);
        }
    }

    #[cfg(feature = "nullpay_plugin")]
    mod payment {
        use super::*;

        #[test]
        pub fn payment_works() {
            let ctx = setup_with_wallet_and_pool_and_payment_plugin();
            use_trustee(&ctx);
            let payment_address_from = create_address_and_mint_sources(&ctx);
            let input = get_source_input(&ctx, &payment_address_from);
            {
                let cmd = payment_command::new();
                let mut params = CommandParams::new();
                params.insert("inputs", input);
                params.insert("outputs", format!("({},{})", PAYMENT_ADDRESS, 10));
                cmd.execute(&ctx, &params).unwrap();
            }
            tear_down_with_wallet_and_pool(&ctx);
        }

        #[test]
        pub fn payment_works_for_addresses() {
            let ctx = setup_with_wallet_and_pool_and_payment_plugin();
            use_trustee(&ctx);
            let payment_address_from = create_address_and_mint_sources(&ctx);
            {
                let cmd = payment_command::new();
                let mut params = CommandParams::new();
                params.insert("source_payment_address", payment_address_from);
                params.insert("target_payment_address", PAYMENT_ADDRESS.to_string());
                params.insert("amount", "10".to_string());
                cmd.execute(&ctx, &params).unwrap();
            }
            tear_down_with_wallet_and_pool(&ctx);
        }

        #[test]
        pub fn payment_works_for_extra() {
            let ctx = setup_with_wallet_and_pool_and_payment_plugin();
            use_trustee(&ctx);
            let payment_address_from = create_address_and_mint_sources(&ctx);
            let input = get_source_input(&ctx, &payment_address_from);
            {
                let cmd = payment_command::new();
                let mut params = CommandParams::new();
                params.insert("inputs", input);
                params.insert("outputs", format!("({},{})", PAYMENT_ADDRESS, 10));
                params.insert("extra", EXTRA.to_string());
                cmd.execute(&ctx, &params).unwrap();
            }
            tear_down_with_wallet_and_pool(&ctx);
        }

        #[test]
        pub fn payment_works_for_multiple_inputs() {
            let ctx = setup_with_wallet_and_pool_and_payment_plugin();
            use_trustee(&ctx);

            let payment_address_from_1 = create_address_and_mint_sources(&ctx);
            let input_1 = get_source_input(&ctx, &payment_address_from_1);

            let payment_address_from_2 = create_address_and_mint_sources(&ctx);
            let input_2 = get_source_input(&ctx, &payment_address_from_2);

            {
                let cmd = payment_command::new();
                let mut params = CommandParams::new();
                params.insert("inputs", format!("{},{}", input_1, input_2));
                params.insert("outputs", format!("({},{})", PAYMENT_ADDRESS, 150));
                cmd.execute(&ctx, &params).unwrap();
            }
            tear_down_with_wallet_and_pool(&ctx);
        }

        #[test]
        pub fn payment_works_for_one_input_and_multiple_outputs() {
            let ctx = setup_with_wallet_and_pool_and_payment_plugin();
            use_trustee(&ctx);

            let payment_address_from_1 = create_address_and_mint_sources(&ctx);
            let input_1 = get_source_input(&ctx, &payment_address_from_1);

            let payment_address_to = create_payment_address(&ctx);
            {
                let cmd = payment_command::new();
                let mut params = CommandParams::new();
                params.insert("inputs", format!("{}", input_1));
                params.insert("outputs", format!("({},{}),({},{})", PAYMENT_ADDRESS, 10, payment_address_to, 20));
                cmd.execute(&ctx, &params).unwrap();
            }
            tear_down_with_wallet_and_pool(&ctx);
        }

        #[test]
        pub fn payment_works_for_multiple_inputs_and_outputs() {
            let ctx = setup_with_wallet_and_pool_and_payment_plugin();
            use_trustee(&ctx);

            let payment_address_from_1 = create_address_and_mint_sources(&ctx);
            let input_1 = get_source_input(&ctx, &payment_address_from_1);

            let payment_address_from_2 = create_address_and_mint_sources(&ctx);
            let input_2 = get_source_input(&ctx, &payment_address_from_2);

            let payment_address_to = create_payment_address(&ctx);
            {
                let cmd = payment_command::new();
                let mut params = CommandParams::new();
                params.insert("inputs", format!("{},{}", input_1, input_2));
                params.insert("outputs", format!("({},{}),({},{})", PAYMENT_ADDRESS, 10, payment_address_to, 20));
                cmd.execute(&ctx, &params).unwrap();
            }
            tear_down_with_wallet_and_pool(&ctx);
        }

        #[test]
        pub fn payment_works_for_not_enough_amount() {
            let ctx = setup_with_wallet_and_pool_and_payment_plugin();
            use_trustee(&ctx);

            let payment_address_from = create_address_and_mint_sources(&ctx);
            let input = get_source_input(&ctx, &payment_address_from);
            {
                let cmd = payment_command::new();
                let mut params = CommandParams::new();
                params.insert("inputs", input);
                params.insert("outputs", format!("({},{})", PAYMENT_ADDRESS, 1000));
                cmd.execute(&ctx, &params).unwrap_err();
            }
            tear_down_with_wallet_and_pool(&ctx);
        }

        #[test]
        pub fn payment_works_for_unknown_input() {
            let ctx = setup_with_wallet_and_pool_and_payment_plugin();
            use_trustee(&ctx);
            {
                let cmd = payment_command::new();
                let mut params = CommandParams::new();
                params.insert("inputs", INPUT.to_string());
                params.insert("outputs", format!("({},{})", PAYMENT_ADDRESS, 10));
                cmd.execute(&ctx, &params).unwrap_err();
            }
            tear_down_with_wallet_and_pool(&ctx);
        }

        #[test]
        pub fn payment_works_for_unknown_payment_method() {
            let ctx = setup_with_wallet_and_pool_and_payment_plugin();
            use_trustee(&ctx);
            {
                let cmd = payment_command::new();
                let mut params = CommandParams::new();
                params.insert("inputs", format!("pay:{}:111_rBuQo2A1sc9jrJg", UNKNOWN_PAYMENT_METHOD));
                params.insert("outputs", format!("(pay:{}:CnEDk9HrMnmiHXEV1WFgbVCRteYnPqsJwrTdcZaNhFVW,100)", UNKNOWN_PAYMENT_METHOD));
                cmd.execute(&ctx, &params).unwrap_err();
            }
            tear_down_with_wallet_and_pool(&ctx);
        }

        #[test]
        pub fn payment_works_for_incompatible_payment_methods() {
            let ctx = setup_with_wallet_and_pool_and_payment_plugin();
            use_trustee(&ctx);
            {
                let cmd = payment_command::new();
                let mut params = CommandParams::new();
                params.insert("inputs", "pay:null_method_1:111_rBuQo2A1sc9jrJg".to_string());
                params.insert("outputs", "(pay:null_method_2:CnEDk9HrMnmiHXEV1WFgbVCRteYnPqsJwrTdcZaNhFVW,100))".to_string());
                cmd.execute(&ctx, &params).unwrap_err();
            }
            tear_down_with_wallet_and_pool(&ctx);
        }

        #[test]
        pub fn payment_works_for_empty_inputs() {
            let ctx = setup_with_wallet_and_pool_and_payment_plugin();
            use_trustee(&ctx);
            {
                let cmd = payment_command::new();
                let mut params = CommandParams::new();
                params.insert("inputs", r#""#.to_string());
                params.insert("outputs", OUTPUT.to_string());
                cmd.execute(&ctx, &params).unwrap_err();
            }
            tear_down_with_wallet_and_pool(&ctx);
        }

        #[test]
        pub fn payment_works_for_empty_outputs() {
            let ctx = setup_with_wallet_and_pool_and_payment_plugin();
            use_trustee(&ctx);
            {
                let cmd = payment_command::new();
                let mut params = CommandParams::new();
                params.insert("inputs", INPUT.to_string());
                params.insert("outputs", "".to_string());
                cmd.execute(&ctx, &params).unwrap_err();
            }
            tear_down_with_wallet_and_pool(&ctx);
        }

        #[test]
        pub fn payment_works_for_invalid_inputs() {
            let ctx = setup_with_wallet_and_pool_and_payment_plugin();
            use_trustee(&ctx);
            {
                let cmd = payment_command::new();
                let mut params = CommandParams::new();
                params.insert("inputs", INVALID_INPUT.to_string());
                params.insert("outputs", OUTPUT.to_string());
                cmd.execute(&ctx, &params).unwrap_err();
            }
            tear_down_with_wallet_and_pool(&ctx);
        }

        #[test]
        pub fn payment_works_for_invalid_outputs() {
            let ctx = setup_with_wallet_and_pool_and_payment_plugin();
            use_trustee(&ctx);
            {
                let cmd = payment_command::new();
                let mut params = CommandParams::new();
                params.insert("inputs", INPUT.to_string());
                params.insert("outputs", r#"(pay:null,CnEDk9HrMnmiHXEV1WFgbVCRteYnPqsJwrTdcZaNhFVW)"#.to_string());
                cmd.execute(&ctx, &params).unwrap_err();
            }
            {
                let cmd = payment_command::new();
                let mut params = CommandParams::new();
                params.insert("inputs", r#"pay:null"#.to_string());
                params.insert("outputs", INVALID_OUTPUT.to_string());
                cmd.execute(&ctx, &params).unwrap_err();
            }
            tear_down_with_wallet_and_pool(&ctx);
        }

        #[test]
        pub fn payment_works_for_several_equal_inputs() {
            let ctx = setup_with_wallet_and_pool_and_payment_plugin();
            use_trustee(&ctx);
            {
                let cmd = payment_command::new();
                let mut params = CommandParams::new();
                params.insert("inputs", format!("{},{}", INPUT, INPUT));
                params.insert("outputs", OUTPUT.to_string());
                cmd.execute(&ctx, &params).unwrap_err();
            }
            tear_down_with_wallet_and_pool(&ctx);
        }

        #[test]
        pub fn payment_works_for_negative_inputs_amount() {
            let ctx = setup_with_wallet_and_pool_and_payment_plugin();
            use_trustee(&ctx);
            {
                let cmd = payment_command::new();
                let mut params = CommandParams::new();
                params.insert("inputs", "pay:null:-11_wD7gzzUlOnYRkb4".to_string());
                params.insert("outputs", format!("({},{})", PAYMENT_ADDRESS, 10));
                cmd.execute(&ctx, &params).unwrap_err();
            }
            tear_down_with_wallet_and_pool(&ctx);
        }

        #[test]
        pub fn payment_works_for_negative_outputs_amount() {
            let ctx = setup_with_wallet_and_pool_and_payment_plugin();
            use_trustee(&ctx);

            let payment_address_from = create_address_and_mint_sources(&ctx);
            let input = get_source_input(&ctx, &payment_address_from);
            {
                let cmd = payment_command::new();
                let mut params = CommandParams::new();
                params.insert("inputs", input);
                params.insert("outputs", format!("({},{})", PAYMENT_ADDRESS, -10));
                cmd.execute(&ctx, &params).unwrap_err();
            }
            tear_down_with_wallet_and_pool(&ctx);
        }

        #[test]
        pub fn payment_works_for_unknown_source_address() {
            let ctx = setup_with_wallet_and_pool_and_payment_plugin();
            use_trustee(&ctx);
            {
                let cmd = payment_command::new();
                let mut params = CommandParams::new();
                params.insert("source_payment_address", PAYMENT_ADDRESS.to_string());
                params.insert("target_payment_address", PAYMENT_ADDRESS.to_string());
                params.insert("amount", "10".to_string());
                cmd.execute(&ctx, &params).unwrap_err();
            }
            tear_down_with_wallet_and_pool(&ctx);
        }
    }

    #[cfg(feature = "nullpay_plugin")]
    mod get_fees {
        use super::*;

        #[test]
        pub fn get_fees_works() {
            let ctx = setup_with_wallet_and_pool_and_payment_plugin();
            use_trustee(&ctx);
            set_fees(&ctx, FEES);
            {
                let cmd = get_fees_command::new();
                let mut params = CommandParams::new();
                params.insert("payment_method", NULL_PAYMENT_METHOD.to_string());
                cmd.execute(&ctx, &params).unwrap();
            }
            tear_down_with_wallet_and_pool(&ctx);
        }

        #[test]
        pub fn get_fees_works_for_no_fees() {
            let ctx = setup_with_wallet_and_pool_and_payment_plugin();
            use_trustee(&ctx);
            {
                let cmd = get_fees_command::new();
                let mut params = CommandParams::new();
                params.insert("payment_method", NULL_PAYMENT_METHOD.to_string());
                cmd.execute(&ctx, &params).unwrap();
            }
            tear_down_with_wallet_and_pool(&ctx);
        }

        #[test]
        pub fn get_fees_works_for_unknown_payment_method() {
            let ctx = setup_with_wallet_and_pool_and_payment_plugin();
            use_trustee(&ctx);
            {
                let cmd = get_fees_command::new();
                let mut params = CommandParams::new();
                params.insert("payment_method", UNKNOWN_PAYMENT_METHOD.to_string());
                cmd.execute(&ctx, &params).unwrap_err();
            }
            tear_down_with_wallet_and_pool(&ctx);
        }

        #[test]
        pub fn get_fees_works_for_no_active_did() {
            let ctx = setup_with_wallet_and_pool_and_payment_plugin();
            {
                let cmd = get_fees_command::new();
                let mut params = CommandParams::new();
                params.insert("payment_method", NULL_PAYMENT_METHOD.to_string());
                cmd.execute(&ctx, &params).unwrap();
            }
            tear_down_with_wallet_and_pool(&ctx);
        }
    }

    #[cfg(feature = "nullpay_plugin")]
    mod mint_prepare {
        use super::*;

        #[test]
        pub fn mint_prepare_works() {
            let ctx = setup_with_wallet_and_pool_and_payment_plugin();
            use_trustee(&ctx);
            {
                let cmd = mint_prepare_command::new();
                let mut params = CommandParams::new();
                params.insert("outputs", OUTPUT.to_string());
                cmd.execute(&ctx, &params).unwrap();
            }
            tear_down_with_wallet_and_pool(&ctx);
        }

        #[test]
        pub fn mint_prepare_works_for_big_amount() {
            let ctx = setup_with_wallet_and_pool_and_payment_plugin();
            use_trustee(&ctx);
            {
                let cmd = mint_prepare_command::new();
                let mut params = CommandParams::new();
                params.insert("outputs", "(pay:null:CnEDk9HrMnmiHXEV1WFgbVCRteYnPqsJwrTdcZaNhFVW,10000000000)".to_string());
                cmd.execute(&ctx, &params).unwrap();
            }
            tear_down_with_wallet_and_pool(&ctx);
        }

        #[test]
        pub fn mint_prepare_works_for_extra() {
            let ctx = setup_with_wallet_and_pool_and_payment_plugin();
            use_trustee(&ctx);
            {
                let cmd = mint_prepare_command::new();
                let mut params = CommandParams::new();
                params.insert("outputs", OUTPUT.to_string());
                params.insert("extra", EXTRA.to_string());
                cmd.execute(&ctx, &params).unwrap();
            }
            tear_down_with_wallet_and_pool(&ctx);
        }

        #[test]
        pub fn mint_prepare_works_for_multiple_outputs() {
            let ctx = setup_with_wallet_and_pool_and_payment_plugin();
            use_trustee(&ctx);
            {
                let cmd = mint_prepare_command::new();
                let mut params = CommandParams::new();
                params.insert("outputs", format!("{},{}", OUTPUT, OUTPUT_2));
                cmd.execute(&ctx, &params).unwrap();
            }
            tear_down_with_wallet_and_pool(&ctx);
        }

        #[test]
        pub fn mint_prepare_works_for_empty_outputs() {
            let ctx = setup_with_wallet_and_pool_and_payment_plugin();
            use_trustee(&ctx);
            {
                let cmd = mint_prepare_command::new();
                let mut params = CommandParams::new();
                params.insert("outputs", "".to_string());
                cmd.execute(&ctx, &params).unwrap_err();
            }
            tear_down_with_wallet_and_pool(&ctx);
        }

        #[test]
        pub fn mint_prepare_works_for_unknown_payment_method() {
            let ctx = setup_with_wallet_and_pool_and_payment_plugin();
            use_trustee(&ctx);
            {
                let cmd = mint_prepare_command::new();
                let mut params = CommandParams::new();
                params.insert("outputs", format!("(pay:{}:CnEDk9HrMnmiHXEV1WFgbVCRteYnPqsJwrTdcZaNhFVW,100)", UNKNOWN_PAYMENT_METHOD));
                cmd.execute(&ctx, &params).unwrap_err();
            }
            tear_down_with_wallet_and_pool(&ctx);
        }

        #[test]
        pub fn mint_prepare_works_for_invalid_outputs_format() {
            let ctx = setup_with_wallet_and_pool_and_payment_plugin();
            use_trustee(&ctx);
            {
                let cmd = mint_prepare_command::new();
                let mut params = CommandParams::new();
                params.insert("outputs", INVALID_OUTPUT.to_string());
                cmd.execute(&ctx, &params).unwrap_err();
            }
            tear_down_with_wallet_and_pool(&ctx);
        }

        #[test]
        pub fn mint_prepare_works_for_invalid_payment_address() {
            let ctx = setup_with_wallet_and_pool_and_payment_plugin();
            use_trustee(&ctx);
            {
                let cmd = mint_prepare_command::new();
                let mut params = CommandParams::new();
                params.insert("outputs", "(pay:null,100)".to_string());
                cmd.execute(&ctx, &params).unwrap_err();
            }
            tear_down_with_wallet_and_pool(&ctx);
        }

        #[test]
        pub fn mint_prepare_works_for_incompatible_payment_methods() {
            let ctx = setup_with_wallet_and_pool_and_payment_plugin();
            use_trustee(&ctx);
            {
                let cmd = mint_prepare_command::new();
                let mut params = CommandParams::new();
                params.insert("outputs", "(pay:null_1:CnEDk9HrMnmiHXEV1WFgbVCRteYnPqsJwrTdcZaNhFVW,100),(pay:null_2:GjZWsBLgZCR18aL468JAT7w9CZRiBnpxUPPgyQxh4voa,11)".to_string());
                cmd.execute(&ctx, &params).unwrap_err();
            }
            tear_down_with_wallet_and_pool(&ctx);
        }

        #[test]
        pub fn mint_prepare_works_for_negative_amount() {
            let ctx = setup_with_wallet_and_pool_and_payment_plugin();
            use_trustee(&ctx);
            {
                let cmd = mint_prepare_command::new();
                let mut params = CommandParams::new();
                params.insert("outputs", "(pay:null:CnEDk9HrMnmiHXEV1WFgbVCRteYnPqsJwrTdcZaNhFVW,-10)".to_string());
                cmd.execute(&ctx, &params).unwrap_err();
            }
            tear_down_with_wallet_and_pool(&ctx);
        }

        #[test]
        pub fn mint_prepare_works_for_multiple_outputs_negative_amount_for_second() {
            let ctx = setup_with_wallet_and_pool_and_payment_plugin();
            use_trustee(&ctx);
            {
                let cmd = mint_prepare_command::new();
                let mut params = CommandParams::new();
                params.insert("outputs", "(pay:null:address1,10),(pay:null:address2,-10)".to_string());
                cmd.execute(&ctx, &params).unwrap_err();
            }
            tear_down_with_wallet_and_pool(&ctx);
        }
    }

    #[cfg(feature = "nullpay_plugin")]
    mod set_fees_prepare {
        use super::*;

        #[test]
        pub fn set_fees_prepare_works() {
            let ctx = setup_with_wallet_and_pool_and_payment_plugin();
            use_trustee(&ctx);
            {
                let cmd = set_fees_prepare_command::new();
                let mut params = CommandParams::new();
                params.insert("payment_method", NULL_PAYMENT_METHOD.to_string());
                params.insert("fees", FEES.to_string());
                cmd.execute(&ctx, &params).unwrap();
            }
            tear_down_with_wallet_and_pool(&ctx);
        }

        #[test]
        pub fn set_fees_prepare_works_for_unknown_payment_method() {
            let ctx = setup_with_wallet_and_pool_and_payment_plugin();
            use_trustee(&ctx);
            {
                let cmd = set_fees_prepare_command::new();
                let mut params = CommandParams::new();
                params.insert("payment_method", UNKNOWN_PAYMENT_METHOD.to_string());
                params.insert("fees", FEES.to_string());
                cmd.execute(&ctx, &params).unwrap_err();
            }
            tear_down_with_wallet_and_pool(&ctx);
        }

        #[test]
        pub fn set_fees_prepare_works_for_invalid_fees_format() {
            let ctx = setup_with_wallet_and_pool_and_payment_plugin();
            use_trustee(&ctx);
            {
                let cmd = set_fees_prepare_command::new();
                let mut params = CommandParams::new();
                params.insert("payment_method", NULL_PAYMENT_METHOD.to_string());
                params.insert("fees", "1,100".to_string());
                cmd.execute(&ctx, &params).unwrap_err();
            }
            tear_down_with_wallet_and_pool(&ctx);
        }

        #[test]
        pub fn set_fees_prepare_works_for_empty_fees() {
            let ctx = setup_with_wallet_and_pool_and_payment_plugin();
            use_trustee(&ctx);
            {
                let cmd = set_fees_prepare_command::new();
                let mut params = CommandParams::new();
                params.insert("payment_method", NULL_PAYMENT_METHOD.to_string());
                params.insert("fees", "".to_string());
                cmd.execute(&ctx, &params).unwrap_err();
            }
            tear_down_with_wallet_and_pool(&ctx);
        }

        #[test]
        pub fn set_fees_prepare_works_for_negative_amount() {
            let ctx = setup_with_wallet_and_pool_and_payment_plugin();
            use_trustee(&ctx);
            {
                let cmd = set_fees_prepare_command::new();
                let mut params = CommandParams::new();
                params.insert("payment_method", NULL_PAYMENT_METHOD.to_string());
                params.insert("fees", "1:-1,101:-1".to_string());
                cmd.execute(&ctx, &params).unwrap_err();
            }
            tear_down_with_wallet_and_pool(&ctx);
        }
    }

    #[cfg(feature = "nullpay_plugin")]
    mod verify_payment_receipts {
        use super::*;

        #[test]
        pub fn verify_payment_receipts_works() {
            let ctx = setup_with_wallet_and_pool_and_payment_plugin();
            use_trustee(&ctx);

            let payment_address_from = create_address_and_mint_sources(&ctx);
            let input = get_source_input(&ctx, &payment_address_from);
            {
                let cmd = verify_payment_receipt_command::new();
                let mut params = CommandParams::new();
                params.insert("receipt", input);
                cmd.execute(&ctx, &params).unwrap();
            }
            tear_down_with_wallet_and_pool(&ctx);
        }

        #[test]
        pub fn verify_payment_receipts_works_for_no_active_did() {
            let ctx = setup_with_wallet_and_pool_and_payment_plugin();
            use_trustee(&ctx);

            let payment_address_from = create_address_and_mint_sources(&ctx);
            let input = get_source_input(&ctx, &payment_address_from);

            // to reset active did
            close_wallet(&ctx);
            open_wallet(&ctx);

            {
                let cmd = verify_payment_receipt_command::new();
                let mut params = CommandParams::new();
                params.insert("receipt", input);
                cmd.execute(&ctx, &params).unwrap();
            }
            tear_down_with_wallet_and_pool(&ctx);
        }

        #[test]
        pub fn verify_payment_receipts_works_for_not_found() {
            let ctx = setup_with_wallet_and_pool_and_payment_plugin();
            use_trustee(&ctx);
            {
                let cmd = verify_payment_receipt_command::new();
                let mut params = CommandParams::new();
                params.insert("receipt", "pay:null:0_PqVjwJC42sxCTJp".to_string());
                cmd.execute(&ctx, &params).unwrap_err();
            }
            tear_down_with_wallet_and_pool(&ctx);
        }

        #[test]
        pub fn verify_payment_receipts_works_for_invalid_receipt() {
            let ctx = setup_with_wallet_and_pool_and_payment_plugin();
            use_trustee(&ctx);
            {
                let cmd = verify_payment_receipt_command::new();
                let mut params = CommandParams::new();
                params.insert("receipt", "invalid_receipt".to_string());
                cmd.execute(&ctx, &params).unwrap_err();
            }
            tear_down_with_wallet_and_pool(&ctx);
        }
    }

    mod sign_multi {
        use super::*;

        #[test]
        pub fn sign_multi_works() {
            let ctx = setup_with_wallet_and_pool();
            use_trustee(&ctx);
            {
                let cmd = sign_multi_command::new();
                let mut params = CommandParams::new();
                params.insert("txn", r#"{"reqId":1496822211362017764}"#.to_string());
                cmd.execute(&ctx, &params).unwrap();
            }
            tear_down_with_wallet_and_pool(&ctx);
        }

        #[test]
        pub fn sign_multi_works_for_no_active_did() {
            let ctx = setup_with_wallet_and_pool();
            {
                let cmd = sign_multi_command::new();
                let mut params = CommandParams::new();
                params.insert("txn", r#"{"reqId":1496822211362017764}"#.to_string());
                cmd.execute(&ctx, &params).unwrap_err();
            }
            tear_down_with_wallet_and_pool(&ctx);
        }

        #[test]
        pub fn sign_multi_works_for_invalid_message_format() {
            let ctx = setup_with_wallet_and_pool();
            use_trustee(&ctx);
            {
                let cmd = sign_multi_command::new();
                let mut params = CommandParams::new();
                params.insert("txn", r#"1496822211362017764"#.to_string());
                cmd.execute(&ctx, &params).unwrap_err();
            }
            tear_down_with_wallet_and_pool(&ctx);
        }
    }

    mod auth_rule {
        use super::*;

        const AUTH_TYPE: &str = "NYM";
        const AUTH_ACTION: &str = "ADD";
        const FIELD: &str = "role";
        const NEW_VALUE: &str = "101";
        const ROLE_CONSTRAINT: &str = r#"{
            "sig_count": 1,
            "metadata": {},
            "role": "0",
            "constraint_id": "ROLE",
            "need_to_be_owner": false
        }"#;

        #[test]
        pub fn auth_rule_works_for_adding_new_trustee() {
            let ctx = setup_with_wallet_and_pool();
            use_trustee(&ctx);
            {
                let cmd = auth_rule_command::new();
                let mut params = CommandParams::new();
                params.insert("txn_type", "NYM".to_string());
                params.insert("action", "ADD".to_string());
                params.insert("field", "role".to_string());
                params.insert("new_value", "0".to_string());
                params.insert("constraint", ROLE_CONSTRAINT.to_string());
                cmd.execute(&ctx, &params).unwrap();
            }
            tear_down_with_wallet_and_pool(&ctx);
        }

        #[test]
        pub fn auth_rule_works_for_demoting_trustee() {
            let ctx = setup_with_wallet_and_pool();
            use_trustee(&ctx);
            {
                let cmd = auth_rule_command::new();
                let mut params = CommandParams::new();
                params.insert("txn_type", "NYM".to_string());
                params.insert("action", "EDIT".to_string());
                params.insert("field", "role".to_string());
                params.insert("old_value", "0".to_string());
                params.insert("constraint", ROLE_CONSTRAINT.to_string());
                cmd.execute(&ctx, &params).unwrap();
            }
            tear_down_with_wallet_and_pool(&ctx);
        }

        #[test]
        pub fn get_auth_rule_works_for_one_constraint() {
            let ctx = setup_with_wallet_and_pool();
            use_trustee(&ctx);
            {
                let cmd = auth_rule_command::new();
                let mut params = CommandParams::new();
                params.insert("txn_type", AUTH_TYPE.to_string());
                params.insert("action", AUTH_ACTION.to_string());
                params.insert("field", FIELD.to_string());
                params.insert("new_value", NEW_VALUE.to_string());
                params.insert("constraint", ROLE_CONSTRAINT.to_string());
                cmd.execute(&ctx, &params).unwrap();
            }

            {
                let cmd = get_auth_rule_command::new();
                let mut params = CommandParams::new();
                params.insert("txn_type", AUTH_TYPE.to_string());
                params.insert("action", AUTH_ACTION.to_string());
                params.insert("field", FIELD.to_string());
                params.insert("new_value", NEW_VALUE.to_string());
                cmd.execute(&ctx, &params).unwrap();
            }

            tear_down_with_wallet_and_pool(&ctx);
        }

        #[test]
        pub fn get_auth_rule_works_for_get_all() {
            let ctx = setup_with_wallet_and_pool();

            {
                let cmd = get_auth_rule_command::new();
                let params = CommandParams::new();
                cmd.execute(&ctx, &params).unwrap();
            }

            tear_down_with_wallet_and_pool(&ctx);
        }

        #[test]
        pub fn get_auth_rule_works_for_no_constraint() {
            let ctx = setup_with_wallet_and_pool();
            use_trustee(&ctx);
            {
                let cmd = get_auth_rule_command::new();
                let mut params = CommandParams::new();
                params.insert("txn_type", AUTH_TYPE.to_string());
                params.insert("action", AUTH_ACTION.to_string());
                params.insert("field", "WRONG_FIELD".to_string());
                params.insert("new_value", "WRONG_VALUE".to_string());
                cmd.execute(&ctx, &params).unwrap_err();
            }

            tear_down_with_wallet_and_pool(&ctx);
        }

        #[test]
        pub fn auth_rule_without_sending() {
            let ctx = setup_with_wallet_and_pool();
            use_trustee(&ctx);
            {
                let cmd = auth_rule_command::new();
                let mut params = CommandParams::new();
                params.insert("txn_type", "NYM".to_string());
                params.insert("action", "ADD".to_string());
                params.insert("field", "role".to_string());
                params.insert("new_value", "0".to_string());
                params.insert("constraint", ROLE_CONSTRAINT.to_string());
                params.insert("send", "false".to_string());
                cmd.execute(&ctx, &params).unwrap();
            }
            assert!(get_transaction(&ctx).is_some());
            tear_down_with_wallet_and_pool(&ctx);
        }
    }

    mod save_transaction {
        use super::*;

        #[test]
        pub fn save_transaction_works_for_no_txn_into_context() {
            let ctx = setup();

            let (_, path_str) = _path();
            {
                let cmd = save_transaction_command::new();
                let mut params = CommandParams::new();
                params.insert("file", path_str);
                cmd.execute(&ctx, &params).unwrap_err();
            }

            tear_down();
        }
    }

    mod load_transaction {
        use super::*;

        #[test]
        pub fn load_transaction_works() {
            let ctx = setup();

            let (_, path_str) = _path();
            write_file(&path_str, TRANSACTION).unwrap();

            {
                let cmd = load_transaction_command::new();
                let mut params = CommandParams::new();
                params.insert("file", path_str);
                cmd.execute(&ctx, &params).unwrap();
            }

            let context_txn = get_transaction(&ctx).unwrap();

            assert_eq!(TRANSACTION.to_string(), context_txn);

            tear_down();
        }


        #[test]
        pub fn load_transaction_works_for_invalid_transaction() {
            let ctx = setup();

            let (_, path_str) = _path();
            write_file(&path_str, "some invalid transaction").unwrap();

            {
                let cmd = load_transaction_command::new();
                let mut params = CommandParams::new();
                params.insert("file", path_str);
                cmd.execute(&ctx, &params).unwrap_err();
            }

            tear_down();
        }

        #[test]
        pub fn load_transaction_works_for_no_file() {
            let ctx = setup();
            {
                let cmd = load_transaction_command::new();
                let mut params = CommandParams::new();
                params.insert("file", "/path/to/file.txt".to_string());
                cmd.execute(&ctx, &params).unwrap_err();
            }
            tear_down();
        }
    }

    mod aml {
        use super::*;

        pub const AML: &str = r#"{"Acceptance Mechanism 1": "Description 1", "Acceptance Mechanism 2": "Description 2"}"#;

        pub fn _get_version() -> String {
            Utc::now().timestamp().to_string()
        }

        #[test]
        pub fn acceptance_mechanisms_works() {
            let ctx = setup_with_wallet_and_pool();
            use_trustee(&ctx);
            {
                let cmd = aml_command::new();
                let mut params = CommandParams::new();
                params.insert("aml", AML.to_string());
                params.insert("version", _get_version());
                params.insert("context", "Some Context".to_string());
                cmd.execute(&ctx, &params).unwrap();
            }
            ::std::thread::sleep(::std::time::Duration::from_secs(1));
            {
                let cmd = get_acceptance_mechanisms_command::new();
                let params = CommandParams::new();
                cmd.execute(&ctx, &params).unwrap();
            }
            tear_down_with_wallet_and_pool(&ctx);
        }
    }

    mod taa {
        use super::*;

        #[test]
        pub fn taa_works() {
            let ctx = setup_with_wallet_and_pool();
            use_trustee(&ctx);
            {
                // Set AML
                let cmd = aml_command::new();
                let mut params = CommandParams::new();
                params.insert("aml", super::aml::AML.to_string());
                params.insert("version", super::aml::_get_version());
                cmd.execute(&ctx, &params).unwrap();
            }
            {
                // Set TAA
                let cmd = taa_command::new();
                let mut params = CommandParams::new();
                params.insert("text", "test taa".to_string());
                params.insert("version", super::aml::_get_version());
                params.insert("ratification-timestamp", "123456789".to_string());
                cmd.execute(&ctx, &params).unwrap();
            }
            {
                // Send Nym
                let (did, _) = create_new_did(&ctx);
                ctx.set_taa_acceptance_mechanism("Acceptance Mechanism 1");
                let cmd = nym_command::new();
                let mut params = CommandParams::new();
                params.insert("did", did);
                cmd.execute(&ctx, &params).unwrap();
            }
            {
                // Disable all TAAs
                let cmd = taa_disable_all_command::new();
                let params = CommandParams::new();
                cmd.execute(&ctx, &params).unwrap();
            }
            tear_down_with_wallet_and_pool(&ctx);
        }
    }

    fn _path() -> (::std::path::PathBuf, String) {
        let mut path = crate::utils::environment::EnvironmentUtils::indy_home_path();
        path.push("transaction");
        (path.clone(), path.to_str().unwrap().to_string())
    }

    fn create_new_did(ctx: &CommandContext) -> (String, String) {
        let (wallet_handle, _) = get_opened_wallet(ctx).unwrap();
        Did::new(wallet_handle, "{}").unwrap()
    }

    fn use_trustee(ctx: &CommandContext) {
        new_did(&ctx, SEED_TRUSTEE);
        use_did(&ctx, DID_TRUSTEE);
    }

    fn use_new_identity(ctx: &CommandContext) -> (String, String) {
        use_trustee(ctx);
        let (did, verkey) = create_new_did(ctx);
        send_nym(ctx, &did, &verkey, Some("ENDORSER"));
        use_did(&ctx, &did);
        (did, verkey)
    }

    pub fn send_schema(ctx: &CommandContext, did: &str) -> String {
        let (pool_handle, _) = get_connected_pool(ctx).unwrap();
        let (wallet_handle, _) = get_opened_wallet(ctx).unwrap();
        let schema_data = r#"{"id":"1", "name":"cli_gvt","version":"1.0","attrNames":["name"],"ver":"1.0"}"#;
        let schema_request = Ledger::build_schema_request(&did, schema_data).unwrap();
        let schema_response = Ledger::sign_and_submit_request(pool_handle, wallet_handle, &did, &schema_request).unwrap();
        let schema: serde_json::Value = serde_json::from_str(&schema_response).unwrap();
        let seq_no = schema["result"]["txnMetadata"]["seqNo"].as_i64().unwrap();
        seq_no.to_string()
    }

    pub fn send_nym(ctx: &CommandContext, did: &str, verkey: &str, role: Option<&str>) {
        let cmd = nym_command::new();
        let mut params = CommandParams::new();
        params.insert("did", did.to_string());
        params.insert("verkey", verkey.to_string());
        if let Some(role) = role {
            params.insert("role", role.to_string());
        }
        cmd.execute(&ctx, &params).unwrap();
    }

    #[cfg(feature = "nullpay_plugin")]
    pub fn create_address_and_mint_sources(ctx: &CommandContext) -> String {
        let (wallet_handle, _) = get_opened_wallet(ctx).unwrap();
        let submitter_did = ensure_active_did(&ctx).unwrap();

        let payment_address = create_payment_address(&ctx);

        let outputs = serde_json::to_string(&vec![Output { recipient: payment_address.clone(), amount: AMOUNT as u64 }]).unwrap();

        Payment::build_mint_req(wallet_handle,
                                Some(&submitter_did),
                                &outputs,
                                None).unwrap();
        payment_address
    }

    #[cfg(feature = "nullpay_plugin")]
    pub fn get_source_input(ctx: &CommandContext, payment_address: &str) -> String {
        let sources = get_payment_sources(ctx, payment_address).unwrap();
        sources[0].source.clone()
    }

    #[cfg(feature = "nullpay_plugin")]
    pub fn set_fees(ctx: &CommandContext, fees: &str) {
        {
            let cmd = set_fees_prepare_command::new();
            let mut params = CommandParams::new();
            params.insert("payment_method", NULL_PAYMENT_METHOD.to_string());
            params.insert("fees", fees.to_string());
            cmd.execute(&ctx, &params).unwrap();
        }
    }

    fn _ensure_nym_added(ctx: &CommandContext, did: &str) -> Result<(), ()> {
        let request = Ledger::build_get_nym_request(None, did).unwrap();
        submit_retry(ctx, &request, |response| {
            serde_json::from_str::<Response<ReplyResult<String>>>(&response)
                .and_then(|response| serde_json::from_str::<serde_json::Value>(&response.result.unwrap().data))
        })
    }

    fn _ensure_attrib_added(ctx: &CommandContext, did: &str, raw: Option<&str>, hash: Option<&str>, enc: Option<&str>) -> Result<(), ()> {
        let attr = if raw.is_some() { Some("endpoint") } else { None };
        let request = Ledger::build_get_attrib_request(None, did, attr, hash, enc).unwrap();
        submit_retry(ctx, &request, |response| {
            serde_json::from_str::<Response<ReplyResult<String>>>(&response)
                .map_err(|_| ())
                .and_then(|response| {
                    let expected_value = if raw.is_some() { raw.unwrap() } else if hash.is_some() { hash.unwrap() } else { enc.unwrap() };
                    if response.result.is_some() && expected_value == response.result.unwrap().data { Ok(()) } else { Err(()) }
                })
        })
    }

    fn _ensure_schema_added(ctx: &CommandContext, did: &str) -> Result<(), ()> {
        let id = build_schema_id(did, "gvt", "1.0");
        let request = Ledger::build_get_schema_request(None, &id).unwrap();
        submit_retry(ctx, &request, |response| {
            let schema: serde_json::Value = serde_json::from_str(&response).unwrap();
            schema["result"]["seqNo"].as_i64().ok_or(())
        })
    }

    fn _ensure_cred_def_added(ctx: &CommandContext, did: &str, schema_id: &str) -> Result<(), ()> {
        let id = build_cred_def_id(did, schema_id, "CL", "TAG");
        let request = Ledger::build_get_cred_def_request(None, &id).unwrap();
        submit_retry(ctx, &request, |response| {
            let cred_def: serde_json::Value = serde_json::from_str(&response).unwrap();
            cred_def["result"]["seqNo"].as_i64().ok_or(())
        })
    }
}<|MERGE_RESOLUTION|>--- conflicted
+++ resolved
@@ -2279,11 +2279,7 @@
     NaiveDateTime::from_timestamp(_time, 0).to_string()
 }
 
-<<<<<<< HEAD
-pub fn get_active_transaction_author_agreement(_pool_handle: PoolHandle) -> Result<Option<(String, String)>, ()> {
-=======
-pub fn get_active_transaction_author_agreement(_pool_handle: i32) -> Result<Option<(String, String, Option<String>)>, ()> {
->>>>>>> bcb87003
+pub fn get_active_transaction_author_agreement(_pool_handle: PoolHandle) -> Result<Option<(String, String, Option<String>)>, ()> {
     let response = Ledger::build_get_txn_author_agreement_request(None, None)
         .and_then(|request| Ledger::submit_request(_pool_handle, &request))
         .map_err(|err| handle_indy_error(err, None, None, None))?;
