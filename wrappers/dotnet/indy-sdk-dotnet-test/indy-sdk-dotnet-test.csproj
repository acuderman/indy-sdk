--- conflicted
+++ resolved
@@ -98,11 +98,8 @@
     <Compile Include="Wrapper\PoolTests\OpenPoolTest.cs" />
     <Compile Include="Wrapper\PoolTests\DeletePoolTest.cs" />
     <Compile Include="Wrapper\LedgerTests\SignRequestTest.cs" />
-<<<<<<< HEAD
-=======
     <Compile Include="Wrapper\SignusTests\DecryptTest.cs" />
     <Compile Include="Wrapper\SignusTests\EncryptTest.cs" />
->>>>>>> 64ababd9
     <Compile Include="Wrapper\SignusTests\VerifyTest.cs" />
     <Compile Include="Wrapper\SignusTests\StoreTheirDidTest.cs" />
     <Compile Include="Wrapper\SignusTests\SignTest.cs" />
