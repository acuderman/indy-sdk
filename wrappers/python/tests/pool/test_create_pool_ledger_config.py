from tests.utils import pool, storage
from indy.error import ErrorCode, IndyError

import pytest


@pytest.mark.asyncio
async def test_create_pool_ledger_config_works(cleanup_storage):
<<<<<<< HEAD
    await pool.create_pool_ledger_config("create_pool_ledger_config_works")
=======
    await pool.create_pool_ledger_config("pool_1")
>>>>>>> f05b3c32


@pytest.mark.asyncio
async def test_create_pool_ledger_config_works_for_empty_name(cleanup_storage):
    with pytest.raises(IndyError) as e:
        await pool.create_pool_ledger_config("")
    assert ErrorCode.CommonInvalidParam2 == e.value.error_code


@pytest.mark.asyncio
async def test_create_pool_ledger_config_works_for_config_json(cleanup_storage):
<<<<<<< HEAD
    pool_name = "create_pool_ledger_config_works_for_config_json"
    config = pool.create_default_pool_config(pool_name)
    await pool.create_pool_ledger_config(pool_name, None, config, None)
=======
    config = pool.create_default_pool_config("pool_1")
    await pool.create_pool_ledger_config("pool_1", None, config, None)
>>>>>>> f05b3c32


@pytest.mark.asyncio
async def test_create_pool_ledger_config_works_for_specific_config(cleanup_storage):
<<<<<<< HEAD
    pool_name = "create_pool_ledger_config_works_for_specific_config"
=======
>>>>>>> f05b3c32
    gen_txn_file_name = "specific_filename.txn"
    config = {
        "genesis_txn": str(storage.indy_temp_path().joinpath(gen_txn_file_name))
    }
<<<<<<< HEAD
    await pool.create_pool_ledger_config(pool_name, None, config, gen_txn_file_name)
=======
    await pool.create_pool_ledger_config("pool_1", None, config, gen_txn_file_name)
>>>>>>> f05b3c32
<|MERGE_RESOLUTION|>--- conflicted
+++ resolved
@@ -6,11 +6,7 @@
 
 @pytest.mark.asyncio
 async def test_create_pool_ledger_config_works(cleanup_storage):
-<<<<<<< HEAD
-    await pool.create_pool_ledger_config("create_pool_ledger_config_works")
-=======
     await pool.create_pool_ledger_config("pool_1")
->>>>>>> f05b3c32
 
 
 @pytest.mark.asyncio
@@ -22,28 +18,14 @@
 
 @pytest.mark.asyncio
 async def test_create_pool_ledger_config_works_for_config_json(cleanup_storage):
-<<<<<<< HEAD
-    pool_name = "create_pool_ledger_config_works_for_config_json"
-    config = pool.create_default_pool_config(pool_name)
-    await pool.create_pool_ledger_config(pool_name, None, config, None)
-=======
     config = pool.create_default_pool_config("pool_1")
     await pool.create_pool_ledger_config("pool_1", None, config, None)
->>>>>>> f05b3c32
 
 
 @pytest.mark.asyncio
 async def test_create_pool_ledger_config_works_for_specific_config(cleanup_storage):
-<<<<<<< HEAD
-    pool_name = "create_pool_ledger_config_works_for_specific_config"
-=======
->>>>>>> f05b3c32
     gen_txn_file_name = "specific_filename.txn"
     config = {
         "genesis_txn": str(storage.indy_temp_path().joinpath(gen_txn_file_name))
     }
-<<<<<<< HEAD
-    await pool.create_pool_ledger_config(pool_name, None, config, gen_txn_file_name)
-=======
-    await pool.create_pool_ledger_config("pool_1", None, config, gen_txn_file_name)
->>>>>>> f05b3c32
+    await pool.create_pool_ledger_config("pool_1", None, config, gen_txn_file_name)