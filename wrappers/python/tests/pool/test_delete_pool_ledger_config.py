--- conflicted
+++ resolved
@@ -1,10 +1,3 @@
-<<<<<<< HEAD
-from tests.utils import pool
-from indy_sdk.pool import delete_pool_ledger_config
-from indy_sdk.error import ErrorCode, IndyError
-
-=======
->>>>>>> 7fc4ce83
 import pytest
 
 from indy import pool
