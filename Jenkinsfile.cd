--- conflicted
+++ resolved
@@ -404,34 +404,6 @@
     }
 }
 
-<<<<<<< HEAD
-        sh "cp libindy/target/release/libindy.so wrappers/nodejs"
-        dir('wrappers/nodejs') {
-            testEnv.inside("--ip=\"10.0.0.3\" --network=${network_name}") {
-                echo "${env_name} Libindy Test: Test nodejs wrapper"
-
-                sh '''
-                    npm run prepare
-                    npm install
-                    LD_LIBRARY_PATH=./:${LD_LIBRARY_PATH} RUST_LOG=trace TEST_POOL_IP=10.0.0.2 npm test
-                '''
-            }
-        }
-
-        sh "cp libindy/target/release/libindy.so libnullpay"
-        dir('libnullpay') {
-            testEnv.inside("--ip=\"10.0.0.3\" --network=${network_name}") {
-                echo "${env_name} Libnullpay Test: Build"
-                sh "LIBRARY_PATH=./ RUST_BACKTRACE=1 cargo test --release --no-run"
-
-                echo "${env_name} Libnullpay Test: Run tests"
-                sh 'LD_LIBRARY_PATH=./:${LD_LIBRARY_PATH} RUST_BACKTRACE=1 RUST_LOG=indy::=debug,zmq=trace RUST_TEST_THREADS=1 TEST_POOL_IP=10.0.0.2 cargo test --release'
-                
-                if (stashBuildResults) {
-                    stash includes: 'target/release/libnullpay.so', name: 'LibnullpayUbuntuBuildResult'
-                }
-            }
-=======
 def linuxCLITesting(env_name, network_name, testEnv, stashBuildResults) {
     unstash name: "LibindyCliSO${env_name}"
     unstash name: "LibnullpayCliSO${env_name}"
@@ -446,7 +418,6 @@
         '''
         if (stashBuildResults) {
             stash includes: 'cli/target/release/indy-cli', name: 'IndyCliUbuntuBuildResult'
->>>>>>> eeeb8c14
         }
     }
 }
@@ -816,14 +787,9 @@
                 testEnv = dockerHelpers.build('indy-sdk', 'libindy/ci/ubuntu.dockerfile libindy/ci')
 
                 libindyDebPublishing(testEnv, libindyVersion)
-<<<<<<< HEAD
-                pythonWrapperPublishing(testEnv, false)
-                nodejsWrapperPublishing(testEnv, false)
-=======
 
                 pythonWrapperPublishing(testEnv, false, 'wrappers/python')
                 nodejsWrapperPublishing(testEnv, false, 'wrappers/nodejs')
->>>>>>> eeeb8c14
                 javaWrapperPublishing(testEnv, false)
                 rustWrapperPublishing(testEnv, false)
                 libindyCliDebPublishing(testEnv, libindyVersion)
@@ -1075,22 +1041,6 @@
     }
 }
 
-def nodejsWrapperPublishing(testEnv, isRelease) {
-    dir('wrappers/nodejs') {
-        def version = getSrcVersion()
-        def suffix = getSuffix(isRelease, "nodejs")
-
-        testEnv.inside {
-            withCredentials([file(credentialsId: 'npm_credentials', variable: 'credentialsFile')]) {
-                sh 'cp $credentialsFile ~/.npmrc'
-
-                sh 'npm version --no-git-tag-version "$version$suffix"'
-                sh 'npm publish'
-            }
-        }
-    }
-}
-
 def javaWrapperPublishing(testEnv, isRelease) {
     dir('wrappers/java') {
         echo "Publish To Maven Test: Build docker image"
@@ -1159,9 +1109,6 @@
 
                 echo 'Moving Ubuntu RC artifacts to Stable: nodejs wrapper'
                 nodejsWrapperPublishing(testEnv, true, 'wrappers/nodejs')
-
-                echo 'Moving Ubuntu RC artifacts to Stable: nodejs wrapper'
-                nodejsWrapperPublishing(testEnv, true)
 
                 echo 'Moving Ubuntu RC artifacts to Stable: java wrapper'
                 javaWrapperPublishing(testEnv, true)
