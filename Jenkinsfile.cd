--- conflicted
+++ resolved
@@ -1257,12 +1257,8 @@
 }
 
 def setupRust() {
-<<<<<<< HEAD
-    sh "rustup default 1.27.0"
+    sh "rustup default 1.29.0"
     sh "rustup component add clippy-preview"
-=======
-    sh "rustup default 1.29.0"
->>>>>>> 28cdcf26
 }
 
 def androidPublishing() {
