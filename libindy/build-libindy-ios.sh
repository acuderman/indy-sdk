#!/bin/sh -e

export PKG_CONFIG_ALLOW_CROSS=1
export OPENSSL_DIR=/usr/local/Cellar/openssl/1.0.2l
export POD_FILE_NAME=libindy.tar.gz

echo "Build IOS POD started..."
<<<<<<< HEAD
cargo lipo --release
=======
if [[ $# -eq 1 ]]; then
  echo "... for target $1 ..."
  cargo lipo --targets $1
else
  echo "... for all default targets ..."
  cargo lipo
fi
>>>>>>> 33b71254
echo 'Build completed successfully.'

WORK_DIR="out_libindy_pod"
echo "Try to create out directory: $WORK_DIR"
mkdir $WORK_DIR

if [[ ! "$WORK_DIR" || ! -d "$WORK_DIR" ]]; then
  echo "Could not create temp dir $WORK_DIR"
  exit 1
fi

echo "Packing..."

cp include/*.h $WORK_DIR
cp target/universal/debug/libindy.a $WORK_DIR
cd $WORK_DIR
tar -cvzf $POD_FILE_NAME *
cd -
ls -l $WORK_DIR/$POD_FILE_NAME

echo "Packing completed."

echo "Out directory: $WORK_DIR"<|MERGE_RESOLUTION|>--- conflicted
+++ resolved
@@ -5,17 +5,13 @@
 export POD_FILE_NAME=libindy.tar.gz
 
 echo "Build IOS POD started..."
-<<<<<<< HEAD
-cargo lipo --release
-=======
 if [[ $# -eq 1 ]]; then
   echo "... for target $1 ..."
   cargo lipo --targets $1
 else
   echo "... for all default targets ..."
-  cargo lipo
+  cargo lipo --release
 fi
->>>>>>> 33b71254
 echo 'Build completed successfully.'
 
 WORK_DIR="out_libindy_pod"
