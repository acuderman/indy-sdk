--- conflicted
+++ resolved
@@ -332,34 +332,18 @@
         }
     }
 
-<<<<<<< HEAD
-    pub fn update_indy_object<T>(&self, wallet_handle: i32, id: &str, object: &T) -> Result<String, IndyError> where T: JsonEncodable, T: NamedType {
+    pub fn update_indy_object<T>(&self, wallet_handle: i32, name: &str, object: &T) -> Result<String, WalletError> where T: JsonEncodable, T: NamedType {
         let type_ = T::short_type_name();
         match self.wallets.borrow().get(&wallet_handle) {
             Some(wallet) => {
                 let object_json = object.to_json()
                     .map_err(map_err_trace!())
                     .map_err(|err| CommonError::InvalidState(format!("Cannot serialize {:?}: {:?}", type_, err)))?;
-                wallet.update(&self.add_prefix(type_), id, &object_json)?;
+                wallet.update(&self.add_prefix(type_), name, &object_json)?;
                 Ok(object_json)
             }
-            None => Err(IndyError::WalletError(WalletError::InvalidHandle(wallet_handle.to_string())))
-        }
-=======
-    pub fn update_indy_object<T>(&self, wallet_handle: i32, id: &str, object: &T) -> Result<String, WalletError> where T: JsonEncodable, T: NamedType {
-//        let type_ = T::short_type_name();
-//        match self.wallets.borrow().get(&wallet_handle) {
-//            Some(wallet) => {
-//                let object_json = object.to_json()
-//                    .map_err(map_err_trace!())
-//                    .map_err(|err| CommonError::InvalidState(format!("Cannot serialize {:?}: {:?}", type_, err)))?;
-//                wallet.update_record_value(&self.add_prefix(type_), id, &object_json)?;
-//                Ok(object_json)
-//            }
-//            None => Err(WalletError::InvalidHandle(wallet_handle.to_string()))
-//        }
-        unimplemented!()
->>>>>>> bcdc85a8
+            None => Err(WalletError::InvalidHandle(wallet_handle.to_string()))
+        }
     }
 
     pub fn add_record_tags(&self, wallet_handle: i32, type_: &str, name: &str, tags_json: &str) -> Result<(), WalletError> {
@@ -475,13 +459,8 @@
         }
     }
 
-<<<<<<< HEAD
-    pub fn upsert_indy_object<'a, T>(&self, wallet_handle: i32, name: &str, object: &T) -> Result<(), IndyError> where T: JsonEncodable,
-=======
-    pub fn upsert_indy_object<'a, T>(&self, wallet_handle: i32, id: &str, object: &T) -> Result<(), WalletError> where T: JsonEncodable,
->>>>>>> bcdc85a8
-                                                                                                                     T: JsonDecodable<'a>,
-                                                                                                                     T: NamedType {
+    pub fn upsert_indy_object<'a, T>(&self, wallet_handle: i32, name: &str, object: &T) -> Result<(), WalletError>
+        where T: JsonEncodable, T: JsonDecodable<'a>, T: NamedType {
         if self.record_exists::<T>(wallet_handle, name)? {
             self.update_indy_object::<T>(wallet_handle, name, object)?
         } else {
@@ -965,104 +944,6 @@
     }
 
     #[test]
-    fn wallet_service_update_record_works() {
-        TestUtils::cleanup_indy_home();
-
-        let wallet_service = WalletService::new();
-        wallet_service.create_wallet(POOL, WALLET, None, None, CREDENTIALS).unwrap();
-        let wallet_handle = wallet_service.open_wallet(WALLET, None, CREDENTIALS).unwrap();
-
-        wallet_service.add_record(wallet_handle, TYPE_1, ID_1, VALUE_1, TAGS_EMPTY).unwrap();
-        let record = wallet_service.get_record(wallet_handle, TYPE_1, ID_1, OPTIONS_EMPTY).unwrap();
-        assert_eq!(VALUE_1, record.value.unwrap());
-
-        wallet_service.update_record_value(wallet_handle, TYPE_1, ID_1, VALUE_2).unwrap();
-        let updated_record = wallet_service.get_record(wallet_handle, TYPE_1, ID_1, OPTIONS_EMPTY).unwrap();
-        assert_eq!(VALUE_2, updated_record.value.unwrap());
-
-        TestUtils::cleanup_indy_home();
-    }
-
-    #[test]
-    fn wallet_service_update_record_tags_works() {
-        TestUtils::cleanup_indy_home();
-
-        let wallet_service = WalletService::new();
-        wallet_service.create_wallet(POOL, WALLET, None, None, CREDENTIALS).unwrap();
-        let wallet_handle = wallet_service.open_wallet(WALLET, None, CREDENTIALS).unwrap();
-
-        wallet_service.add_record(wallet_handle, TYPE_1, ID_1, VALUE_1, TAGS_EMPTY).unwrap();
-        let record = wallet_service.get_record(wallet_handle, TYPE_1, ID_1, OPTIONS_EMPTY).unwrap();
-        assert_eq!(TAGS_EMPTY, record.tags.unwrap());
-
-        wallet_service.update_record_tags(wallet_handle, TYPE_1, ID_1, TAGS).unwrap();
-        let updated_record = wallet_service.get_record(wallet_handle, TYPE_1, ID_1, OPTIONS_EMPTY).unwrap();
-        assert_eq!(TAGS, updated_record.tags.unwrap());
-
-        TestUtils::cleanup_indy_home();
-    }
-
-    #[test]
-    fn wallet_service_add_record_tags_works() {
-        TestUtils::cleanup_indy_home();
-
-        let wallet_service = WalletService::new();
-        wallet_service.create_wallet(POOL, WALLET, None, None, CREDENTIALS).unwrap();
-        let wallet_handle = wallet_service.open_wallet(WALLET, None, CREDENTIALS).unwrap();
-
-        wallet_service.add_record(wallet_handle, TYPE_1, ID_1, VALUE_1, TAGS).unwrap();
-        let record = wallet_service.get_record(wallet_handle, TYPE_1, ID_1, OPTIONS_EMPTY).unwrap();
-        assert_eq!(TAGS, record.tags.unwrap());
-
-        let tags_json = r#"{"tagName2":"tagValue2"}"#;
-        wallet_service.add_record_tags(wallet_handle, TYPE_1, ID_1, tags_json).unwrap();
-        let updated_record = wallet_service.get_record(wallet_handle, TYPE_1, ID_1, OPTIONS_EMPTY).unwrap();
-
-        let expected_result = r#"{"tagName1":"tagValue1", "tagName2":"tagValue2"}"#;
-
-        assert_eq!(serde_json::from_str::<serde_json::Value>(&expected_result).unwrap(),
-                   serde_json::from_str::<serde_json::Value>(&updated_record.tags.unwrap()).unwrap());
-
-        TestUtils::cleanup_indy_home();
-    }
-
-    #[test]
-    fn wallet_service_delete_record_tags_works() {
-        TestUtils::cleanup_indy_home();
-
-        let wallet_service = WalletService::new();
-        wallet_service.create_wallet(POOL, WALLET, None, None, CREDENTIALS).unwrap();
-        let wallet_handle = wallet_service.open_wallet(WALLET, None, CREDENTIALS).unwrap();
-
-        wallet_service.add_record(wallet_handle, TYPE_1, ID_1, VALUE_1, TAGS).unwrap();
-        let record = wallet_service.get_record(wallet_handle, TYPE_1, ID_1, OPTIONS_EMPTY).unwrap();
-        assert_eq!(TAGS, record.tags.unwrap());
-
-        wallet_service.delete_record_tags(wallet_handle, TYPE_1, ID_1, r#"["tagName1"]"#).unwrap();
-        let updated_record = wallet_service.get_record(wallet_handle, TYPE_1, ID_1, OPTIONS_EMPTY).unwrap();
-        assert_eq!(TAGS_EMPTY, updated_record.tags.unwrap());
-
-        TestUtils::cleanup_indy_home();
-    }
-
-    #[test]
-    fn wallet_service_delete_record_works() {
-        TestUtils::cleanup_indy_home();
-
-        let wallet_service = WalletService::new();
-        wallet_service.create_wallet(POOL, WALLET, None, None, CREDENTIALS).unwrap();
-        let wallet_handle = wallet_service.open_wallet(WALLET, None, CREDENTIALS).unwrap();
-
-        wallet_service.add_record(wallet_handle, TYPE_1, ID_1, VALUE_1, TAGS_EMPTY).unwrap();
-
-        wallet_service.delete_record(wallet_handle, TYPE_1, ID_1).unwrap();
-        let res = wallet_service.get_record(wallet_handle, TYPE_1, ID_1, OPTIONS_EMPTY);
-        assert_match!(Err(WalletError::NotFound(_)), res);
-
-        TestUtils::cleanup_indy_home();
-    }
-
-    #[test]
     fn wallet_service_get_record_works_for_id_only() {
         _cleanup();
 
@@ -1070,13 +951,8 @@
         wallet_service.create_wallet("pool1", "test_wallet", None, None, &_credentials()).unwrap();
         let wallet_handle = wallet_service.open_wallet("test_wallet", None, &_credentials()).unwrap();
 
-<<<<<<< HEAD
         wallet_service.add_record(wallet_handle, "type", "key1", "value1", "{}").unwrap();
         let record = wallet_service.get_record(wallet_handle, "type", "key1", &_fetch_options(false, false, false)).unwrap();
-=======
-        wallet_service.add_record(wallet_handle, TYPE_1, ID_1, VALUE_1, TAGS_EMPTY).unwrap();
-        let record = wallet_service.get_record(wallet_handle, TYPE_1, ID_1, &RecordOptions::id()).unwrap();
->>>>>>> bcdc85a8
         assert!(record.get_value().is_none());
 //        assert!(record.get_type().is_none()); // TODO - fix when FetchOptions are moved from storage layer to wallet layer
         assert!(record.get_tags().is_none());
