extern crate libc;
extern crate indy_crypto;

mod storage;
mod encryption;
mod query_encryption;
mod iterator;
mod language;
mod export_import;
mod wallet;

use std::cell::RefCell;
use std::collections::HashMap;
use std::fs;
use std::fs::{File, DirBuilder};
use std::io::{Read, Write};
use std::path::{Path, PathBuf};
use std::mem;
use named_type::NamedType;

use serde_json;

use api::wallet::*;
use errors::wallet::WalletError;
use errors::common::CommonError;
use utils::environment::EnvironmentUtils;
use utils::sequence::SequenceUtils;
use utils::crypto::chacha20poly1305_ietf::ChaCha20Poly1305IETF;

<<<<<<< HEAD
use self::export_import::{export, import};
use self::storage::WalletStorageType;
=======
use self::storage::{WalletStorage, WalletStorageType};
>>>>>>> 1f59c75b
use self::storage::default::SQLiteStorageType;
use self::storage::plugged::PluggedStorageType;
use self::wallet::{Wallet, Keys};
use self::indy_crypto::utils::json::{JsonDecodable, JsonEncodable};
use utils::crypto::pwhash_argon2i13::PwhashArgon2i13;


#[derive(Serialize, Deserialize, Debug, PartialEq)]
pub struct WalletDescriptor {
    pool_name: String,
    #[serde(rename = "type")]
    xtype: String,
    name: String
}

impl WalletDescriptor {
    pub fn new(pool_name: &str, xtype: &str, name: &str) -> WalletDescriptor {
        WalletDescriptor {
            pool_name: pool_name.to_string(),
            xtype: xtype.to_string(),
            name: name.to_string()
        }
    }
}

impl JsonEncodable for WalletDescriptor {}

impl<'a> JsonDecodable<'a> for WalletDescriptor {}

#[derive(Deserialize, Debug)]
pub struct WalletConfig {
    salt: [u8; PwhashArgon2i13::SALTBYTES]
}

impl<'a> JsonDecodable<'a> for WalletConfig {}

#[derive(Debug)]
pub struct WalletCredentials {
    master_key: [u8; 32],
    rekey: Option<[u8; 32]>,
    storage_credentials: String,
}


impl WalletCredentials {
    fn parse(json: &str, salt: &[u8; ChaCha20Poly1305IETF::KEYBYTES]) -> Result<WalletCredentials, WalletError> {
        if let serde_json::Value::Object(m) = serde_json::from_str(json)? {
            let master_key = if let Some(key) = m.get("key").and_then(|s| s.as_str()) {
                let mut master_key: [u8; ChaCha20Poly1305IETF::KEYBYTES] = [0; ChaCha20Poly1305IETF::KEYBYTES];
                PwhashArgon2i13::derive_key(&mut master_key, key.as_bytes(), &salt)?;
                master_key
            } else {
                return Err(WalletError::InputError(String::from("Credentials missing 'key' field")));
            };

            let rekey = if let Some(key) = m.get("rekey").and_then(|s| s.as_str()) {
                let mut rekey: [u8; ChaCha20Poly1305IETF::KEYBYTES] = [0; ChaCha20Poly1305IETF::KEYBYTES];
                PwhashArgon2i13::derive_key(&mut rekey, key.as_bytes(), salt)?;
                Some(rekey)
            } else {
                None
            };

            let storage_credentials = serde_json::to_string(
                &m.get("storage_credentials")
                    .and_then(|storage_credentials| storage_credentials.as_object())
                    .unwrap_or(&serde_json::map::Map::new())
            )?;

            Ok(WalletCredentials {
                master_key,
                rekey,
                storage_credentials
            })
        } else {
            return Err(WalletError::InputError(String::from("Credentials must be JSON object")));
        }
    }
}


#[derive(Debug, Deserialize)]
pub struct WalletExportConfig {
    key: String,
    path: String,
}


pub struct WalletService {
    storage_types: RefCell<HashMap<String, Box<WalletStorageType>>>,
    wallets: RefCell<HashMap<i32, Box<Wallet>>>
}

impl WalletService {
    pub fn new() -> WalletService {
        let mut types: HashMap<String, Box<WalletStorageType>> = HashMap::new();
        types.insert("default".to_string(), Box::new(SQLiteStorageType::new()));

        WalletService {
            storage_types: RefCell::new(types),
            wallets: RefCell::new(HashMap::new())
        }
    }

    pub fn register_wallet_storage(&self,
                                   type_: &str,
                                   create: WalletCreate,
                                   open: WalletOpen,
                                   close: WalletClose,
                                   delete: WalletDelete,
                                   add_record: WalletAddRecord,
                                   update_record_value: WalletUpdateRecordValue,
                                   update_record_tags: WalletUpdateRecordTags,
                                   add_record_tags: WalletAddRecordTags,
                                   delete_record_tags: WalletDeleteRecordTags,
                                   delete_record: WalletDeleteRecord,
                                   get_record: WalletGetRecord,
                                   get_record_id: WalletGetRecordId,
                                   get_record_type: WalletGetRecordType,
                                   get_record_value: WalletGetRecordValue,
                                   get_record_tags: WalletGetRecordTags,
                                   free_record: WalletFreeRecord,
                                   get_storage_metadata: WalletGetStorageMetadata,
                                   set_storage_metadata: WalletSetStorageMetadata,
                                   free_storage_metadata: WalletFreeStorageMetadata,
                                   search_records: WalletSearchRecords,
                                   search_all_records: WalletSearchAllRecords,
                                   get_search_total_count: WalletGetSearchTotalCount,
                                   fetch_search_next_record: WalletFetchSearchNextRecord,
                                   free_search: WalletFreeSearch) -> Result<(), WalletError> {
        trace!("register_wallet_storage >>> type_: {:?}", type_);

        let mut storage_types = self.storage_types.borrow_mut();

        if storage_types.contains_key(type_) {
            return Err(WalletError::TypeAlreadyRegistered(type_.to_string()));
        }

        storage_types.insert(type_.to_string(),
                             Box::new(
                                 PluggedStorageType::new(create, open, close, delete,
                                                         add_record, update_record_value,
                                                         update_record_tags, add_record_tags, delete_record_tags,
                                                         delete_record, get_record, get_record_id,
                                                         get_record_type, get_record_value, get_record_tags, free_record,
                                                         get_storage_metadata, set_storage_metadata, free_storage_metadata,
                                                         search_records, search_all_records,
                                                         get_search_total_count,
                                                         fetch_search_next_record, free_search)));

        trace!("register_wallet_storage <<<");

        Ok(())
    }

    pub fn create_wallet(&self,
                         pool_name: &str,
                         name: &str,
                         storage_type: Option<&str>,
                         storage_config: Option<&str>,
                         credentials: &str) -> Result<(), WalletError> {
        trace!("create_wallet >>> pool_name: {:?}, name: {:?}, storage_type: {:?}, storage_config: {:?}, credentials: {:?}",
               pool_name, name, storage_type, storage_config, credentials);

        let xtype = storage_type.unwrap_or("default");

        let storage_types = self.storage_types.borrow();
        let storage_type = match storage_types.get(xtype) {
            None => return Err(WalletError::UnknownType(xtype.to_string())),
            Some(storage_type) => storage_type,
        };

        let wallet_path = _wallet_path(name);
        let wallet_descriptor_path = _wallet_descriptor_path(name);
        if wallet_path.exists() && wallet_descriptor_path.exists() {
            return Err(WalletError::AlreadyExists(name.to_string()));
        }

        let mut config = match storage_config {
            Some(config) => serde_json::from_str::<serde_json::Value>(config)
                .map_err(|err| CommonError::InvalidStructure(format!("Cannot deserialize storage config: {:?}", err)))?,
            None => serde_json::Value::Object(serde_json::map::Map::new())
        };

        let salt = PwhashArgon2i13::gen_salt();
        config["salt"] = serde_json::Value::from(salt.to_vec());

        let config_json = serde_json::to_string(&config)
            .map_err(|err| CommonError::InvalidState(format!("Cannot serialize storage config: {:?}", err)))?;

        let credentials = WalletCredentials::parse(credentials, &salt)?;

        DirBuilder::new()
            .recursive(true)
            .create(wallet_path)?;

        storage_type.create_storage(name, storage_config, &credentials.storage_credentials, &Keys::gen_keys(credentials.master_key))?;

        let wallet_descriptor_json = WalletDescriptor::new(pool_name, xtype, name).to_json()?;

        _write_file(wallet_descriptor_path, &wallet_descriptor_json)?;
        _write_file(_wallet_config_path(name), &config_json)?;

        trace!("create_wallet <<<");

        Ok(())
    }

    fn decrypt_keys(storage: &WalletStorage, credentials: &WalletCredentials) -> Result<Vec<u8>, WalletError> {
        let storage_metadata = storage.get_storage_metadata()?;

        let keys_vector = self::encryption::decrypt(&storage_metadata, &credentials.master_key)
            .map_err(|_| WalletError::AccessFailed("Invalid master key provided".to_string()))?;

        Ok(keys_vector)
    }

    pub fn delete_wallet(&self, name: &str, credentials: &str) -> Result<(), WalletError> {
        trace!("delete_wallet >>> name: {:?}, credentials: {:?}", name, credentials);

        let wallet_descriptor_path = _wallet_descriptor_path(name);
        if !wallet_descriptor_path.exists() {
            return Err(WalletError::NotFound("Wallet descriptor path does not exist.".to_string()));
        }
        let descriptor_json = _read_file(wallet_descriptor_path)?; // FIXME: Better error!)?;
        let descriptor: WalletDescriptor = WalletDescriptor::from_json(&descriptor_json)?;

        let storage_types = self.storage_types.borrow();
        let storage_type = match storage_types.get(descriptor.xtype.as_str()) {
            None => return Err(WalletError::UnknownType(descriptor.xtype)),
            Some(storage_type) => storage_type
        };

        let (config_json, config) = _read_config(name)?;

        let credentials = WalletCredentials::parse(credentials, &config.salt)?;

        {
            // check credentials and close conntection before deleting directory
            let storage = storage_type.open_storage(name, Some(&config_json), &credentials.storage_credentials)?;

            WalletService::decrypt_keys(storage.as_ref(), &credentials)?;
        }

        storage_type.delete_storage(name, Some(&config_json), &credentials.storage_credentials)?;

        fs::remove_dir_all(_wallet_path(name))?;

        trace!("delete_wallet <<<");

        Ok(())
    }

    pub fn open_wallet(&self, name: &str, runtime_config: Option<&str>, credentials: &str) -> Result<i32, WalletError> {
        trace!("open_wallet >>> name: {:?}, runtime_config: {:?}, credentials: {:?}", name, runtime_config, credentials);

        let wallet_descriptor_path = _wallet_descriptor_path(name);
        if !wallet_descriptor_path.exists() {
            return Err(WalletError::NotFound("Wallet descriptor path does not exist.".to_string()));
        }
        let descriptor_json = _read_file(wallet_descriptor_path)?;
        let descriptor: WalletDescriptor = WalletDescriptor::from_json(&descriptor_json)?;

        let storage_types = self.storage_types.borrow();
        let storage_type = match storage_types.get(descriptor.xtype.as_str()) {
            None => return Err(WalletError::UnknownType(descriptor.xtype)),
            Some(storage_type) => storage_type,
        };

        let mut wallets = self.wallets.borrow_mut();
        if wallets.values().any(|ref wallet| wallet.get_name() == name) {
            return Err(WalletError::AlreadyOpened(name.to_string()));
        }

<<<<<<< HEAD
        let config_json = WalletService::read_config(name)?;
        let config = serde_json::from_str::<WalletConfig>(&config_json)
            .map_err(|err| CommonError::InvalidState(format!("Cannot deserialize Storage Config")))?;

        let credentials = WalletCredentials::from_json(credentials, &config.salt)?;
        let storage = storage_type.open_storage(name,
                                                           Some(&config_json),
                                                        &credentials.storage_credentials)?;

        let key_decryption_result = ChaCha20Poly1305IETF::decrypt_merged(
            &storage.get_storage_metadata()?,
            &credentials.master_key
        );
        let keys_vector = match key_decryption_result {
            Ok(keys_vector) => keys_vector,
            Err(_) => return Err(WalletError::AccessFailed("Invalid master key provided".to_string())),
        };
        let keys = Keys::new(keys_vector);
=======
        let (config_json, config) = _read_config(name)?;

        let credentials = WalletCredentials::parse(credentials, &config.salt)?;

        let storage = storage_type.open_storage(name, Some(&config_json), &credentials.storage_credentials)?;

        let keys_vector = WalletService::decrypt_keys(storage.as_ref(), &credentials)?;
        let keys = Keys::new(keys_vector)?;
>>>>>>> 1f59c75b

        let wallet = Wallet::new(name, &descriptor.pool_name, storage, keys);
        if let Some(ref rekey) = credentials.rekey {
            wallet.rotate_key(&rekey[..])?;
        }
        let wallet_handle = SequenceUtils::get_next_id();
        wallets.insert(wallet_handle, Box::new(wallet));

        trace!("open_wallet <<< wallet_handle: {:?}", wallet_handle);
        Ok(wallet_handle)
    }

    pub fn list_wallets(&self) -> Result<Vec<WalletDescriptor>, WalletError> {
        trace!("list_wallets >>>");

        let mut descriptors = Vec::new();
        let wallet_home_path = EnvironmentUtils::wallet_home_path();

        if let Ok(entries) = fs::read_dir(wallet_home_path) {
            for entry in entries {
                let dir_entry = if let Ok(dir_entry) = entry { dir_entry } else { continue };
                if let Some(wallet_name) = dir_entry.path().file_name().and_then(|os_str| os_str.to_str()) {
                    let mut descriptor_json = String::new();
                    File::open(_wallet_descriptor_path(wallet_name)).ok()
                        .and_then(|mut f| f.read_to_string(&mut descriptor_json).ok())
                        .and_then(|_| WalletDescriptor::from_json(descriptor_json.as_str()).ok())
                        .map(|descriptor| descriptors.push(descriptor));
                }
            }
        }

        trace!("list_wallets <<< descriptors: {:?}", descriptors);

        Ok(descriptors)
    }

    pub fn close_wallet(&self, handle: i32) -> Result<(), WalletError> {
        trace!("close_wallet >>> handle: {:?}", handle);

        match self.wallets.borrow_mut().remove(&handle) {
            Some(mut wallet) => wallet.close(),
            None => Err(WalletError::InvalidHandle(handle.to_string()))
        }?;

        trace!("close_wallet <<<");

        Ok(())
    }

<<<<<<< HEAD
    pub fn add_record(&self, wallet_handle: i32, type_: &str, name: &str, value: &str, tags: &HashMap<String, String>) -> Result<(), WalletError> {
        match self.wallets.borrow().get(&wallet_handle) {
            Some(wallet) => {
                wallet.add(type_, name, value, &tags)
            }
=======
    pub fn add_record(&self, wallet_handle: i32, type_: &str, name: &str, value: &str, tags_json: &str) -> Result<(), WalletError> {
        match self.wallets.borrow_mut().get_mut(&wallet_handle) {
            Some(wallet) => wallet.add(type_, name, value, &tags_json),
>>>>>>> 1f59c75b
            None => Err(WalletError::InvalidHandle(wallet_handle.to_string()))
        }
    }

    pub fn add_indy_object<T>(&self, wallet_handle: i32, name: &str, object: &T, tags: &HashMap<String, String>)
        -> Result<String, WalletError> where T: JsonEncodable, T: NamedType {
        let type_ = T::short_type_name();
        let object_json = object.to_json()
            .map_err(map_err_trace!())
            .map_err(|err| CommonError::InvalidState(format!("Cannot serialize {:?}: {:?}", type_, err)))?;
        self.add_record(wallet_handle, &self.add_prefix(type_), name, &object_json, tags)?;
        Ok(object_json)
    }

    pub fn update_record_value(&self, wallet_handle: i32, type_: &str, name: &str, value: &str) -> Result<(), WalletError> {
        match self.wallets.borrow().get(&wallet_handle) {
            Some(wallet) => wallet.update(type_, name, value),
            None => Err(WalletError::InvalidHandle(wallet_handle.to_string()))
        }
    }

    pub fn update_indy_object<T>(&self, wallet_handle: i32, name: &str, object: &T) -> Result<String, WalletError> where T: JsonEncodable, T: NamedType {
        let type_ = T::short_type_name();
        match self.wallets.borrow().get(&wallet_handle) {
            Some(wallet) => {
                let object_json = object.to_json()
                    .map_err(map_err_trace!())
                    .map_err(|err| CommonError::InvalidState(format!("Cannot serialize {:?}: {:?}", type_, err)))?;
                wallet.update(&self.add_prefix(type_), name, &object_json)?;
                Ok(object_json)
            }
            None => Err(WalletError::InvalidHandle(wallet_handle.to_string()))
        }
    }

<<<<<<< HEAD
    pub fn add_record_tags(&self, wallet_handle: i32, type_: &str, name: &str, tags: &HashMap<String, String>) -> Result<(), WalletError> {
        match self.wallets.borrow().get(&wallet_handle) {
            Some(wallet) => {
                wallet.add_tags(type_, name, &tags)
            }
=======
    pub fn add_record_tags(&self, wallet_handle: i32, type_: &str, name: &str, tags_json: &str) -> Result<(), WalletError> {
        match self.wallets.borrow_mut().get_mut(&wallet_handle) {
            Some(wallet) => wallet.add_tags(type_, name, tags_json),
>>>>>>> 1f59c75b
            None => Err(WalletError::InvalidHandle(wallet_handle.to_string()))
        }
    }

    pub fn add_indy_record_tags<T>(&self, wallet_handle: i32, name: &str, tags: &HashMap<String, String>)
        -> Result<(), WalletError> where T: NamedType {
        self.add_record_tags(wallet_handle, &self.add_prefix(T::short_type_name()), name, tags)
    }

<<<<<<< HEAD
    pub fn update_record_tags(&self, wallet_handle: i32, type_: &str, name: &str, tags: &HashMap<String, String>)
        -> Result<(), WalletError> {
        match self.wallets.borrow().get(&wallet_handle) {
            Some(wallet) => {
                wallet.update_tags(type_, name, &tags)
            }
=======
    pub fn update_record_tags(&self, wallet_handle: i32, type_: &str, name: &str, tags_json: &str) -> Result<(), WalletError> {
        match self.wallets.borrow_mut().get_mut(&wallet_handle) {
            Some(wallet) => wallet.update_tags(type_, name, tags_json),
>>>>>>> 1f59c75b
            None => Err(WalletError::InvalidHandle(wallet_handle.to_string()))
        }
    }

    pub fn update_indy_record_tags<T>(&self, wallet_handle: i32, name: &str, tags: &HashMap<String, String>)
        -> Result<(), WalletError> where T: NamedType {
        self.update_record_tags(wallet_handle, &self.add_prefix(T::short_type_name()), name, tags)
    }

    pub fn delete_record_tags(&self, wallet_handle: i32, type_: &str, name: &str, tag_names: &[&str]) -> Result<(), WalletError> {
        match self.wallets.borrow().get(&wallet_handle) {
<<<<<<< HEAD
            Some(wallet) => {
                wallet.delete_tags(type_, name, tag_names)
            },
=======
            Some(wallet) => wallet.delete_tags(type_, name, tag_names_json),
>>>>>>> 1f59c75b
            None => Err(WalletError::InvalidHandle(wallet_handle.to_string()))
        }
    }

    pub fn delete_record(&self, wallet_handle: i32, type_: &str, name: &str) -> Result<(), WalletError> {
        match self.wallets.borrow().get(&wallet_handle) {
            Some(wallet) => wallet.delete(type_, name),
            None => Err(WalletError::InvalidHandle(wallet_handle.to_string()))
        }
    }

    pub fn delete_indy_record<T>(&self, wallet_handle: i32, name: &str) -> Result<(), WalletError> where T: NamedType {
        self.delete_record(wallet_handle, &self.add_prefix(T::short_type_name()), name)
    }

    pub fn get_record(&self, wallet_handle: i32, type_: &str, name: &str, options_json: &str) -> Result<WalletRecord, WalletError> {
        match self.wallets.borrow().get(&wallet_handle) {
            Some(wallet) => wallet.get(type_, name, options_json),
            None => Err(WalletError::InvalidHandle(wallet_handle.to_string()))
        }
    }

    pub fn get_indy_record<T>(&self, wallet_handle: i32, name: &str, options_json: &str) -> Result<WalletRecord, WalletError> where T: NamedType {
        self.get_record(wallet_handle, &self.add_prefix(T::short_type_name()), name, options_json)
    }

    // Dirty hack. json must live longer then result T
    pub fn get_indy_object<'a, T>(&self, wallet_handle: i32, name: &str, options_json: &str, json: &'a mut String) -> Result<T, WalletError> where T: JsonDecodable<'a>, T: NamedType {
        let type_ = T::short_type_name();

        let record: WalletRecord = match self.wallets.borrow().get(&wallet_handle) {
            Some(wallet) => wallet.get(&self.add_prefix(type_), name, options_json),
            None => Err(WalletError::InvalidHandle(wallet_handle.to_string()))
        }?;
        *json = record.get_value()
            .ok_or(CommonError::InvalidStructure(format!("{} not found for id: {:?}", type_, name)))?.to_string();

        T::from_json(json)
            .map_err(map_err_trace!())
            .map_err(|err|
                WalletError::CommonError(CommonError::InvalidState(format!("Cannot deserialize {:?}: {:?}", type_, err))))
    }

    pub fn search_records(&self, wallet_handle: i32, type_: &str, query_json: &str, options_json: &str) -> Result<WalletSearch, WalletError> {
        match self.wallets.borrow().get(&wallet_handle) {
            Some(wallet) => Ok(WalletSearch { iter: wallet.search(type_, query_json, Some(options_json))? }),
            None => Err(WalletError::InvalidHandle(wallet_handle.to_string()))
        }
    }

    pub fn search_indy_records<T>(&self, wallet_handle: i32, query_json: &str, options_json: &str) -> Result<WalletSearch, WalletError> where T: NamedType {
        self.search_records(wallet_handle, &self.add_prefix(T::short_type_name()), query_json, options_json)
    }

    pub fn search_all_records(&self, wallet_handle: i32) -> Result<WalletSearch, WalletError> {
        //        match self.wallets.borrow().get(&wallet_handle) {
        //            Some(wallet) => wallet.search_all_records(),
        //            None => Err(WalletError::InvalidHandle(wallet_handle.to_string()))
        //        }
        unimplemented!()
    }

    pub fn close_search(&self, wallet_handle: i32, search_handle: u32) -> Result<(), WalletError> {
        //        match self.wallets.borrow().get(&wallet_handle) {
        //            Some(wallet) => wallet.close_search(search_handle),
        //            None => Err(WalletError::InvalidHandle(wallet_handle.to_string()))
        //        }
        unimplemented!()
    }

    pub fn get_pool_name(&self, wallet_handle: i32) -> Result<String, WalletError> {
        match self.wallets.borrow().get(&wallet_handle) {
            Some(wallet) => Ok(wallet.get_pool_name()),
            None => Err(WalletError::InvalidHandle(wallet_handle.to_string()))
        }
    }

    pub fn upsert_indy_object<'a, T>(&self, wallet_handle: i32, name: &str, object: &T) -> Result<(), WalletError>
        where T: JsonEncodable, T: JsonDecodable<'a>, T: NamedType {
        if self.record_exists::<T>(wallet_handle, name)? {
            self.update_indy_object::<T>(wallet_handle, name, object)?
        } else {
            self.add_indy_object::<T>(wallet_handle, name, object, &HashMap::new())?
        };
        Ok(())
    }

    pub fn record_exists<T>(&self, wallet_handle: i32, name: &str) -> Result<bool, WalletError> where T: NamedType {
        match self.wallets.borrow().get(&wallet_handle) {
            Some(wallet) =>
                match wallet.get(&self.add_prefix(T::short_type_name()), name, &RecordOptions::id()) {
                    Ok(_) => Ok(true),
                    Err(WalletError::ItemNotFound) => Ok(false),
                    Err(err) => Err(err),
                }
            None => Err(WalletError::InvalidHandle(wallet_handle.to_string()))
        }
    }

    pub fn check(&self, handle: i32) -> Result<(), WalletError> {
        match self.wallets.borrow().get(&handle) {
            Some(_) => Ok(()),
            None => Err(WalletError::InvalidHandle(handle.to_string()))
        }
    }

<<<<<<< HEAD
    pub fn export_wallet(&self, wallet_handle: i32, export_config_json: &str, version: u32) -> Result<(), WalletError> {
        match self.wallets.borrow().get(&wallet_handle) {
            Some(wallet) => {
                let export_config: WalletExportConfig = serde_json::from_str(export_config_json)?;
                let export_path = Path::new(&export_config.path);
                if export_path.exists() {
                    return Err(WalletError::ExportPathExists);
                }

                let export_file = File::create(export_path)?;
                let writer = Box::new(export_file);
                export(wallet, writer, &export_config.key, version)
            }
            None => Err(WalletError::InvalidHandle(wallet_handle.to_string()))
        }
    }

    pub fn import(&self,
                  pool_name: &str,
                  name: &str,
                  storage_type: Option<&str>,
                  storage_config: Option<&str>,
                  credentials: &str,
                  import_config_json: &str) -> Result<(), WalletError> {
        let import_config: WalletExportConfig = serde_json::from_str(import_config_json)?;
        let import_path = Path::new(&import_config.path);
        if !import_path.exists() {
            return Err(WalletError::ImportPathDoesNotExist);
        }

        // TODO - this can be refactor to skip the entire wallet_handle ceremony,
        // but in order to do that a lot of WalletService needs to be refactored
        self.create_wallet(pool_name, name, storage_type, storage_config, credentials)?;
        match self.open_wallet(name, None, credentials) {
            Err(err) => {
                self.delete_wallet(name, credentials);
                Err(err)
            }
            Ok(wallet_handle) => {
                let res = match self.wallets.borrow().get(&wallet_handle) {
                    Some(wallet) => {
                        let import_file = File::open(import_path)?;
                        let reader = Box::new(import_file);
                        match import(wallet, reader, &import_config.key) {
                            Ok(_) => Ok(()),
                            err @ Err(_) => {
                                self.delete_wallet(name, credentials);
                                err
                            }
                        }
                    }
                    None => {
                        // This should never happen
                        Err(WalletError::InvalidHandle(wallet_handle.to_string()))
                    }
                };
                self.close_wallet(wallet_handle)?;
                res
            }
        }
    }

    pub const PREFIX: &'static str = "Indy::";
=======
    pub const PREFIX: &'static str = "Indy";
>>>>>>> 1f59c75b

    pub fn add_prefix(&self, type_: &str) -> String {
        format!("{}::{}", WalletService::PREFIX, type_)
    }
}

<<<<<<< HEAD

#[derive(Debug, Clone, Serialize, Deserialize)]
=======
#[derive(Debug, Clone, Serialize, Deserialize, PartialEq)]
>>>>>>> 1f59c75b
pub struct WalletRecord {
    #[serde(rename = "id")]
    name: String,
    #[serde(rename = "type")]
    type_: Option<String>,
    value: Option<String>,
    tags: Option<HashMap<String, String>>
}

impl JsonEncodable for WalletRecord {}

impl WalletRecord {
    pub fn new(name: String, type_: Option<String>, value: Option<String>, tags: Option<HashMap<String, String>>) -> WalletRecord {
        WalletRecord {
            name,
            type_,
            value,
            tags,
        }
    }

    pub fn get_id(&self) -> &str {
        self.name.as_str()
    }

    pub fn get_type(&self) -> Option<&str> {
        self.type_.as_ref().map(|t|
            if t.starts_with(WalletService::PREFIX) {
                t[WalletService::PREFIX.len()..].as_ref()
            } else {
                t.as_str()
            }
        )
    }

    pub fn get_value(&self) -> Option<&str> {
        self.value.as_ref().map(String::as_str)
    }

    pub fn get_tags(&self) -> Option<&HashMap<String, String>> {
        self.tags.as_ref()
    }
}

fn default_true() -> bool { true }

fn default_false() -> bool { false }

#[derive(Debug, Serialize, Deserialize, PartialEq)]
#[serde(rename_all = "camelCase")]
pub struct RecordOptions {
    #[serde(default = "default_false")]
    retrieve_type: bool,
    #[serde(default = "default_true")]
    retrieve_value: bool,
    #[serde(default = "default_false")]
    retrieve_tags: bool
}

impl JsonEncodable for RecordOptions {}

impl<'a> JsonDecodable<'a> for RecordOptions {}

impl RecordOptions {
    pub fn id() -> String {
        let options = RecordOptions {
            retrieve_type: false,
            retrieve_value: false,
            retrieve_tags: false
        };

        options.to_json().unwrap()
    }

    pub fn id_value() -> String {
        let options = RecordOptions {
            retrieve_type: false,
            retrieve_value: true,
            retrieve_tags: false
        };

        options.to_json().unwrap()
    }

    pub fn full() -> String {
        let options = RecordOptions {
            retrieve_type: true,
            retrieve_value: true,
            retrieve_tags: true
        };

        options.to_json().unwrap()
    }
}

impl Default for RecordOptions {
    fn default() -> RecordOptions {
        RecordOptions {
            retrieve_type: false,
            retrieve_value: true,
            retrieve_tags: false,
        }
    }
}

pub struct WalletSearch {
    // TODO
    iter: iterator::WalletIterator,
}

impl WalletSearch {
    pub fn get_total_count(&self) -> Result<Option<usize>, WalletError> {
        self.iter.get_total_count()
    }

    pub fn fetch_next_record(&mut self) -> Result<Option<WalletRecord>, WalletError> {
        self.iter.next()
    }
}

#[derive(Debug, Serialize, Deserialize, PartialEq)]
#[serde(rename_all = "camelCase")]
pub struct SearchOptions {
    #[serde(default = "default_true")]
    retrieve_records: bool,
    #[serde(default = "default_false")]
    retrieve_total_count: bool,
    #[serde(default = "default_false")]
    retrieve_type: bool,
    #[serde(default = "default_true")]
    retrieve_value: bool,
    #[serde(default = "default_false")]
    retrieve_tags: bool
}

impl SearchOptions {
    pub fn full() -> String {
        let options = SearchOptions {
            retrieve_records: true,
            retrieve_total_count: true,
            retrieve_type: true,
            retrieve_value: true,
            retrieve_tags: true
        };

        options.to_json().unwrap()
    }

    pub fn id_value() -> String {
        let options = SearchOptions {
            retrieve_records: true,
            retrieve_total_count: true,
            retrieve_type: true,
            retrieve_value: true,
            retrieve_tags: false
        };

        options.to_json().unwrap()
    }
}

impl Default for SearchOptions {
    fn default() -> SearchOptions {
        SearchOptions {
            retrieve_records: true,
            retrieve_total_count: false,
            retrieve_type: false,
            retrieve_value: true,
            retrieve_tags: false,
        }
    }
}

impl JsonEncodable for SearchOptions {}

impl<'a> JsonDecodable<'a> for SearchOptions {}

fn _wallet_path(name: &str) -> PathBuf {
    EnvironmentUtils::wallet_path(name)
}

fn _wallet_descriptor_path(name: &str) -> PathBuf {
    _wallet_path(name).join("wallet.json")
}

fn _wallet_config_path(name: &str) -> PathBuf {
    _wallet_path(name).join("config.json")
}

fn _write_file(path: PathBuf, data: &str) -> Result<(), WalletError> {
    let mut config_file = File::create(path)?;
    config_file.write_all(data.as_bytes())?;
    config_file.sync_all()?;
    Ok(())
}

fn _read_file(path: PathBuf) -> Result<String, WalletError> {
    let mut data = String::new();
    let mut file = File::open(path)?;
    file.read_to_string(&mut data)?;
    Ok(data)
}

fn _read_config(name: &str) -> Result<(String, WalletConfig), WalletError> {
    let config_path = _wallet_config_path(name);
    let config_json = _read_file(config_path)?;
    let config = serde_json::from_str::<WalletConfig>(&config_json)
        .map_err(|_| CommonError::InvalidState("Cannot deserialize Storage Config".to_string()))?;
    Ok((config_json, config))
}

#[cfg(test)]
mod tests {
    use std;
    use std::collections::HashMap;
    use super::*;
    use errors::wallet::WalletError;
    use utils::inmem_wallet::InmemWallet;
    use utils::test::TestUtils;

    //    const POOL: &'static str = "pool";
    //    const WALLET: &'static str = "wallet";
    //    const DEFAULT: &'static str = "default";
    //    const ID_1: &'static str = "id1";
    //    const ID_2: &'static str = "id2";
    //    const TYPE_1: &'static str = "type1";
    //    const TYPE_2: &'static str = "type2";
    //    const VALUE_1: &'static str = "value1";
    //    const VALUE_2: &'static str = "value2";
    //    const TAGS_EMPTY: &'static str = "{}";
    //    const TAGS: &'static str = r#"{"tagName1":"tagValue1"}"##;
    //    const QUERY_EMPTY: &'static str = "{}";
    //    const OPTIONS_EMPTY: &'static str = "{}";

    type Tags = HashMap<String, String>;

    fn _fetch_options(type_: bool, value: bool, tags: bool) -> String {
        let mut map = HashMap::new();
        map.insert("retrieveType", type_);
        map.insert("retrieveValue", value);
        map.insert("retrieveTags", tags);
        serde_json::to_string(&map).unwrap()
    }

    fn _credentials() -> String {
        String::from(r#"{"key":"my_key"}"#)
    }

    fn _rekey_credentials() -> String {
        String::from(r#"{"key":"my_key", "rekey": "my_new_key"}"#)
    }

    fn _credentials_for_new_key() -> String {
        String::from(r#"{"key": "my_new_key"}"#)
    }

    fn _cleanup() {
        let mut path = std::env::home_dir().unwrap();
        path.push(".indy_client");
        path.push("wallet");
        path.push("test_wallet");
        if path.exists() {
            std::fs::remove_dir_all(path.clone()).unwrap();
        }
    }

    fn _register_inmem_wallet(wallet_service: &WalletService) {
        wallet_service
            .register_wallet_storage(
                "inmem",
                InmemWallet::create,
                InmemWallet::open,
                InmemWallet::close,
                InmemWallet::delete,
                InmemWallet::add_record,
                InmemWallet::update_record_value,
                InmemWallet::update_record_tags,
                InmemWallet::add_record_tags,
                InmemWallet::delete_record_tags,
                InmemWallet::delete_record,
                InmemWallet::get_record,
                InmemWallet::get_record_id,
                InmemWallet::get_record_type,
                InmemWallet::get_record_value,
                InmemWallet::get_record_tags,
                InmemWallet::free_record,
                InmemWallet::get_storage_metadata,
                InmemWallet::set_storage_metadata,
                InmemWallet::free_storage_metadata,
                InmemWallet::search_records,
                InmemWallet::search_all_records,
                InmemWallet::get_search_total_count,
                InmemWallet::fetch_search_next_record,
                InmemWallet::free_search
            )
            .unwrap();
    }

    #[test]
    fn wallet_service_new_works() {
        WalletService::new();
    }

    #[test]
    fn wallet_service_register_type_works() {
        TestUtils::cleanup_indy_home();
        InmemWallet::cleanup();

        let wallet_service = WalletService::new();

        _register_inmem_wallet(&wallet_service);
    }

    #[test]
    fn wallet_service_create_wallet_works() {
        _cleanup();

        let wallet_service = WalletService::new();
        wallet_service.create_wallet("pool1", "test_wallet", Some("default"), None, &_credentials()).unwrap();
    }

    #[test]
    fn wallet_service_create_works_for_plugged() {
        TestUtils::cleanup_indy_home();
        InmemWallet::cleanup();

        let wallet_service = WalletService::new();

        _register_inmem_wallet(&wallet_service);

        wallet_service.create_wallet("pool1", "wallet1", Some("inmem"), None, &_credentials()).unwrap();
    }

    #[test]
    fn wallet_service_create_wallet_works_for_none_type() {
        _cleanup();

        let wallet_service = WalletService::new();
        wallet_service.create_wallet("pool1", "test_wallet", None, None, &_credentials()).unwrap();
    }

    #[test]
    fn wallet_service_create_wallet_works_for_unknown_type() {
        _cleanup();

        let wallet_service = WalletService::new();
        let res = wallet_service.create_wallet("pool1", "test_wallet", Some("unknown"), None, &_credentials());
        assert_match!(Err(WalletError::UnknownType(_)), res);
    }

    #[test]
    fn wallet_service_create_wallet_works_for_twice() {
        _cleanup();

        let wallet_service = WalletService::new();
        wallet_service.create_wallet("pool1", "test_wallet", None, None, &_credentials()).unwrap();

        let res = wallet_service.create_wallet("pool1", "test_wallet", None, None, &_credentials());
        assert_match!(Err(WalletError::AlreadyExists(_)), res);
    }

    #[test]
    fn wallet_service_delete_wallet_works() {
        _cleanup();

        let wallet_service = WalletService::new();
        wallet_service.create_wallet("pool1", "test_wallet", None, None, &_credentials()).unwrap();
        wallet_service.delete_wallet("test_wallet", &_credentials()).unwrap();
        wallet_service.create_wallet("pool1", "test_wallet", None, None, &_credentials()).unwrap();
    }

    #[test]
    fn wallet_service_delete_works_for_plugged() {
        TestUtils::cleanup_indy_home();
        InmemWallet::cleanup();

        let wallet_service = WalletService::new();

        _register_inmem_wallet(&wallet_service);

        wallet_service.create_wallet("pool1", "wallet1", Some("inmem"), None, &_credentials()).unwrap();
        wallet_service.delete_wallet("wallet1", &_credentials()).unwrap();
        wallet_service.create_wallet("pool1", "wallet1", Some("inmem"), None, &_credentials()).unwrap();
    }

    #[test]
    fn wallet_service_open_wallet_works() {
        _cleanup();

        let wallet_service = WalletService::new();
        wallet_service.create_wallet("pool1", "test_wallet", None, None, &_credentials()).unwrap();
        wallet_service.open_wallet("test_wallet", None, &_credentials()).unwrap();
    }

    #[test]
    fn wallet_service_open_unknown_wallet() {
        _cleanup();

        let wallet_service = WalletService::new();
        let res = wallet_service.open_wallet("test_wallet_unknown", None, &_credentials());
        assert_match!(Err(WalletError::NotFound(_)), res);
    }

    #[test]
    fn wallet_service_open_works_for_plugged() {
        TestUtils::cleanup_indy_home();
        InmemWallet::cleanup();

        let wallet_service = WalletService::new();

        _register_inmem_wallet(&wallet_service);

        wallet_service.create_wallet("pool1", "wallet1", Some("inmem"), None, &_credentials()).unwrap();
        wallet_service.open_wallet("wallet1", None, &_credentials()).unwrap();
    }

    #[test]
    fn wallet_service_list_wallets_works() {
        TestUtils::cleanup_indy_home();
        InmemWallet::cleanup();

        let wallet_service = WalletService::new();

        _register_inmem_wallet(&wallet_service);

        let w1_meta = WalletDescriptor {
            name: "w1".to_string(),
            pool_name: "p1".to_string(),
            xtype: "default".to_string(),
        };
        let w2_meta = WalletDescriptor {
            name: "w2".to_string(),
            pool_name: "p2".to_string(),
            xtype: "inmem".to_string(),
        };
        let w3_meta = WalletDescriptor {
            name: "w3".to_string(),
            pool_name: "p1".to_string(),
            xtype: "default".to_string(),
        };
        wallet_service.create_wallet(&w1_meta.pool_name,
                                     &w1_meta.name,
                                     Some(&w1_meta.xtype),
                                     None, &_credentials()).unwrap();
        wallet_service.create_wallet(&w2_meta.pool_name,
                                     &w2_meta.name,
                                     Some(&w2_meta.xtype),
                                     None, &_credentials()).unwrap();
        wallet_service.create_wallet(&w3_meta.pool_name,
                                     &w3_meta.name,
                                     None,
                                     None, &_credentials()).unwrap();

        let wallets = wallet_service.list_wallets().unwrap();

        assert!(wallets.contains(&w1_meta));
        assert!(wallets.contains(&w2_meta));
        assert!(wallets.contains(&w3_meta));
    }

    #[test]
    fn wallet_service_open_wallet_without_master_key_in_credentials_returns_error() {
        _cleanup();

        let wallet_service = WalletService::new();
        wallet_service.create_wallet("pool1", "test_wallet", None, None, &_credentials()).unwrap();
        let res = wallet_service.open_wallet("test_wallet", None, "{}");
        assert_match!(Err(WalletError::InputError(_)), res);
    }

    #[test]
    fn wallet_service_close_wallet_works() {
        _cleanup();

        let wallet_service = WalletService::new();
        wallet_service.create_wallet("pool1", "test_wallet", None, None, &_credentials()).unwrap();
        let wallet_handle = wallet_service.open_wallet("test_wallet", None, &_credentials()).unwrap();
        wallet_service.close_wallet(wallet_handle).unwrap();
    }

    #[test]
    fn wallet_service_close_works_for_plugged() {
        TestUtils::cleanup_indy_home();
        InmemWallet::cleanup();

        let wallet_service = WalletService::new();

        _register_inmem_wallet(&wallet_service);

        wallet_service.create_wallet("pool1", "wallet1", Some("inmem"), None, &_credentials()).unwrap();
        let wallet_handle = wallet_service.open_wallet("wallet1", None, &_credentials()).unwrap();
        wallet_service.close_wallet(wallet_handle).unwrap();

        let wallet_handle = wallet_service.open_wallet("wallet1", None, &_credentials()).unwrap();
        wallet_service.close_wallet(wallet_handle).unwrap();
    }

    #[test]
    fn wallet_service_add_record_works() {
        _cleanup();

        let wallet_service = WalletService::new();
        wallet_service.create_wallet("pool1", "test_wallet", None, None, &_credentials()).unwrap();
        let wallet_handle = wallet_service.open_wallet("test_wallet", None, &_credentials()).unwrap();

        wallet_service.add_record(wallet_handle, "type", "key1", "value1", &HashMap::new()).unwrap();
        wallet_service.get_record(wallet_handle, "type", "key1", "{}").unwrap();
    }

    #[test]
    fn wallet_service_add_record_works_for_plugged() {
        TestUtils::cleanup_indy_home();
        InmemWallet::cleanup();

        let wallet_service = WalletService::new();

        _register_inmem_wallet(&wallet_service);

        wallet_service.create_wallet("pool1", "wallet1", Some("inmem"), None, &_credentials()).unwrap();
        let wallet_handle = wallet_service.open_wallet("wallet1", None, &_credentials()).unwrap();

        wallet_service.add_record(wallet_handle, "type", "key1", "value1", "{}").unwrap();
        wallet_service.get_record(wallet_handle, "type", "key1", "{}").unwrap();
    }

    #[test]
    fn wallet_service_get_record_works_for_id_only() {
        _cleanup();

        let wallet_service = WalletService::new();
        wallet_service.create_wallet("pool1", "test_wallet", None, None, &_credentials()).unwrap();
        let wallet_handle = wallet_service.open_wallet("test_wallet", None, &_credentials()).unwrap();

        wallet_service.add_record(wallet_handle, "type", "key1", "value1", &HashMap::new()).unwrap();
        let record = wallet_service.get_record(wallet_handle, "type", "key1", &_fetch_options(false, false, false)).unwrap();
        assert!(record.get_value().is_none());
        assert!(record.get_type().is_none());
        assert!(record.get_tags().is_none());
    }

    #[test]
    fn wallet_service_get_record_works_for_plugged_for_id_only() {
        TestUtils::cleanup_indy_home();
        InmemWallet::cleanup();

        let wallet_service = WalletService::new();

        _register_inmem_wallet(&wallet_service);

        wallet_service.create_wallet("pool1", "wallet1", Some("inmem"), None, &_credentials()).unwrap();
        let wallet_handle = wallet_service.open_wallet("wallet1", None, &_credentials()).unwrap();

        wallet_service.add_record(wallet_handle, "type", "key1", "value1", "{}").unwrap();
        let record = wallet_service.get_record(wallet_handle, "type", "key1", &_fetch_options(false, false, false)).unwrap();
        assert!(record.get_value().is_none());
        assert!(record.get_type().is_none());
        assert!(record.get_tags().is_none());
    }

    #[test]
    fn wallet_service_get_record_works_for_id_value() {
        _cleanup();

        let wallet_service = WalletService::new();
        wallet_service.create_wallet("pool1", "test_wallet", None, None, &_credentials()).unwrap();
        let wallet_handle = wallet_service.open_wallet("test_wallet", None, &_credentials()).unwrap();

        wallet_service.add_record(wallet_handle, "type", "key1", "value1", &HashMap::new()).unwrap();
        let record = wallet_service.get_record(wallet_handle, "type", "key1", &_fetch_options(false, true, false)).unwrap();
        assert_eq!("value1", record.get_value().unwrap());
        assert!(record.get_type().is_none());
        assert!(record.get_tags().is_none());
    }

    #[test]
    fn wallet_service_get_record_works_for_plugged_for_id_value() {
        TestUtils::cleanup_indy_home();
        InmemWallet::cleanup();

        let wallet_service = WalletService::new();

        _register_inmem_wallet(&wallet_service);

        wallet_service.create_wallet("pool1", "wallet1", Some("inmem"), None, &_credentials()).unwrap();
        let wallet_handle = wallet_service.open_wallet("wallet1", None, &_credentials()).unwrap();

        wallet_service.add_record(wallet_handle, "type", "key1", "value1", "{}").unwrap();
        let record = wallet_service.get_record(wallet_handle, "type", "key1", &_fetch_options(false, true, false)).unwrap();
        assert_eq!("value1", record.get_value().unwrap());
        assert!(record.get_type().is_none());
        assert!(record.get_tags().is_none());
    }

    #[test]
    fn wallet_service_get_record_works_for_all_fields() {
        _cleanup();

        let wallet_service = WalletService::new();
        wallet_service.create_wallet("pool1", "test_wallet", None, None, &_credentials()).unwrap();
        let wallet_handle = wallet_service.open_wallet("test_wallet", None, &_credentials()).unwrap();
        let mut tags = HashMap::new();
        tags.insert(String::from("1"), String::from("some"));

        wallet_service.add_record(wallet_handle, "type", "key1", "value1", &tags).unwrap();
        let record = wallet_service.get_record(wallet_handle, "type", "key1", &_fetch_options(true, true, true)).unwrap();
        assert_eq!("type", record.get_type().unwrap());
        assert_eq!("value1", record.get_value().unwrap());
<<<<<<< HEAD
        assert_eq!(&tags, record.get_tags().unwrap());
    }
    //
    //    //    #[test]
    //    //    fn wallet_service_set_get_works_for_plugged() {
    //    //        TestUtils::cleanup_indy_home();
    //    //        InmemWallet::cleanup();
    //    //
    //    //        let wallet_service = WalletService::new();
    //    //
    //    //        wallet_service
    //    //            .register_type(
    //    //                "inmem",
    //    //                InmemWallet::create,
    //    //                InmemWallet::open,
    //    //                InmemWallet::set,
    //    //                InmemWallet::get,
    //    //                InmemWallet::list,
    //    //                InmemWallet::close,
    //    //                InmemWallet::delete,
    //    //                InmemWallet::free
    //    //            )
    //    //            .unwrap();
    //    //
    //    //        wallet_service.create("pool1", "wallet1", Some("inmem"), None, None).unwrap();
    //    //        let wallet_handle = wallet_service.open("wallet1", None, None).unwrap();
    //    //
    //    //        wallet_service.set(wallet_handle, "key1", "value1").unwrap();
    //    //        let value = wallet_service.get(wallet_handle, "key1").unwrap();
    //    //        assert_eq!("value1", value);
    //    //
    //    //        TestUtils::cleanup_indy_home();
    //    //        InmemWallet::cleanup();
    //    //    }
    //
=======
        assert_eq!(serde_json::from_str::<Tags>(r#"{"1":"some"}"#).unwrap(), record.get_tags().unwrap().clone());
    }

    #[test]
    fn wallet_service_get_record_works_for_plugged_for_for_all_fields() {
        TestUtils::cleanup_indy_home();
        InmemWallet::cleanup();

        let wallet_service = WalletService::new();

        _register_inmem_wallet(&wallet_service);

        wallet_service.create_wallet("pool1", "wallet1", Some("inmem"), None, &_credentials()).unwrap();
        let wallet_handle = wallet_service.open_wallet("wallet1", None, &_credentials()).unwrap();

        wallet_service.add_record(wallet_handle, "type", "key1", "value1", r#"{"1":"some"}"#).unwrap();
        let record = wallet_service.get_record(wallet_handle, "type", "key1", &_fetch_options(true, true, true)).unwrap();
        assert_eq!("type", record.get_type().unwrap());
        assert_eq!("value1", record.get_value().unwrap());
        assert_eq!(serde_json::from_str::<Tags>(r#"{"1":"some"}"#).unwrap(), record.get_tags().unwrap().clone());
    }

>>>>>>> 1f59c75b
    #[test]
    fn wallet_service_add_get_works_for_reopen() {
        _cleanup();

        let wallet_service = WalletService::new();
        wallet_service.create_wallet("pool1", "test_wallet", None, None, &_credentials()).unwrap();
        let wallet_handle = wallet_service.open_wallet("test_wallet", None, &_credentials()).unwrap();
        wallet_service.add_record(wallet_handle, "type", "key1", "value1", &HashMap::new()).unwrap();
        wallet_service.close_wallet(wallet_handle).unwrap();

        let wallet_handle = wallet_service.open_wallet("test_wallet", None, &_credentials()).unwrap();
        let record = wallet_service.get_record(wallet_handle, "type", "key1", &_fetch_options(false, true, false)).unwrap();
        assert_eq!("value1", record.get_value().unwrap());
    }

    #[test]
    fn wallet_service_get_works_for_unknown() {
        _cleanup();

        let wallet_service = WalletService::new();
        wallet_service.create_wallet("pool1", "test_wallet", None, None, &_credentials()).unwrap();
        let wallet_handle = wallet_service.open_wallet("test_wallet", None, &_credentials()).unwrap();

        let res = wallet_service.get_record(wallet_handle, "type", "key1", &_fetch_options(false, true, false));

        assert_match!(Err(WalletError::ItemNotFound), res);
    }

    #[test]
    fn wallet_service_get_works_for_plugged_and_unknown() {
        TestUtils::cleanup_indy_home();
        InmemWallet::cleanup();

        let wallet_service = WalletService::new();

        _register_inmem_wallet(&wallet_service);

        wallet_service.create_wallet("pool1", "wallet1", Some("inmem"), None, &_credentials()).unwrap();
        let wallet_handle = wallet_service.open_wallet("wallet1", None, &_credentials()).unwrap();

        let res = wallet_service.get_record(wallet_handle, "type", "key1", &_fetch_options(false, true, false));
        assert_match!(Err(WalletError::ItemNotFound), res);
    }

    /**
     * Update tests
    */
    #[test]
    fn wallet_service_update() {
        _cleanup();
        let type_ = "type";
        let name = "name";
        let value = "value";
        let new_value = "new_value";
        let wallet_service = WalletService::new();
        wallet_service.create_wallet("pool1", "test_wallet", None, None, &_credentials()).unwrap();
        let wallet_handle = wallet_service.open_wallet("test_wallet", None, &_credentials()).unwrap();

        wallet_service.add_record(wallet_handle, type_, name, value, &HashMap::new()).unwrap();
        let record = wallet_service.get_record(wallet_handle, type_, name, &_fetch_options(false, true, false)).unwrap();
        assert_eq!(value, record.get_value().unwrap());
        wallet_service.update_record_value(wallet_handle, type_, name, new_value).unwrap();
        let record = wallet_service.get_record(wallet_handle, type_, name, &_fetch_options(false, true, false)).unwrap();
        assert_eq!(new_value, record.get_value().unwrap());
    }

    #[test]
    fn wallet_service_update_for_plugged() {
        TestUtils::cleanup_indy_home();
        InmemWallet::cleanup();

        let type_ = "type";
        let name = "name";
        let value = "value";
        let new_value = "new_value";
        let wallet_service = WalletService::new();

        _register_inmem_wallet(&wallet_service);

        wallet_service.create_wallet("pool1", "wallet1", Some("inmem"), None, &_credentials()).unwrap();
        let wallet_handle = wallet_service.open_wallet("wallet1", None, &_credentials()).unwrap();

        wallet_service.add_record(wallet_handle, type_, name, value, "{}").unwrap();
        let record = wallet_service.get_record(wallet_handle, type_, name, &_fetch_options(false, true, false)).unwrap();
        assert_eq!(value, record.get_value().unwrap());
        wallet_service.update_record_value(wallet_handle, type_, name, new_value).unwrap();
        let record = wallet_service.get_record(wallet_handle, type_, name, &_fetch_options(false, true, false)).unwrap();
        assert_eq!(new_value, record.get_value().unwrap());
    }

    /**
     * Delete tests
    */
    #[test]
    fn wallet_service_delete_record() {
        _cleanup();
        let type_ = "type";
        let name = "name";
        let value = "value";
        let new_value = "new_value";
        let wallet_service = WalletService::new();
        wallet_service.create_wallet("pool1", "test_wallet", None, None, &_credentials()).unwrap();
        let wallet_handle = wallet_service.open_wallet("test_wallet", None, &_credentials()).unwrap();

        wallet_service.add_record(wallet_handle, type_, name, value, &HashMap::new()).unwrap();
        let record = wallet_service.get_record(wallet_handle, type_, name, &_fetch_options(false, true, false)).unwrap();
        assert_eq!(value, record.get_value().unwrap());
        wallet_service.delete_record(wallet_handle, type_, name).unwrap();
        let res = wallet_service.get_record(wallet_handle, type_, name, &_fetch_options(false, true, false));
        assert_match!(Err(WalletError::ItemNotFound), res);
    }

    #[test]
    fn wallet_service_delete_record_for_plugged() {
        TestUtils::cleanup_indy_home();
        InmemWallet::cleanup();

        let type_ = "type";
        let name = "name";
        let value = "value";
        let new_value = "new_value";
        let wallet_service = WalletService::new();

        _register_inmem_wallet(&wallet_service);

        wallet_service.create_wallet("pool1", "wallet1", Some("inmem"), None, &_credentials()).unwrap();
        let wallet_handle = wallet_service.open_wallet("wallet1", None, &_credentials()).unwrap();

        wallet_service.add_record(wallet_handle, type_, name, value, "{}").unwrap();
        let record = wallet_service.get_record(wallet_handle, type_, name, &_fetch_options(false, true, false)).unwrap();
        assert_eq!(value, record.get_value().unwrap());
        wallet_service.delete_record(wallet_handle, type_, name).unwrap();
        let res = wallet_service.get_record(wallet_handle, type_, name, &_fetch_options(false, true, false));
        assert_match!(Err(WalletError::ItemNotFound), res);
    }

    /**
     * Add tags tests
     */
    #[test]
    fn wallet_service_add_tags() {
        _cleanup();
        let type_ = "type";
        let name = "name";
        let value = "value";
        let tags_json = r#"{"tag_name_1":"tag_value_1"}"#;
        let wallet_service = WalletService::new();
<<<<<<< HEAD
        let mut tags: Tags = HashMap::new();
        let tag_name_1 = "tag_name_1";
        let tag_value_1 = "tag_value_1";
        tags.insert(tag_name_1.to_string(), tag_value_1.to_string());
=======
>>>>>>> 1f59c75b
        wallet_service.create_wallet("pool1", "test_wallet", None, None, &_credentials()).unwrap();
        let wallet_handle = wallet_service.open_wallet("test_wallet", None, &_credentials()).unwrap();

        wallet_service.add_record(wallet_handle, type_, name, value, &tags).unwrap();

<<<<<<< HEAD
        let mut new_tags: Tags = HashMap::new();
        let tag_name_2 = "tag_name_2";
        let tag_value_2 = "tag_value_2";
        let tag_name_3 = "~tag_name_3";
        let tag_value_3 = "tag_value_3";
        new_tags.insert(tag_name_2.to_string(), tag_value_2.to_string());
        new_tags.insert(tag_name_3.to_string(),tag_value_3.to_string());
        wallet_service.add_record_tags(wallet_handle, type_, name, &new_tags).unwrap();
=======
        let new_tags_json = r#"{"tag_name_2":"tag_value_2", "~tag_name_3":"tag_value_3"}"#;
        wallet_service.add_record_tags(wallet_handle, type_, name, &new_tags_json).unwrap();
>>>>>>> 1f59c75b

        let item = wallet_service.get_record(wallet_handle, type_, name, &_fetch_options(true, true, true)).unwrap();

        let expected_tags = r#"{"tag_name_1":"tag_value_1", "tag_name_2":"tag_value_2", "~tag_name_3":"tag_value_3"}"#;
        let retrieved_tags = item.tags.unwrap();
<<<<<<< HEAD
        assert_eq!(expected_tags, retrieved_tags);
=======
        assert_eq!(serde_json::from_str::<Tags>(&expected_tags).unwrap(), retrieved_tags);
    }

    #[test]
    fn wallet_service_add_tags_for_plugged() {
        TestUtils::cleanup_indy_home();
        InmemWallet::cleanup();

        let type_ = "type";
        let name = "name";
        let value = "value";
        let new_value = "new_value";
        let tags_json = r#"{"tag_name_1":"tag_value_1"}"#;
        let wallet_service = WalletService::new();

        _register_inmem_wallet(&wallet_service);

        wallet_service.create_wallet("pool1", "wallet1", Some("inmem"), None, &_credentials()).unwrap();
        let wallet_handle = wallet_service.open_wallet("wallet1", None, &_credentials()).unwrap();

        wallet_service.add_record(wallet_handle, type_, name, value, &tags_json).unwrap();

        let new_tags_json = r#"{"tag_name_2":"tag_value_2", "~tag_name_3":"tag_value_3"}"#;
        wallet_service.add_record_tags(wallet_handle, type_, name, &new_tags_json).unwrap();

        let item = wallet_service.get_record(wallet_handle, type_, name, &_fetch_options(true, true, true)).unwrap();

        let expected_tags = r#"{"tag_name_1":"tag_value_1", "tag_name_2":"tag_value_2", "~tag_name_3":"tag_value_3"}"#;
        let retrieved_tags = item.tags.unwrap();
        assert_eq!(serde_json::from_str::<Tags>(&expected_tags).unwrap(), retrieved_tags);
>>>>>>> 1f59c75b
    }

    /**
     * Update tags tests
     */
    #[test]
    fn wallet_service_update_tags() {
        _cleanup();
        let type_ = "type";
        let name = "name";
        let value = "value";
        let tags_json = r#"{"tag_name_1":"tag_value_1", "tag_name_2":"tag_value_2", "~tag_name_3":"tag_value_3"}"#;
        let wallet_service = WalletService::new();
<<<<<<< HEAD
        let mut tags: Tags = HashMap::new();
        let tag_name_1 = "tag_name_1";
        let tag_value_1 = "tag_value_1";
        let tag_name_2 = "tag_name_2";
        let tag_value_2 = "tag_value_2";
        let tag_name_3 = "~tag_name_3";
        let tag_value_3 = "tag_value_3";
        tags.insert(tag_name_1.to_string(), tag_value_1.to_string());
        tags.insert(tag_name_2.to_string(), tag_value_2.to_string());
        tags.insert(tag_name_3.to_string(), tag_value_3.to_string());
=======

>>>>>>> 1f59c75b
        wallet_service.create_wallet("pool1", "test_wallet", None, None, &_credentials()).unwrap();
        let wallet_handle = wallet_service.open_wallet("test_wallet", None, &_credentials()).unwrap();

        wallet_service.add_record(wallet_handle, type_, name, value, &tags).unwrap();

<<<<<<< HEAD
        let mut new_tags: Tags = HashMap::new();
        let new_tag_value_2 = "new_tag_value_2";
        let new_tag_value_3 = "new_tag_value_3";
        new_tags.insert(tag_name_2.to_string(), new_tag_value_2.to_string());
        new_tags.insert(tag_name_3.to_string(), new_tag_value_3.to_string());
        wallet_service.update_record_tags(wallet_handle, type_, name, &new_tags).unwrap();

        let item = wallet_service.get_record(wallet_handle, type_, name, &_fetch_options(true, true, true)).unwrap();
        let retrieved_tags = item.tags.unwrap();
        assert_eq!(new_tags, retrieved_tags);
=======
        let new_tags_json = r#"{"tag_name_1":"tag_value_1", "tag_name_2":"new_tag_value_2", "~tag_name_3":"new_tag_value_3"}"#;

        wallet_service.update_record_tags(wallet_handle, type_, name, &new_tags_json).unwrap();

        let item = wallet_service.get_record(wallet_handle, type_, name, &_fetch_options(true, true, true)).unwrap();
        let retrieved_tags = item.tags.unwrap();
        assert_eq!(serde_json::from_str::<Tags>(&new_tags_json).unwrap(), retrieved_tags);
    }

    #[test]
    fn wallet_service_update_tags_for_plugged() {
        TestUtils::cleanup_indy_home();
        InmemWallet::cleanup();

        let type_ = "type";
        let name = "name";
        let value = "value";
        let new_value = "new_value";
        let tags_json = r#"{"tag_name_1":"tag_value_1", "tag_name_2":"tag_value_2", "~tag_name_3":"tag_value_3"}"#;
        let wallet_service = WalletService::new();

        _register_inmem_wallet(&wallet_service);

        wallet_service.create_wallet("pool1", "wallet1", Some("inmem"), None, &_credentials()).unwrap();
        let wallet_handle = wallet_service.open_wallet("wallet1", None, &_credentials()).unwrap();

        wallet_service.add_record(wallet_handle, type_, name, value, &tags_json).unwrap();

        let new_tags_json = r#"{"tag_name_1":"tag_value_1", "tag_name_2":"new_tag_value_2", "~tag_name_3":"new_tag_value_3"}"#;

        wallet_service.update_record_tags(wallet_handle, type_, name, &new_tags_json).unwrap();

        let item = wallet_service.get_record(wallet_handle, type_, name, &_fetch_options(true, true, true)).unwrap();
        let retrieved_tags = item.tags.unwrap();
        assert_eq!(serde_json::from_str::<Tags>(&new_tags_json).unwrap(), retrieved_tags);
>>>>>>> 1f59c75b
    }

    /**
     * Delete tags tests
     */
    #[test]
    fn wallet_service_delete_tags() {
        _cleanup();
        let type_ = "type";
        let name = "name";
        let value = "value";
        let tags_json = r#"{"tag_name_1":"tag_value_1", "tag_name_2":"new_tag_value_2", "~tag_name_3":"new_tag_value_3"}"#;

        let wallet_service = WalletService::new();
<<<<<<< HEAD
        let mut tags: Tags = HashMap::new();
        let tag_name_1 = "tag_name_1";
        let tag_value_1 = "tag_value_1";
        let tag_name_2 = "tag_name_2";
        let tag_value_2 = "tag_value_2";
        let tag_name_3 = "~tag_name_3";
        let tag_value_3 = "tag_value_3";
        tags.insert(tag_name_1.to_string(), tag_value_1.to_string());
        tags.insert(tag_name_2.to_string(), tag_value_2.to_string());
        tags.insert(tag_name_3.to_string(), tag_value_3.to_string());
=======

>>>>>>> 1f59c75b
        wallet_service.create_wallet("pool1", "test_wallet", None, None, &_credentials()).unwrap();
        let wallet_handle = wallet_service.open_wallet("test_wallet", None, &_credentials()).unwrap();

        wallet_service.add_record(wallet_handle, type_, name, value, &tags).unwrap();

<<<<<<< HEAD
        let tag_names = vec!["tag_name_1", "~tag_name_3"];
        wallet_service.delete_record_tags(wallet_handle, type_, name, &tag_names).unwrap();
=======
        let tag_names = r#"["tag_name_1", "~tag_name_3"]"#;
        wallet_service.delete_record_tags(wallet_handle, type_, name, tag_names).unwrap();

        let item = wallet_service.get_record(wallet_handle, type_, name, &_fetch_options(true, true, true)).unwrap();

        let expected_tags_json = r#"{"tag_name_2":"new_tag_value_2"}"#;
        let retrieved_tags = item.tags.unwrap();
        assert_eq!(serde_json::from_str::<Tags>(&expected_tags_json).unwrap(), retrieved_tags);
    }


    #[test]
    fn wallet_service_delete_tags_for_plugged() {
        TestUtils::cleanup_indy_home();
        InmemWallet::cleanup();

        let type_ = "type";
        let name = "name";
        let value = "value";
        let new_value = "new_value";
        let tags_json = r#"{"tag_name_1":"tag_value_1", "tag_name_2":"new_tag_value_2", "~tag_name_3":"new_tag_value_3"}"#;
        let wallet_service = WalletService::new();

        _register_inmem_wallet(&wallet_service);

        wallet_service.create_wallet("pool1", "wallet1", Some("inmem"), None, &_credentials()).unwrap();
        let wallet_handle = wallet_service.open_wallet("wallet1", None, &_credentials()).unwrap();

        wallet_service.add_record(wallet_handle, type_, name, value, &tags_json).unwrap();

        let tag_names = r#"["tag_name_1", "~tag_name_3"]"#;
        wallet_service.delete_record_tags(wallet_handle, type_, name, tag_names).unwrap();
>>>>>>> 1f59c75b

        let item = wallet_service.get_record(wallet_handle, type_, name, &_fetch_options(true, true, true)).unwrap();

        let expected_tags_json = r#"{"tag_name_2":"new_tag_value_2"}"#;
        let retrieved_tags = item.tags.unwrap();
<<<<<<< HEAD
        assert_eq!(expected_tags, retrieved_tags);
    }


    //    #[test]
    //    fn wallet_service_search_records_works() {
    //        TestUtils::cleanup_indy_home();
    //
    //        let wallet_service = WalletService::new();
    //        wallet_service.create("pool1", "wallet1", None, None, r#"{"key":"key"}"#).unwrap();
    //        let wallet_handle = wallet_service.open("wallet1", None, r#"{"key":"key"}"#).unwrap();
    //
    //        wallet_service.add_record(wallet_handle, "type1", "id1", "value1", "{}").unwrap();
    //        wallet_service.add_record(wallet_handle, "type2", "id2", "value2", "{}").unwrap();
    //
    //        let mut search = wallet_service.search_records(wallet_handle, "type1", "{}", "{}").unwrap();
    //        assert_eq!(1, search.get_total_count().unwrap().unwrap());
    //
    //        let record = search.fetch_next_record().unwrap().unwrap();
    //        assert_eq!("id1", record.get_id());
    //        assert_eq!("value1", record.get_value().unwrap());
    //
    //        TestUtils::cleanup_indy_home();
    //    }
    //
    //    #[test]
    //    fn wallet_service_search_all_records_works() {
    //        TestUtils::cleanup_indy_home();
    //
    //        let wallet_service = WalletService::new();
    //        wallet_service.create("pool1", "wallet1", None, None, r#"{"key":"key"}"#).unwrap();
    //        let wallet_handle = wallet_service.open("wallet1", None, r#"{"key":"key"}"#).unwrap();
    //
    //        wallet_service.add_record(wallet_handle, "type1", "id1", "value1", "{}").unwrap();
    //        wallet_service.add_record(wallet_handle, "type2", "id2", "value2", "{}").unwrap();
    //
    //        let mut search = wallet_service.search_all_records(wallet_handle).unwrap();
    //        assert_eq!(2, search.get_total_count().unwrap().unwrap());
    //
    //        let record = search.fetch_next_record().unwrap().unwrap();
    //        assert_eq!("value1", record.get_value().unwrap());
    //
    //        let record = search.fetch_next_record().unwrap().unwrap();
    //        assert_eq!("value2", record.get_value().unwrap());
    //
    //        TestUtils::cleanup_indy_home();
    //    }
    //
    //
    //    //    #[test]
    //    //    fn wallet_service_list_works_for_plugged() {
    //    //        TestUtils::cleanup_indy_home();
    //    //        InmemWallet::cleanup();
    //    //
    //    //        let wallet_service = WalletService::new();
    //    //
    //    //        wallet_service
    //    //            .register_type(
    //    //                "inmem",
    //    //                InmemWallet::create,
    //    //                InmemWallet::open,
    //    //                InmemWallet::set,
    //    //                InmemWallet::get,
    //    //                InmemWallet::list,
    //    //                InmemWallet::close,
    //    //                InmemWallet::delete,
    //    //                InmemWallet::free
    //    //            )
    //    //            .unwrap();
    //    //
    //    //        wallet_service.create("pool1", "wallet1", Some("inmem"), None, None).unwrap();
    //    //        let wallet_handle = wallet_service.open("wallet1", Some("{\"freshness_time\": 1}"), None).unwrap();
    //    //
    //    //        wallet_service.set(wallet_handle, "key1::subkey1", "value1").unwrap();
    //    //        wallet_service.set(wallet_handle, "key1::subkey2", "value2").unwrap();
    //    //
    //    //        let mut key_values = wallet_service.list(wallet_handle, "key1::").unwrap();
    //    //        key_values.sort();
    //    //        assert_eq!(2, key_values.len());
    //    //
    //    //        let (key, value) = key_values.pop().unwrap();
    //    //        assert_eq!("key1::subkey2", key);
    //    //        assert_eq!("value2", value);
    //    //
    //    //        let (key, value) = key_values.pop().unwrap();
    //    //        assert_eq!("key1::subkey1", key);
    //    //        assert_eq!("value1", value);
    //    //
    //    //        TestUtils::cleanup_indy_home();
    //    //        InmemWallet::cleanup();
    //    //    }
    //
=======
        assert_eq!(serde_json::from_str::<Tags>(&expected_tags_json).unwrap(), retrieved_tags);
    }

>>>>>>> 1f59c75b
    #[test]
    fn wallet_service_get_pool_name_works() {
        _cleanup();

        let wallet_service = WalletService::new();
        let wallet_name = "test_wallet";
        let pool_name = "pool1";
        wallet_service.create_wallet(pool_name, wallet_name, None, None, &_credentials()).unwrap();
        let wallet_handle = wallet_service.open_wallet(wallet_name, None, &_credentials()).unwrap();

        assert_eq!(wallet_service.get_pool_name(wallet_handle).unwrap(), pool_name);
    }

    #[test]
    fn wallet_service_get_pool_name_works_for_plugged() {
        TestUtils::cleanup_indy_home();
        InmemWallet::cleanup();

        let wallet_service = WalletService::new();

        _register_inmem_wallet(&wallet_service);

        wallet_service.create_wallet("pool1", "wallet1", Some("inmem"), None, &_credentials()).unwrap();
        let wallet_handle = wallet_service.open_wallet("wallet1", None, &_credentials()).unwrap();

        assert_eq!(wallet_service.get_pool_name(wallet_handle).unwrap(), "pool1");
    }

    #[test]
    fn wallet_service_get_pool_name_works_for_incorrect_wallet_handle() {
        _cleanup();

        let wallet_service = WalletService::new();
        let wallet_name = "test_wallet";
        let pool_name = "pool1";
        wallet_service.create_wallet(pool_name, wallet_name, None, None, &_credentials()).unwrap();

        let get_pool_name_res = wallet_service.get_pool_name(1);
        assert_match!(Err(WalletError::InvalidHandle(_)), get_pool_name_res);
    }

<<<<<<< HEAD

    /**
        Export/Import tests
    */
    fn _get_export_dir_path() -> &'static str {
         "/tmp/indy_wallet_export_tests"
    }

    fn _get_export_file_path() -> &'static str {
        "/tmp/indy_wallet_export_tests/export_file"
    }

    fn _get_export_config() -> String {
        format!(r##"{{"path": "{}", "key": "{}"}}"##, _get_export_file_path(), "export_key")
    }

    fn _prepare_export_path() {
        let export_directory_path = Path::new(_get_export_dir_path());
        if export_directory_path.exists() {
            std::fs::remove_dir_all(export_directory_path).unwrap();
        }
        std::fs::create_dir(export_directory_path).unwrap();
    }

    fn _remove_export_path() {
        let export_directory_path = Path::new(_get_export_dir_path());
        if export_directory_path.exists() {
            std::fs::remove_dir_all(export_directory_path).unwrap();
        }
    }

    #[test]
    fn wallet_service_export_wallet_when_empty() {
        _cleanup();
        _prepare_export_path();
=======
    #[test]
    fn wallet_service_search_records_works() {
        _cleanup();
>>>>>>> 1f59c75b

        let wallet_service = WalletService::new();
        wallet_service.create_wallet("pool1", "test_wallet", None, None, &_credentials()).unwrap();
        let wallet_handle = wallet_service.open_wallet("test_wallet", None, &_credentials()).unwrap();
<<<<<<< HEAD
        let export_config = _get_export_config();
        wallet_service.export_wallet(wallet_handle, &export_config, 0).unwrap();

        assert!(Path::new(_get_export_file_path()).exists());
        _remove_export_path();
    }

    #[test]
    fn wallet_service_export_wallet_1_item() {
        _cleanup();
        _prepare_export_path();

        let wallet_service = WalletService::new();
        wallet_service.create_wallet("pool1", "test_wallet", None, None, &_credentials()).unwrap();
        let wallet_handle = wallet_service.open_wallet("test_wallet", None, &_credentials()).unwrap();

        wallet_service.add_record(wallet_handle, "type", "key1", "value1", &HashMap::new()).unwrap();
        wallet_service.get_record(wallet_handle, "type", "key1", "{}").unwrap();

        let export_config = _get_export_config();
        wallet_service.export_wallet(wallet_handle, &export_config, 0).unwrap();
        assert!(Path::new(_get_export_file_path()).exists());

        _remove_export_path();
    }

    #[test]
    fn wallet_service_export_wallet_returns_error_if_file_exists() {
        _cleanup();
        _prepare_export_path();
        let export_file_path = _get_export_file_path();
        File::create(Path::new(export_file_path)).unwrap();

        let wallet_service = WalletService::new();
        wallet_service.create_wallet("pool1", "test_wallet", None, None, &_credentials()).unwrap();
        let wallet_handle = wallet_service.open_wallet("test_wallet", None, &_credentials()).unwrap();

        let export_config = _get_export_config();
        let res = wallet_service.export_wallet(wallet_handle, &export_config, 0);
        assert_match!(Err(WalletError::ExportPathExists), res);
        assert!(Path::new(_get_export_file_path()).exists());

        _remove_export_path();
    }

    #[test]
    fn wallet_service_export_wallet_returns_error_if_wrong_handle() {
        _cleanup();
        _prepare_export_path();
        let export_file_path = _get_export_file_path();

        let wallet_service = WalletService::new();
        wallet_service.create_wallet("pool1", "test_wallet", None, None, &_credentials()).unwrap();
        let wallet_handle = wallet_service.open_wallet("test_wallet", None, &_credentials()).unwrap();

        let export_config = _get_export_config();
        let res = wallet_service.export_wallet(wallet_handle + 1, &export_config, 0);
        assert_match!(Err(WalletError::InvalidHandle(_)), res);
        assert!(!Path::new(&_get_export_file_path()).exists());

        _remove_export_path();
    }

    #[test]
    fn wallet_service_export_import_wallet_1_item() {
        _cleanup();
        _prepare_export_path();
=======

        wallet_service.add_record(wallet_handle, "type", "key1", "value1", "{}").unwrap();
        wallet_service.add_record(wallet_handle, "type", "key2", "value2", "{}").unwrap();
        wallet_service.add_record(wallet_handle, "type3", "key3", "value3", "{}").unwrap();

        let mut search = wallet_service.search_records(wallet_handle, "type3", "{}", &_fetch_options(true, true, true)).unwrap();

        let record = search.fetch_next_record().unwrap().unwrap();
        assert_eq!("value3", record.get_value().unwrap());
        assert_eq!(HashMap::new(), record.get_tags().unwrap().clone());

        assert!(search.fetch_next_record().unwrap().is_none());
    }

    #[test]
    fn wallet_service_search_records_works_for_plugged_wallet() {
        TestUtils::cleanup_indy_home();
        InmemWallet::cleanup();

        let wallet_service = WalletService::new();

        _register_inmem_wallet(&wallet_service);

        wallet_service.create_wallet("pool1", "wallet1", Some("inmem"), None, &_credentials()).unwrap();
        let wallet_handle = wallet_service.open_wallet("wallet1", None, &_credentials()).unwrap();

        wallet_service.add_record(wallet_handle, "type", "key1", "value1", "{}").unwrap();
        wallet_service.add_record(wallet_handle, "type", "key2", "value2", "{}").unwrap();
        wallet_service.add_record(wallet_handle, "type3", "key3", "value3", "{}").unwrap();

        let mut search = wallet_service.search_records(wallet_handle, "type3", "{}", &_fetch_options(true, true, true)).unwrap();

        let record = search.fetch_next_record().unwrap().unwrap();
        assert_eq!("value3", record.get_value().unwrap());
        assert_eq!(HashMap::new(), record.get_tags().unwrap().clone());

        assert!(search.fetch_next_record().unwrap().is_none());
    }

    /**
        Key rotation test
    */
    #[test]
    fn wallet_service_key_rotation() {
        _cleanup();
>>>>>>> 1f59c75b

        let wallet_service = WalletService::new();
        wallet_service.create_wallet("pool1", "test_wallet", None, None, &_credentials()).unwrap();
        let wallet_handle = wallet_service.open_wallet("test_wallet", None, &_credentials()).unwrap();

<<<<<<< HEAD
        wallet_service.add_record(wallet_handle, "type", "key1", "value1", &HashMap::new()).unwrap();
        wallet_service.get_record(wallet_handle, "type", "key1", "{}").unwrap();

        let export_config = _get_export_config();
        wallet_service.export_wallet(wallet_handle, &export_config, 0).unwrap();
        assert!(Path::new(_get_export_file_path()).exists());

        wallet_service.close_wallet(wallet_handle).unwrap();
        wallet_service.delete_wallet("test_wallet", &_credentials()).unwrap();

        wallet_service.import("pool1", "test_wallet", None, None, &_credentials(), &export_config).unwrap();
        let wallet_handle_2 = wallet_service.open_wallet("test_wallet", None, &_credentials()).unwrap();
        wallet_service.get_record(wallet_handle_2, "type", "key1", "{}").unwrap();

        _remove_export_path();
    }

    #[test]
    fn wallet_service_export_import_wallet_if_empty() {
        _cleanup();
        _prepare_export_path();

        let wallet_service = WalletService::new();
        wallet_service.create_wallet("pool1", "test_wallet", None, None, &_credentials()).unwrap();
        let wallet_handle = wallet_service.open_wallet("test_wallet", None, &_credentials()).unwrap();

        let export_config = _get_export_config();
        wallet_service.export_wallet(wallet_handle, &export_config, 0).unwrap();
        assert!(Path::new(_get_export_file_path()).exists());

        wallet_service.close_wallet(wallet_handle).unwrap();
        wallet_service.delete_wallet("test_wallet", &_credentials()).unwrap();

        wallet_service.import("pool1", "test_wallet", None, None, &_credentials(), &export_config).unwrap();
        wallet_service.open_wallet("test_wallet", None, &_credentials()).unwrap();

        _remove_export_path();
    }

    #[test]
    fn wallet_service_export_import_returns_error_if_path_missing() {
        _cleanup();
        _prepare_export_path();

        let wallet_service = WalletService::new();

        let export_config = _get_export_config();

        let res = wallet_service.import("pool1", "test_wallet", None, None, &_credentials(), &export_config);
        assert_match!(Err(WalletError::ImportPathDoesNotExist), res);

        let res = wallet_service.open_wallet("test_wallet", None, &_credentials());
        assert_match!(Err(_), res);
        _remove_export_path();
=======
        wallet_service.add_record(wallet_handle, "type", "key1", "value1", "{}").unwrap();
        let record = wallet_service.get_record(wallet_handle, "type", "key1", &_fetch_options(true, true, true)).unwrap();
        assert_eq!("type", record.get_type().unwrap());
        assert_eq!("value1", record.get_value().unwrap());

        wallet_service.close_wallet(wallet_handle).unwrap();

        let wallet_handle = wallet_service.open_wallet("test_wallet", None, &_rekey_credentials()).unwrap();
        let record = wallet_service.get_record(wallet_handle, "type", "key1", &_fetch_options(true, true, true)).unwrap();
        assert_eq!("type", record.get_type().unwrap());
        assert_eq!("value1", record.get_value().unwrap());
        wallet_service.close_wallet(wallet_handle).unwrap();

        // Access failed for old key
        let res = wallet_service.open_wallet("test_wallet", None, &_credentials());
        assert_match!(Err(WalletError::AccessFailed(_)), res);

        // Works ok with new key when reopening
        let wallet_handle = wallet_service.open_wallet("test_wallet", None, &_credentials_for_new_key()).unwrap();
        let record = wallet_service.get_record(wallet_handle, "type", "key1", &_fetch_options(true, true, true)).unwrap();
        assert_eq!("type", record.get_type().unwrap());
        assert_eq!("value1", record.get_value().unwrap());
>>>>>>> 1f59c75b
    }
}<|MERGE_RESOLUTION|>--- conflicted
+++ resolved
@@ -27,12 +27,8 @@
 use utils::sequence::SequenceUtils;
 use utils::crypto::chacha20poly1305_ietf::ChaCha20Poly1305IETF;
 
-<<<<<<< HEAD
 use self::export_import::{export, import};
-use self::storage::WalletStorageType;
-=======
 use self::storage::{WalletStorage, WalletStorageType};
->>>>>>> 1f59c75b
 use self::storage::default::SQLiteStorageType;
 use self::storage::plugged::PluggedStorageType;
 use self::wallet::{Wallet, Keys};
@@ -244,7 +240,7 @@
     fn decrypt_keys(storage: &WalletStorage, credentials: &WalletCredentials) -> Result<Vec<u8>, WalletError> {
         let storage_metadata = storage.get_storage_metadata()?;
 
-        let keys_vector = self::encryption::decrypt(&storage_metadata, &credentials.master_key)
+        let keys_vector = self::encryption::decrypt_merged(&storage_metadata, &credentials.master_key)
             .map_err(|_| WalletError::AccessFailed("Invalid master key provided".to_string()))?;
 
         Ok(keys_vector)
@@ -307,26 +303,6 @@
             return Err(WalletError::AlreadyOpened(name.to_string()));
         }
 
-<<<<<<< HEAD
-        let config_json = WalletService::read_config(name)?;
-        let config = serde_json::from_str::<WalletConfig>(&config_json)
-            .map_err(|err| CommonError::InvalidState(format!("Cannot deserialize Storage Config")))?;
-
-        let credentials = WalletCredentials::from_json(credentials, &config.salt)?;
-        let storage = storage_type.open_storage(name,
-                                                           Some(&config_json),
-                                                        &credentials.storage_credentials)?;
-
-        let key_decryption_result = ChaCha20Poly1305IETF::decrypt_merged(
-            &storage.get_storage_metadata()?,
-            &credentials.master_key
-        );
-        let keys_vector = match key_decryption_result {
-            Ok(keys_vector) => keys_vector,
-            Err(_) => return Err(WalletError::AccessFailed("Invalid master key provided".to_string())),
-        };
-        let keys = Keys::new(keys_vector);
-=======
         let (config_json, config) = _read_config(name)?;
 
         let credentials = WalletCredentials::parse(credentials, &config.salt)?;
@@ -335,7 +311,6 @@
 
         let keys_vector = WalletService::decrypt_keys(storage.as_ref(), &credentials)?;
         let keys = Keys::new(keys_vector)?;
->>>>>>> 1f59c75b
 
         let wallet = Wallet::new(name, &descriptor.pool_name, storage, keys);
         if let Some(ref rekey) = credentials.rekey {
@@ -385,17 +360,9 @@
         Ok(())
     }
 
-<<<<<<< HEAD
     pub fn add_record(&self, wallet_handle: i32, type_: &str, name: &str, value: &str, tags: &HashMap<String, String>) -> Result<(), WalletError> {
-        match self.wallets.borrow().get(&wallet_handle) {
-            Some(wallet) => {
-                wallet.add(type_, name, value, &tags)
-            }
-=======
-    pub fn add_record(&self, wallet_handle: i32, type_: &str, name: &str, value: &str, tags_json: &str) -> Result<(), WalletError> {
         match self.wallets.borrow_mut().get_mut(&wallet_handle) {
-            Some(wallet) => wallet.add(type_, name, value, &tags_json),
->>>>>>> 1f59c75b
+            Some(wallet) => wallet.add(type_, name, value, tags),
             None => Err(WalletError::InvalidHandle(wallet_handle.to_string()))
         }
     }
@@ -431,17 +398,9 @@
         }
     }
 
-<<<<<<< HEAD
     pub fn add_record_tags(&self, wallet_handle: i32, type_: &str, name: &str, tags: &HashMap<String, String>) -> Result<(), WalletError> {
-        match self.wallets.borrow().get(&wallet_handle) {
-            Some(wallet) => {
-                wallet.add_tags(type_, name, &tags)
-            }
-=======
-    pub fn add_record_tags(&self, wallet_handle: i32, type_: &str, name: &str, tags_json: &str) -> Result<(), WalletError> {
         match self.wallets.borrow_mut().get_mut(&wallet_handle) {
-            Some(wallet) => wallet.add_tags(type_, name, tags_json),
->>>>>>> 1f59c75b
+            Some(wallet) => wallet.add_tags(type_, name, tags),
             None => Err(WalletError::InvalidHandle(wallet_handle.to_string()))
         }
     }
@@ -451,18 +410,9 @@
         self.add_record_tags(wallet_handle, &self.add_prefix(T::short_type_name()), name, tags)
     }
 
-<<<<<<< HEAD
-    pub fn update_record_tags(&self, wallet_handle: i32, type_: &str, name: &str, tags: &HashMap<String, String>)
-        -> Result<(), WalletError> {
-        match self.wallets.borrow().get(&wallet_handle) {
-            Some(wallet) => {
-                wallet.update_tags(type_, name, &tags)
-            }
-=======
-    pub fn update_record_tags(&self, wallet_handle: i32, type_: &str, name: &str, tags_json: &str) -> Result<(), WalletError> {
+    pub fn update_record_tags(&self, wallet_handle: i32, type_: &str, name: &str, tags: &HashMap<String, String>) -> Result<(), WalletError> {
         match self.wallets.borrow_mut().get_mut(&wallet_handle) {
-            Some(wallet) => wallet.update_tags(type_, name, tags_json),
->>>>>>> 1f59c75b
+            Some(wallet) => wallet.update_tags(type_, name, tags),
             None => Err(WalletError::InvalidHandle(wallet_handle.to_string()))
         }
     }
@@ -474,13 +424,7 @@
 
     pub fn delete_record_tags(&self, wallet_handle: i32, type_: &str, name: &str, tag_names: &[&str]) -> Result<(), WalletError> {
         match self.wallets.borrow().get(&wallet_handle) {
-<<<<<<< HEAD
-            Some(wallet) => {
-                wallet.delete_tags(type_, name, tag_names)
-            },
-=======
-            Some(wallet) => wallet.delete_tags(type_, name, tag_names_json),
->>>>>>> 1f59c75b
+            Some(wallet) => wallet.delete_tags(type_, name, tag_names),
             None => Err(WalletError::InvalidHandle(wallet_handle.to_string()))
         }
     }
@@ -587,7 +531,6 @@
         }
     }
 
-<<<<<<< HEAD
     pub fn export_wallet(&self, wallet_handle: i32, export_config_json: &str, version: u32) -> Result<(), WalletError> {
         match self.wallets.borrow().get(&wallet_handle) {
             Some(wallet) => {
@@ -623,6 +566,7 @@
         self.create_wallet(pool_name, name, storage_type, storage_config, credentials)?;
         match self.open_wallet(name, None, credentials) {
             Err(err) => {
+                // Ignores the error, since there is nothing that can be done
                 self.delete_wallet(name, credentials);
                 Err(err)
             }
@@ -650,22 +594,14 @@
         }
     }
 
-    pub const PREFIX: &'static str = "Indy::";
-=======
     pub const PREFIX: &'static str = "Indy";
->>>>>>> 1f59c75b
 
     pub fn add_prefix(&self, type_: &str) -> String {
         format!("{}::{}", WalletService::PREFIX, type_)
     }
 }
 
-<<<<<<< HEAD
-
-#[derive(Debug, Clone, Serialize, Deserialize)]
-=======
 #[derive(Debug, Clone, Serialize, Deserialize, PartialEq)]
->>>>>>> 1f59c75b
 pub struct WalletRecord {
     #[serde(rename = "id")]
     name: String,
@@ -1187,7 +1123,7 @@
         wallet_service.create_wallet("pool1", "wallet1", Some("inmem"), None, &_credentials()).unwrap();
         let wallet_handle = wallet_service.open_wallet("wallet1", None, &_credentials()).unwrap();
 
-        wallet_service.add_record(wallet_handle, "type", "key1", "value1", "{}").unwrap();
+        wallet_service.add_record(wallet_handle, "type", "key1", "value1", &HashMap::new()).unwrap();
         wallet_service.get_record(wallet_handle, "type", "key1", "{}").unwrap();
     }
 
@@ -1218,7 +1154,7 @@
         wallet_service.create_wallet("pool1", "wallet1", Some("inmem"), None, &_credentials()).unwrap();
         let wallet_handle = wallet_service.open_wallet("wallet1", None, &_credentials()).unwrap();
 
-        wallet_service.add_record(wallet_handle, "type", "key1", "value1", "{}").unwrap();
+        wallet_service.add_record(wallet_handle, "type", "key1", "value1", &HashMap::new()).unwrap();
         let record = wallet_service.get_record(wallet_handle, "type", "key1", &_fetch_options(false, false, false)).unwrap();
         assert!(record.get_value().is_none());
         assert!(record.get_type().is_none());
@@ -1252,7 +1188,7 @@
         wallet_service.create_wallet("pool1", "wallet1", Some("inmem"), None, &_credentials()).unwrap();
         let wallet_handle = wallet_service.open_wallet("wallet1", None, &_credentials()).unwrap();
 
-        wallet_service.add_record(wallet_handle, "type", "key1", "value1", "{}").unwrap();
+        wallet_service.add_record(wallet_handle, "type", "key1", "value1", &HashMap::new()).unwrap();
         let record = wallet_service.get_record(wallet_handle, "type", "key1", &_fetch_options(false, true, false)).unwrap();
         assert_eq!("value1", record.get_value().unwrap());
         assert!(record.get_type().is_none());
@@ -1273,44 +1209,7 @@
         let record = wallet_service.get_record(wallet_handle, "type", "key1", &_fetch_options(true, true, true)).unwrap();
         assert_eq!("type", record.get_type().unwrap());
         assert_eq!("value1", record.get_value().unwrap());
-<<<<<<< HEAD
         assert_eq!(&tags, record.get_tags().unwrap());
-    }
-    //
-    //    //    #[test]
-    //    //    fn wallet_service_set_get_works_for_plugged() {
-    //    //        TestUtils::cleanup_indy_home();
-    //    //        InmemWallet::cleanup();
-    //    //
-    //    //        let wallet_service = WalletService::new();
-    //    //
-    //    //        wallet_service
-    //    //            .register_type(
-    //    //                "inmem",
-    //    //                InmemWallet::create,
-    //    //                InmemWallet::open,
-    //    //                InmemWallet::set,
-    //    //                InmemWallet::get,
-    //    //                InmemWallet::list,
-    //    //                InmemWallet::close,
-    //    //                InmemWallet::delete,
-    //    //                InmemWallet::free
-    //    //            )
-    //    //            .unwrap();
-    //    //
-    //    //        wallet_service.create("pool1", "wallet1", Some("inmem"), None, None).unwrap();
-    //    //        let wallet_handle = wallet_service.open("wallet1", None, None).unwrap();
-    //    //
-    //    //        wallet_service.set(wallet_handle, "key1", "value1").unwrap();
-    //    //        let value = wallet_service.get(wallet_handle, "key1").unwrap();
-    //    //        assert_eq!("value1", value);
-    //    //
-    //    //        TestUtils::cleanup_indy_home();
-    //    //        InmemWallet::cleanup();
-    //    //    }
-    //
-=======
-        assert_eq!(serde_json::from_str::<Tags>(r#"{"1":"some"}"#).unwrap(), record.get_tags().unwrap().clone());
     }
 
     #[test]
@@ -1324,15 +1223,15 @@
 
         wallet_service.create_wallet("pool1", "wallet1", Some("inmem"), None, &_credentials()).unwrap();
         let wallet_handle = wallet_service.open_wallet("wallet1", None, &_credentials()).unwrap();
-
-        wallet_service.add_record(wallet_handle, "type", "key1", "value1", r#"{"1":"some"}"#).unwrap();
+        let tags = serde_json::from_str(r#"{"1":"some"}"#).unwrap();
+
+        wallet_service.add_record(wallet_handle, "type", "key1", "value1", &tags).unwrap();
         let record = wallet_service.get_record(wallet_handle, "type", "key1", &_fetch_options(true, true, true)).unwrap();
         assert_eq!("type", record.get_type().unwrap());
         assert_eq!("value1", record.get_value().unwrap());
-        assert_eq!(serde_json::from_str::<Tags>(r#"{"1":"some"}"#).unwrap(), record.get_tags().unwrap().clone());
-    }
-
->>>>>>> 1f59c75b
+        assert_eq!(tags, record.get_tags().unwrap().clone());
+    }
+
     #[test]
     fn wallet_service_add_get_works_for_reopen() {
         _cleanup();
@@ -1415,7 +1314,7 @@
         wallet_service.create_wallet("pool1", "wallet1", Some("inmem"), None, &_credentials()).unwrap();
         let wallet_handle = wallet_service.open_wallet("wallet1", None, &_credentials()).unwrap();
 
-        wallet_service.add_record(wallet_handle, type_, name, value, "{}").unwrap();
+        wallet_service.add_record(wallet_handle, type_, name, value, &HashMap::new()).unwrap();
         let record = wallet_service.get_record(wallet_handle, type_, name, &_fetch_options(false, true, false)).unwrap();
         assert_eq!(value, record.get_value().unwrap());
         wallet_service.update_record_value(wallet_handle, type_, name, new_value).unwrap();
@@ -1461,7 +1360,7 @@
         wallet_service.create_wallet("pool1", "wallet1", Some("inmem"), None, &_credentials()).unwrap();
         let wallet_handle = wallet_service.open_wallet("wallet1", None, &_credentials()).unwrap();
 
-        wallet_service.add_record(wallet_handle, type_, name, value, "{}").unwrap();
+        wallet_service.add_record(wallet_handle, type_, name, value, &HashMap::new()).unwrap();
         let record = wallet_service.get_record(wallet_handle, type_, name, &_fetch_options(false, true, false)).unwrap();
         assert_eq!(value, record.get_value().unwrap());
         wallet_service.delete_record(wallet_handle, type_, name).unwrap();
@@ -1478,42 +1377,21 @@
         let type_ = "type";
         let name = "name";
         let value = "value";
-        let tags_json = r#"{"tag_name_1":"tag_value_1"}"#;
-        let wallet_service = WalletService::new();
-<<<<<<< HEAD
-        let mut tags: Tags = HashMap::new();
-        let tag_name_1 = "tag_name_1";
-        let tag_value_1 = "tag_value_1";
-        tags.insert(tag_name_1.to_string(), tag_value_1.to_string());
-=======
->>>>>>> 1f59c75b
+        let tags = serde_json::from_str(r#"{"tag_name_1":"tag_value_1"}"#).unwrap();
+        let wallet_service = WalletService::new();
         wallet_service.create_wallet("pool1", "test_wallet", None, None, &_credentials()).unwrap();
         let wallet_handle = wallet_service.open_wallet("test_wallet", None, &_credentials()).unwrap();
 
         wallet_service.add_record(wallet_handle, type_, name, value, &tags).unwrap();
 
-<<<<<<< HEAD
-        let mut new_tags: Tags = HashMap::new();
-        let tag_name_2 = "tag_name_2";
-        let tag_value_2 = "tag_value_2";
-        let tag_name_3 = "~tag_name_3";
-        let tag_value_3 = "tag_value_3";
-        new_tags.insert(tag_name_2.to_string(), tag_value_2.to_string());
-        new_tags.insert(tag_name_3.to_string(),tag_value_3.to_string());
+        let new_tags = serde_json::from_str(r#"{"tag_name_2":"tag_value_2", "~tag_name_3":"tag_value_3"}"#).unwrap();
         wallet_service.add_record_tags(wallet_handle, type_, name, &new_tags).unwrap();
-=======
-        let new_tags_json = r#"{"tag_name_2":"tag_value_2", "~tag_name_3":"tag_value_3"}"#;
-        wallet_service.add_record_tags(wallet_handle, type_, name, &new_tags_json).unwrap();
->>>>>>> 1f59c75b
 
         let item = wallet_service.get_record(wallet_handle, type_, name, &_fetch_options(true, true, true)).unwrap();
 
-        let expected_tags = r#"{"tag_name_1":"tag_value_1", "tag_name_2":"tag_value_2", "~tag_name_3":"tag_value_3"}"#;
+        let expected_tags: HashMap<String, String> = serde_json::from_str(r#"{"tag_name_1":"tag_value_1", "tag_name_2":"tag_value_2", "~tag_name_3":"tag_value_3"}"#).unwrap();
         let retrieved_tags = item.tags.unwrap();
-<<<<<<< HEAD
         assert_eq!(expected_tags, retrieved_tags);
-=======
-        assert_eq!(serde_json::from_str::<Tags>(&expected_tags).unwrap(), retrieved_tags);
     }
 
     #[test]
@@ -1525,7 +1403,7 @@
         let name = "name";
         let value = "value";
         let new_value = "new_value";
-        let tags_json = r#"{"tag_name_1":"tag_value_1"}"#;
+        let tags = serde_json::from_str(r#"{"tag_name_1":"tag_value_1"}"#).unwrap();
         let wallet_service = WalletService::new();
 
         _register_inmem_wallet(&wallet_service);
@@ -1533,17 +1411,16 @@
         wallet_service.create_wallet("pool1", "wallet1", Some("inmem"), None, &_credentials()).unwrap();
         let wallet_handle = wallet_service.open_wallet("wallet1", None, &_credentials()).unwrap();
 
-        wallet_service.add_record(wallet_handle, type_, name, value, &tags_json).unwrap();
-
-        let new_tags_json = r#"{"tag_name_2":"tag_value_2", "~tag_name_3":"tag_value_3"}"#;
-        wallet_service.add_record_tags(wallet_handle, type_, name, &new_tags_json).unwrap();
+        wallet_service.add_record(wallet_handle, type_, name, value, &tags).unwrap();
+
+        let new_tags = serde_json::from_str(r#"{"tag_name_2":"tag_value_2", "~tag_name_3":"tag_value_3"}"#).unwrap();
+        wallet_service.add_record_tags(wallet_handle, type_, name, &new_tags).unwrap();
 
         let item = wallet_service.get_record(wallet_handle, type_, name, &_fetch_options(true, true, true)).unwrap();
 
-        let expected_tags = r#"{"tag_name_1":"tag_value_1", "tag_name_2":"tag_value_2", "~tag_name_3":"tag_value_3"}"#;
+        let expected_tags: HashMap<String, String> = serde_json::from_str(r#"{"tag_name_1":"tag_value_1", "tag_name_2":"tag_value_2", "~tag_name_3":"tag_value_3"}"#).unwrap();
         let retrieved_tags = item.tags.unwrap();
-        assert_eq!(serde_json::from_str::<Tags>(&expected_tags).unwrap(), retrieved_tags);
->>>>>>> 1f59c75b
+        assert_eq!(expected_tags, retrieved_tags);
     }
 
     /**
@@ -1555,46 +1432,20 @@
         let type_ = "type";
         let name = "name";
         let value = "value";
-        let tags_json = r#"{"tag_name_1":"tag_value_1", "tag_name_2":"tag_value_2", "~tag_name_3":"tag_value_3"}"#;
-        let wallet_service = WalletService::new();
-<<<<<<< HEAD
-        let mut tags: Tags = HashMap::new();
-        let tag_name_1 = "tag_name_1";
-        let tag_value_1 = "tag_value_1";
-        let tag_name_2 = "tag_name_2";
-        let tag_value_2 = "tag_value_2";
-        let tag_name_3 = "~tag_name_3";
-        let tag_value_3 = "tag_value_3";
-        tags.insert(tag_name_1.to_string(), tag_value_1.to_string());
-        tags.insert(tag_name_2.to_string(), tag_value_2.to_string());
-        tags.insert(tag_name_3.to_string(), tag_value_3.to_string());
-=======
-
->>>>>>> 1f59c75b
+        let tags = serde_json::from_str(r#"{"tag_name_1":"tag_value_1", "tag_name_2":"tag_value_2", "~tag_name_3":"tag_value_3"}"#).unwrap();
+        let wallet_service = WalletService::new();
+
         wallet_service.create_wallet("pool1", "test_wallet", None, None, &_credentials()).unwrap();
         let wallet_handle = wallet_service.open_wallet("test_wallet", None, &_credentials()).unwrap();
 
         wallet_service.add_record(wallet_handle, type_, name, value, &tags).unwrap();
 
-<<<<<<< HEAD
-        let mut new_tags: Tags = HashMap::new();
-        let new_tag_value_2 = "new_tag_value_2";
-        let new_tag_value_3 = "new_tag_value_3";
-        new_tags.insert(tag_name_2.to_string(), new_tag_value_2.to_string());
-        new_tags.insert(tag_name_3.to_string(), new_tag_value_3.to_string());
+        let new_tags = serde_json::from_str(r#"{"tag_name_1":"tag_value_1", "tag_name_2":"new_tag_value_2", "~tag_name_3":"new_tag_value_3"}"#).unwrap();
+
         wallet_service.update_record_tags(wallet_handle, type_, name, &new_tags).unwrap();
-
         let item = wallet_service.get_record(wallet_handle, type_, name, &_fetch_options(true, true, true)).unwrap();
         let retrieved_tags = item.tags.unwrap();
         assert_eq!(new_tags, retrieved_tags);
-=======
-        let new_tags_json = r#"{"tag_name_1":"tag_value_1", "tag_name_2":"new_tag_value_2", "~tag_name_3":"new_tag_value_3"}"#;
-
-        wallet_service.update_record_tags(wallet_handle, type_, name, &new_tags_json).unwrap();
-
-        let item = wallet_service.get_record(wallet_handle, type_, name, &_fetch_options(true, true, true)).unwrap();
-        let retrieved_tags = item.tags.unwrap();
-        assert_eq!(serde_json::from_str::<Tags>(&new_tags_json).unwrap(), retrieved_tags);
     }
 
     #[test]
@@ -1606,7 +1457,7 @@
         let name = "name";
         let value = "value";
         let new_value = "new_value";
-        let tags_json = r#"{"tag_name_1":"tag_value_1", "tag_name_2":"tag_value_2", "~tag_name_3":"tag_value_3"}"#;
+        let tags = serde_json::from_str(r#"{"tag_name_1":"tag_value_1", "tag_name_2":"tag_value_2", "~tag_name_3":"tag_value_3"}"#).unwrap();
         let wallet_service = WalletService::new();
 
         _register_inmem_wallet(&wallet_service);
@@ -1614,16 +1465,15 @@
         wallet_service.create_wallet("pool1", "wallet1", Some("inmem"), None, &_credentials()).unwrap();
         let wallet_handle = wallet_service.open_wallet("wallet1", None, &_credentials()).unwrap();
 
-        wallet_service.add_record(wallet_handle, type_, name, value, &tags_json).unwrap();
-
-        let new_tags_json = r#"{"tag_name_1":"tag_value_1", "tag_name_2":"new_tag_value_2", "~tag_name_3":"new_tag_value_3"}"#;
-
-        wallet_service.update_record_tags(wallet_handle, type_, name, &new_tags_json).unwrap();
+        wallet_service.add_record(wallet_handle, type_, name, value, &tags).unwrap();
+
+        let new_tags = serde_json::from_str(r#"{"tag_name_1":"tag_value_1", "tag_name_2":"new_tag_value_2", "~tag_name_3":"new_tag_value_3"}"#).unwrap();
+
+        wallet_service.update_record_tags(wallet_handle, type_, name, &new_tags).unwrap();
 
         let item = wallet_service.get_record(wallet_handle, type_, name, &_fetch_options(true, true, true)).unwrap();
         let retrieved_tags = item.tags.unwrap();
-        assert_eq!(serde_json::from_str::<Tags>(&new_tags_json).unwrap(), retrieved_tags);
->>>>>>> 1f59c75b
+        assert_eq!(new_tags, retrieved_tags);
     }
 
     /**
@@ -1635,40 +1485,23 @@
         let type_ = "type";
         let name = "name";
         let value = "value";
-        let tags_json = r#"{"tag_name_1":"tag_value_1", "tag_name_2":"new_tag_value_2", "~tag_name_3":"new_tag_value_3"}"#;
-
-        let wallet_service = WalletService::new();
-<<<<<<< HEAD
-        let mut tags: Tags = HashMap::new();
-        let tag_name_1 = "tag_name_1";
-        let tag_value_1 = "tag_value_1";
-        let tag_name_2 = "tag_name_2";
-        let tag_value_2 = "tag_value_2";
-        let tag_name_3 = "~tag_name_3";
-        let tag_value_3 = "tag_value_3";
-        tags.insert(tag_name_1.to_string(), tag_value_1.to_string());
-        tags.insert(tag_name_2.to_string(), tag_value_2.to_string());
-        tags.insert(tag_name_3.to_string(), tag_value_3.to_string());
-=======
-
->>>>>>> 1f59c75b
+        let tags = serde_json::from_str(r#"{"tag_name_1":"tag_value_1", "tag_name_2":"new_tag_value_2", "~tag_name_3":"new_tag_value_3"}"#).unwrap();
+
+        let wallet_service = WalletService::new();
+
         wallet_service.create_wallet("pool1", "test_wallet", None, None, &_credentials()).unwrap();
         let wallet_handle = wallet_service.open_wallet("test_wallet", None, &_credentials()).unwrap();
 
         wallet_service.add_record(wallet_handle, type_, name, value, &tags).unwrap();
 
-<<<<<<< HEAD
         let tag_names = vec!["tag_name_1", "~tag_name_3"];
         wallet_service.delete_record_tags(wallet_handle, type_, name, &tag_names).unwrap();
-=======
-        let tag_names = r#"["tag_name_1", "~tag_name_3"]"#;
-        wallet_service.delete_record_tags(wallet_handle, type_, name, tag_names).unwrap();
 
         let item = wallet_service.get_record(wallet_handle, type_, name, &_fetch_options(true, true, true)).unwrap();
 
-        let expected_tags_json = r#"{"tag_name_2":"new_tag_value_2"}"#;
+        let expected_tags: HashMap<String, String> = serde_json::from_str(r#"{"tag_name_2":"new_tag_value_2"}"#).unwrap();
         let retrieved_tags = item.tags.unwrap();
-        assert_eq!(serde_json::from_str::<Tags>(&expected_tags_json).unwrap(), retrieved_tags);
+        assert_eq!(expected_tags, retrieved_tags);
     }
 
 
@@ -1681,7 +1514,7 @@
         let name = "name";
         let value = "value";
         let new_value = "new_value";
-        let tags_json = r#"{"tag_name_1":"tag_value_1", "tag_name_2":"new_tag_value_2", "~tag_name_3":"new_tag_value_3"}"#;
+        let tags = serde_json::from_str(r#"{"tag_name_1":"tag_value_1", "tag_name_2":"new_tag_value_2", "~tag_name_3":"new_tag_value_3"}"#).unwrap();
         let wallet_service = WalletService::new();
 
         _register_inmem_wallet(&wallet_service);
@@ -1689,17 +1522,15 @@
         wallet_service.create_wallet("pool1", "wallet1", Some("inmem"), None, &_credentials()).unwrap();
         let wallet_handle = wallet_service.open_wallet("wallet1", None, &_credentials()).unwrap();
 
-        wallet_service.add_record(wallet_handle, type_, name, value, &tags_json).unwrap();
-
-        let tag_names = r#"["tag_name_1", "~tag_name_3"]"#;
-        wallet_service.delete_record_tags(wallet_handle, type_, name, tag_names).unwrap();
->>>>>>> 1f59c75b
+        wallet_service.add_record(wallet_handle, type_, name, value, &tags).unwrap();
+
+        let tag_names = vec!["tag_name_1", "~tag_name_3"];
+        wallet_service.delete_record_tags(wallet_handle, type_, name, &tag_names).unwrap();
 
         let item = wallet_service.get_record(wallet_handle, type_, name, &_fetch_options(true, true, true)).unwrap();
 
-        let expected_tags_json = r#"{"tag_name_2":"new_tag_value_2"}"#;
+        let expected_tags: HashMap<String, String> = serde_json::from_str(r#"{"tag_name_2":"new_tag_value_2"}"#).unwrap();
         let retrieved_tags = item.tags.unwrap();
-<<<<<<< HEAD
         assert_eq!(expected_tags, retrieved_tags);
     }
 
@@ -1792,11 +1623,7 @@
     //    //        InmemWallet::cleanup();
     //    //    }
     //
-=======
-        assert_eq!(serde_json::from_str::<Tags>(&expected_tags_json).unwrap(), retrieved_tags);
-    }
-
->>>>>>> 1f59c75b
+
     #[test]
     fn wallet_service_get_pool_name_works() {
         _cleanup();
@@ -1838,7 +1665,84 @@
         assert_match!(Err(WalletError::InvalidHandle(_)), get_pool_name_res);
     }
 
-<<<<<<< HEAD
+    #[test]
+    fn wallet_service_search_records_works() {
+        _cleanup();
+        let wallet_service = WalletService::new();
+        wallet_service.create_wallet("pool1", "test_wallet", None, None, &_credentials()).unwrap();
+        let wallet_handle = wallet_service.open_wallet("test_wallet", None, &_credentials()).unwrap();
+
+        wallet_service.add_record(wallet_handle, "type", "key1", "value1", &HashMap::new()).unwrap();
+        wallet_service.add_record(wallet_handle, "type", "key2", "value2", &HashMap::new()).unwrap();
+        wallet_service.add_record(wallet_handle, "type3", "key3", "value3", &HashMap::new()).unwrap();
+
+        let mut search = wallet_service.search_records(wallet_handle, "type3", "{}", &_fetch_options(true, true, true)).unwrap();
+
+        let record = search.fetch_next_record().unwrap().unwrap();
+        assert_eq!("value3", record.get_value().unwrap());
+        assert_eq!(HashMap::new(), record.get_tags().unwrap().clone());
+
+        assert!(search.fetch_next_record().unwrap().is_none());
+    }
+
+    #[test]
+    fn wallet_service_search_records_works_for_plugged_wallet() {
+        TestUtils::cleanup_indy_home();
+        InmemWallet::cleanup();
+
+        let wallet_service = WalletService::new();
+
+        _register_inmem_wallet(&wallet_service);
+
+        wallet_service.create_wallet("pool1", "wallet1", Some("inmem"), None, &_credentials()).unwrap();
+        let wallet_handle = wallet_service.open_wallet("wallet1", None, &_credentials()).unwrap();
+
+        wallet_service.add_record(wallet_handle, "type", "key1", "value1", &HashMap::new()).unwrap();
+        wallet_service.add_record(wallet_handle, "type", "key2", "value2", &HashMap::new()).unwrap();
+        wallet_service.add_record(wallet_handle, "type3", "key3", "value3", &HashMap::new()).unwrap();
+
+        let mut search = wallet_service.search_records(wallet_handle, "type3", "{}", &_fetch_options(true, true, true)).unwrap();
+
+        let record = search.fetch_next_record().unwrap().unwrap();
+        assert_eq!("value3", record.get_value().unwrap());
+        assert_eq!(HashMap::new(), record.get_tags().unwrap().clone());
+
+        assert!(search.fetch_next_record().unwrap().is_none());
+    }
+
+    /**
+        Key rotation test
+    */
+    #[test]
+    fn wallet_service_key_rotation() {
+        _cleanup();
+        let wallet_service = WalletService::new();
+        wallet_service.create_wallet("pool1", "test_wallet", None, None, &_credentials()).unwrap();
+        let wallet_handle = wallet_service.open_wallet("test_wallet", None, &_credentials()).unwrap();
+
+        wallet_service.add_record(wallet_handle, "type", "key1", "value1", &HashMap::new()).unwrap();
+        let record = wallet_service.get_record(wallet_handle, "type", "key1", &_fetch_options(true, true, true)).unwrap();
+        assert_eq!("type", record.get_type().unwrap());
+        assert_eq!("value1", record.get_value().unwrap());
+
+        wallet_service.close_wallet(wallet_handle).unwrap();
+
+        let wallet_handle = wallet_service.open_wallet("test_wallet", None, &_rekey_credentials()).unwrap();
+        let record = wallet_service.get_record(wallet_handle, "type", "key1", &_fetch_options(true, true, true)).unwrap();
+        assert_eq!("type", record.get_type().unwrap());
+        assert_eq!("value1", record.get_value().unwrap());
+        wallet_service.close_wallet(wallet_handle).unwrap();
+
+        // Access failed for old key
+        let res = wallet_service.open_wallet("test_wallet", None, &_credentials());
+        assert_match!(Err(WalletError::AccessFailed(_)), res);
+
+        // Works ok with new key when reopening
+        let wallet_handle = wallet_service.open_wallet("test_wallet", None, &_credentials_for_new_key()).unwrap();
+        let record = wallet_service.get_record(wallet_handle, "type", "key1", &_fetch_options(true, true, true)).unwrap();
+        assert_eq!("type", record.get_type().unwrap());
+        assert_eq!("value1", record.get_value().unwrap());
+    }
 
     /**
         Export/Import tests
@@ -1874,16 +1778,9 @@
     fn wallet_service_export_wallet_when_empty() {
         _cleanup();
         _prepare_export_path();
-=======
-    #[test]
-    fn wallet_service_search_records_works() {
-        _cleanup();
->>>>>>> 1f59c75b
-
-        let wallet_service = WalletService::new();
-        wallet_service.create_wallet("pool1", "test_wallet", None, None, &_credentials()).unwrap();
-        let wallet_handle = wallet_service.open_wallet("test_wallet", None, &_credentials()).unwrap();
-<<<<<<< HEAD
+        let wallet_service = WalletService::new();
+        wallet_service.create_wallet("pool1", "test_wallet", None, None, &_credentials()).unwrap();
+        let wallet_handle = wallet_service.open_wallet("test_wallet", None, &_credentials()).unwrap();
         let export_config = _get_export_config();
         wallet_service.export_wallet(wallet_handle, &export_config, 0).unwrap();
 
@@ -1951,59 +1848,11 @@
     fn wallet_service_export_import_wallet_1_item() {
         _cleanup();
         _prepare_export_path();
-=======
-
-        wallet_service.add_record(wallet_handle, "type", "key1", "value1", "{}").unwrap();
-        wallet_service.add_record(wallet_handle, "type", "key2", "value2", "{}").unwrap();
-        wallet_service.add_record(wallet_handle, "type3", "key3", "value3", "{}").unwrap();
-
-        let mut search = wallet_service.search_records(wallet_handle, "type3", "{}", &_fetch_options(true, true, true)).unwrap();
-
-        let record = search.fetch_next_record().unwrap().unwrap();
-        assert_eq!("value3", record.get_value().unwrap());
-        assert_eq!(HashMap::new(), record.get_tags().unwrap().clone());
-
-        assert!(search.fetch_next_record().unwrap().is_none());
-    }
-
-    #[test]
-    fn wallet_service_search_records_works_for_plugged_wallet() {
-        TestUtils::cleanup_indy_home();
-        InmemWallet::cleanup();
-
-        let wallet_service = WalletService::new();
-
-        _register_inmem_wallet(&wallet_service);
-
-        wallet_service.create_wallet("pool1", "wallet1", Some("inmem"), None, &_credentials()).unwrap();
-        let wallet_handle = wallet_service.open_wallet("wallet1", None, &_credentials()).unwrap();
-
-        wallet_service.add_record(wallet_handle, "type", "key1", "value1", "{}").unwrap();
-        wallet_service.add_record(wallet_handle, "type", "key2", "value2", "{}").unwrap();
-        wallet_service.add_record(wallet_handle, "type3", "key3", "value3", "{}").unwrap();
-
-        let mut search = wallet_service.search_records(wallet_handle, "type3", "{}", &_fetch_options(true, true, true)).unwrap();
-
-        let record = search.fetch_next_record().unwrap().unwrap();
-        assert_eq!("value3", record.get_value().unwrap());
-        assert_eq!(HashMap::new(), record.get_tags().unwrap().clone());
-
-        assert!(search.fetch_next_record().unwrap().is_none());
-    }
-
-    /**
-        Key rotation test
-    */
-    #[test]
-    fn wallet_service_key_rotation() {
-        _cleanup();
->>>>>>> 1f59c75b
-
-        let wallet_service = WalletService::new();
-        wallet_service.create_wallet("pool1", "test_wallet", None, None, &_credentials()).unwrap();
-        let wallet_handle = wallet_service.open_wallet("test_wallet", None, &_credentials()).unwrap();
-
-<<<<<<< HEAD
+
+        let wallet_service = WalletService::new();
+        wallet_service.create_wallet("pool1", "test_wallet", None, None, &_credentials()).unwrap();
+        let wallet_handle = wallet_service.open_wallet("test_wallet", None, &_credentials()).unwrap();
+
         wallet_service.add_record(wallet_handle, "type", "key1", "value1", &HashMap::new()).unwrap();
         wallet_service.get_record(wallet_handle, "type", "key1", "{}").unwrap();
 
@@ -2058,29 +1907,5 @@
         let res = wallet_service.open_wallet("test_wallet", None, &_credentials());
         assert_match!(Err(_), res);
         _remove_export_path();
-=======
-        wallet_service.add_record(wallet_handle, "type", "key1", "value1", "{}").unwrap();
-        let record = wallet_service.get_record(wallet_handle, "type", "key1", &_fetch_options(true, true, true)).unwrap();
-        assert_eq!("type", record.get_type().unwrap());
-        assert_eq!("value1", record.get_value().unwrap());
-
-        wallet_service.close_wallet(wallet_handle).unwrap();
-
-        let wallet_handle = wallet_service.open_wallet("test_wallet", None, &_rekey_credentials()).unwrap();
-        let record = wallet_service.get_record(wallet_handle, "type", "key1", &_fetch_options(true, true, true)).unwrap();
-        assert_eq!("type", record.get_type().unwrap());
-        assert_eq!("value1", record.get_value().unwrap());
-        wallet_service.close_wallet(wallet_handle).unwrap();
-
-        // Access failed for old key
-        let res = wallet_service.open_wallet("test_wallet", None, &_credentials());
-        assert_match!(Err(WalletError::AccessFailed(_)), res);
-
-        // Works ok with new key when reopening
-        let wallet_handle = wallet_service.open_wallet("test_wallet", None, &_credentials_for_new_key()).unwrap();
-        let record = wallet_service.get_record(wallet_handle, "type", "key1", &_fetch_options(true, true, true)).unwrap();
-        assert_eq!("type", record.get_type().unwrap());
-        assert_eq!("value1", record.get_value().unwrap());
->>>>>>> 1f59c75b
     }
 }