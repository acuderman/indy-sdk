mod ed25519;

extern crate hex;

use self::ed25519::ED25519CryptoType;
use self::hex::FromHex;

use errors::common::CommonError;
use errors::crypto::CryptoError;
use domain::crypto::key::{Key, KeyInfo};
use domain::crypto::did::{Did, MyDidInfo, TheirDidInfo, TheirDid};
use domain::crypto::combo_box::ComboBox;
use domain::route::AuthRecipient;
use domain::route::AnonRecipient;
use utils::crypto::base58;
use utils::crypto::base64;
use utils::crypto::verkey_builder::build_full_verkey;
use utils::crypto::ed25519_sign;
use utils::crypto::ed25519_box;
use utils::crypto::xsalsa20;
use utils::crypto::xsalsa20::{create_key, gen_nonce};

use std::collections::HashMap;
use std::str;
use std::error::Error;
use domain::route::AnonRecipient;
use domain::route::AuthRecipient;

pub const DEFAULT_CRYPTO_TYPE: &'static str = "ed25519";

trait CryptoType {
    fn encrypt(&self, sk: &ed25519_sign::SecretKey, vk: &ed25519_sign::PublicKey, doc: &[u8], nonce: &ed25519_box::Nonce) -> Result<Vec<u8>, CryptoError>;
    fn decrypt(&self, sk: &ed25519_sign::SecretKey, vk: &ed25519_sign::PublicKey, doc: &[u8], nonce: &ed25519_box::Nonce) -> Result<Vec<u8>, CryptoError>;
    fn gen_nonce(&self) -> ed25519_box::Nonce;
    fn create_key(&self, seed: Option<&ed25519_sign::Seed>) -> Result<(ed25519_sign::PublicKey, ed25519_sign::SecretKey), CryptoError>;
    fn validate_key(&self, _vk: &ed25519_sign::PublicKey) -> Result<(), CryptoError>;
    fn sign(&self, sk: &ed25519_sign::SecretKey, doc: &[u8]) -> Result<ed25519_sign::Signature, CryptoError>;
    fn verify(&self, vk: &ed25519_sign::PublicKey, doc: &[u8], signature: &ed25519_sign::Signature) -> Result<bool, CryptoError>;
    fn encrypt_sealed(&self, vk: &ed25519_sign::PublicKey, doc: &[u8]) -> Result<Vec<u8>, CryptoError>;
    fn decrypt_sealed(&self, vk: &ed25519_sign::PublicKey, sk: &ed25519_sign::SecretKey, doc: &[u8]) -> Result<Vec<u8>, CryptoError>;
}

pub struct CryptoService {
    crypto_types: HashMap<&'static str, Box<CryptoType>>
}

impl CryptoService {
    pub fn new() -> CryptoService {
        let mut crypto_types: HashMap<&str, Box<CryptoType>> = HashMap::new();
        crypto_types.insert(DEFAULT_CRYPTO_TYPE, Box::new(ED25519CryptoType::new()));

        CryptoService {
            crypto_types
        }
    }

    pub fn create_key(&self, key_info: &KeyInfo) -> Result<Key, CryptoError> {
        trace!("create_key >>> key_info: {:?}", secret!(key_info));

        let crypto_type_name = key_info.crypto_type
            .as_ref()
            .map(String::as_str)
            .unwrap_or(DEFAULT_CRYPTO_TYPE);

        if !self.crypto_types.contains_key(crypto_type_name) {
            return Err(
                CryptoError::UnknownCryptoError(
                    format!("KeyInfo contains unknown crypto: {}", crypto_type_name)));
        }

        let crypto_type = self.crypto_types.get(crypto_type_name).unwrap();

        let seed = self.convert_seed(key_info.seed.as_ref().map(String::as_ref))?;
        let (vk, sk) = crypto_type.create_key(seed.as_ref())?;
        let mut vk = base58::encode(&vk[..]);
        let sk = base58::encode(&sk[..]);
        if !crypto_type_name.eq(DEFAULT_CRYPTO_TYPE) {
            // Use suffix with crypto type name to store crypto type inside of vk
            vk = format!("{}:{}", vk, crypto_type_name);
        }

        let key = Key::new(vk, sk);

        trace!("create_key <<< key: {:?}", key);

        Ok(key)
    }

    pub fn create_my_did(&self, my_did_info: &MyDidInfo) -> Result<(Did, Key), CryptoError> {
        trace!("create_my_did >>> my_did_info: {:?}", secret!(my_did_info));

        let crypto_type_name = my_did_info.crypto_type
            .as_ref()
            .map(String::as_str)
            .unwrap_or(DEFAULT_CRYPTO_TYPE);

        if !self.crypto_types.contains_key(crypto_type_name) {
            return Err(
                CryptoError::UnknownCryptoError(
                    format!("MyDidInfo info contains unknown crypto: {}", crypto_type_name)));
        }

        let crypto_type = self.crypto_types.get(crypto_type_name).unwrap();

        let seed = self.convert_seed(my_did_info.seed.as_ref().map(String::as_ref))?;
        let (vk, sk) = crypto_type.create_key(seed.as_ref())?;
        let did = match my_did_info.did {
            Some(ref did) => {
                self.validate_did(did)?;
                base58::decode(did)?
            }
            _ if my_did_info.cid == Some(true) => vk[..].to_vec(),
            _ => vk[0..16].to_vec()
        };

        let did = base58::encode(&did);
        let mut vk = base58::encode(&vk[..]);
        let sk = base58::encode(&sk[..]);

        if !crypto_type_name.eq(DEFAULT_CRYPTO_TYPE) {
            // Use suffix with crypto type name to store crypto type inside of vk
            vk = format!("{}:{}", vk, crypto_type_name);
        }

        let did = (Did::new(did, vk.clone()), Key::new(vk, sk));

        trace!("create_my_did <<< did: {:?}", did);

        Ok(did)
    }

    pub fn create_their_did(&self, their_did_info: &TheirDidInfo) -> Result<TheirDid, CryptoError> {
        trace!("create_their_did >>> their_did_info: {:?}", their_did_info);

        // Check did is correct Base58
        base58::decode(&their_did_info.did)?;

        let verkey = build_full_verkey(their_did_info.did.as_str(),
                                       their_did_info.verkey.as_ref().map(String::as_str))?;

        self.validate_key(&verkey)?;

        let did = TheirDid { did: their_did_info.did.clone(), verkey };

        trace!("create_their_did <<< did: {:?}", did);

        Ok(did)
    }

    pub fn sign(&self, my_key: &Key, doc: &[u8]) -> Result<Vec<u8>, CryptoError> {
        trace!("sign >>> my_key: {:?}, doc: {:?}", my_key, doc);

        let crypto_type_name = if my_key.verkey.contains(':') {
            let splits: Vec<&str> = my_key.verkey.split(':').collect();
            splits[1]
        } else {
            DEFAULT_CRYPTO_TYPE
        };

        if !self.crypto_types.contains_key(crypto_type_name) {
            return Err(
                CryptoError::UnknownCryptoError(
                    format!("Trying to sign message with unknown crypto: {}", crypto_type_name)));
        }

        let crypto_type = self.crypto_types.get(crypto_type_name).unwrap();

        let my_sk = ed25519_sign::SecretKey::from_slice(&base58::decode(my_key.signkey.as_str())?)?;
        let signature = crypto_type.sign(&my_sk, doc)?[..].to_vec();

        trace!("sign <<< signature: {:?}", signature);

        Ok(signature)
    }

    pub fn verify(&self, their_vk: &str, msg: &[u8], signature: &[u8]) -> Result<bool, CryptoError> {
        trace!("verify >>> their_vk: {:?}, msg: {:?}, signature: {:?}", their_vk, msg, signature);

        let (their_vk, crypto_type_name) = if their_vk.contains(':') {
            let splits: Vec<&str> = their_vk.split(':').collect();
            (splits[0], splits[1])
        } else {
            (their_vk, DEFAULT_CRYPTO_TYPE)
        };

        if !self.crypto_types.contains_key(crypto_type_name) {
            return Err(CryptoError::UnknownCryptoError(
                format!("Trying to verify message with unknown crypto: {}", crypto_type_name)));
        }

        let crypto_type = self.crypto_types.get(crypto_type_name).unwrap();

        let their_vk = ed25519_sign::PublicKey::from_slice(&base58::decode(&their_vk)?)?;
        let signature = ed25519_sign::Signature::from_slice(&signature)?;

        let valid = crypto_type.verify(&their_vk, msg, &signature)?;

        trace!("verify <<< valid: {:?}", valid);

        Ok(valid)
    }

    pub fn crypto_box(&self, my_key: &Key, their_vk: &str, doc: &[u8]) -> Result<(Vec<u8>, Vec<u8>), CryptoError> {
        trace!("crypto_box >>> my_key: {:?}, their_vk: {:?}, doc: {:?}", my_key, their_vk, doc);

        let (_my_vk, crypto_type_name) = if my_key.verkey.contains(':') {
            let splits: Vec<&str> = my_key.verkey.split(':').collect();
            (splits[0], splits[1])
        } else {
            (my_key.verkey.as_str(), DEFAULT_CRYPTO_TYPE)
        };

        let (their_vk, their_crypto_type_name) = if their_vk.contains(':') {
            let splits: Vec<&str> = their_vk.split(':').collect();
            (splits[0], splits[1])
        } else {
            (their_vk, DEFAULT_CRYPTO_TYPE)
        };

        if !self.crypto_types.contains_key(&crypto_type_name) {
            return Err(CryptoError::UnknownCryptoError(format!("Trying to crypto_box message with unknown crypto: {}", crypto_type_name)));
        }

        if !crypto_type_name.eq(their_crypto_type_name) {
            // TODO: FIXME: Use dedicated error code
            return Err(CryptoError::UnknownCryptoError(
                format!("My key crypto type is incompatible with their key crypto type: {} {}",
                        crypto_type_name,
                        their_crypto_type_name)));
        }

        let crypto_type = self.crypto_types.get(&crypto_type_name).unwrap();

        let my_sk = ed25519_sign::SecretKey::from_slice(&base58::decode(my_key.signkey.as_str())?)?;
        let their_vk = ed25519_sign::PublicKey::from_slice(&base58::decode(their_vk)?)?;
        let nonce = crypto_type.gen_nonce();

        let encrypted_doc = crypto_type.encrypt(&my_sk, &their_vk, doc, &nonce)?;
        let nonce = nonce[..].to_vec();

        trace!("crypto_box <<< encrypted_doc: {:?}, nonce: {:?}", encrypted_doc, nonce);

        Ok((encrypted_doc, nonce))
    }

    pub fn crypto_box_open(&self, my_key: &Key, their_vk: &str, doc: &[u8], nonce: &[u8]) -> Result<Vec<u8>, CryptoError> {
        trace!("crypto_box_open >>> my_key: {:?}, their_vk: {:?}, doc: {:?}, nonce: {:?}", my_key, their_vk, doc, nonce);

        let (_my_vk, crypto_type_name) = if my_key.verkey.contains(':') {
            let splits: Vec<&str> = my_key.verkey.split(':').collect();
            (splits[0], splits[1])
        } else {
            (my_key.verkey.as_str(), DEFAULT_CRYPTO_TYPE)
        };

        let (their_vk, their_crypto_type_name) = if their_vk.contains(':') {
            let splits: Vec<&str> = their_vk.split(':').collect();
            (splits[0], splits[1])
        } else {
            (their_vk, DEFAULT_CRYPTO_TYPE)
        };

        if !self.crypto_types.contains_key(&crypto_type_name) {
            return Err(CryptoError::UnknownCryptoError(
                format!("Trying to crypto_box_open message with unknown crypto: {}", crypto_type_name)));
        }

        if !crypto_type_name.eq(their_crypto_type_name) {
            // TODO: FIXME: Use dedicated error code
            return Err(CryptoError::UnknownCryptoError(
                format!("My key crypto type is incompatible with their key crypto type: {} {}",
                        crypto_type_name,
                        their_crypto_type_name)));
        }

        let crypto_type = self.crypto_types.get(crypto_type_name).unwrap();

        let my_sk = ed25519_sign::SecretKey::from_slice(&base58::decode(&my_key.signkey)?)?;
        let their_vk = ed25519_sign::PublicKey::from_slice(&base58::decode(their_vk)?)?;
        let nonce = ed25519_box::Nonce::from_slice(&nonce)?;

        let decrypted_doc = crypto_type.decrypt(&my_sk, &their_vk, &doc, &nonce)?;

        trace!("crypto_box_open <<< decrypted_doc: {:?}", decrypted_doc);

        Ok(decrypted_doc)
    }

    pub fn authenticated_encrypt(&self, my_key: &Key, their_vk: &str, doc: &[u8]) -> Result<Vec<u8>, CryptoError> {
        let (msg, nonce) = self.crypto_box(my_key, their_vk, doc)?;

        let combo_box = ComboBox {
            msg: base64::encode(msg.as_slice()),
            sender: my_key.verkey.to_string(),
            nonce: base64::encode(nonce.as_slice())
        };

        let msg_pack = combo_box.to_msg_pack()
            .map_err(|e| CommonError::InvalidState(format!("Can't serialize ComboBox: {:?}", e)))?;

        let res = self.crypto_box_seal(&their_vk, &msg_pack)?;

        Ok(res)
    }

    pub fn authenticated_decrypt(&self, my_key: &Key, doc: &[u8]) -> Result<(String, Vec<u8>), CryptoError> {
        let decrypted_msg = self.crypto_box_seal_open(&my_key, &doc)?;

        let parsed_msg = ComboBox::from_msg_pack(decrypted_msg.as_slice())
            .map_err(|err| CommonError::InvalidStructure(format!("Can't deserialize ComboBox: {:?}", err)))?;

        let doc: Vec<u8> = base64::decode(&parsed_msg.msg)
            .map_err(|err| CommonError::InvalidStructure(format!("Can't decode internal msg filed from base64 {}", err)))?;

        let nonce: Vec<u8> = base64::decode(&parsed_msg.nonce)
            .map_err(|err| CommonError::InvalidStructure(format!("Can't decode nonce from base64 {}", err)))?;

        let decrypted_msg = self.crypto_box_open(&my_key, &parsed_msg.sender, &doc, &nonce)?;

        let res = (parsed_msg.sender, decrypted_msg);

        Ok(res)
    }

    pub fn crypto_box_seal(&self, their_vk: &str, doc: &[u8]) -> Result<Vec<u8>, CryptoError> {
        trace!("crypto_box_seal >>> their_vk: {:?}, doc: {:?}", their_vk, doc);

        let (their_vk, crypto_type_name) = if their_vk.contains(':') {
            let splits: Vec<&str> = their_vk.split(':').collect();
            (splits[0], splits[1])
        } else {
            (their_vk, DEFAULT_CRYPTO_TYPE)
        };

        if !self.crypto_types.contains_key(&crypto_type_name) {
            return Err(CryptoError::UnknownCryptoError(format!("Trying to encrypt sealed message with unknown crypto: {}", crypto_type_name)));
        }

        let crypto_type = self.crypto_types.get(crypto_type_name).unwrap();

        let their_vk = ed25519_sign::PublicKey::from_slice(&base58::decode(their_vk)?)?;

        let encrypted_doc = crypto_type.encrypt_sealed(&their_vk, doc)?;

        trace!("crypto_box_seal <<< encrypted_doc: {:?}", encrypted_doc);

        Ok(encrypted_doc)
    }

    pub fn crypto_box_seal_open(&self, my_key: &Key, doc: &[u8]) -> Result<Vec<u8>, CryptoError> {
        trace!("crypto_box_seal_open >>> my_key: {:?}, doc: {:?}", my_key, doc);

        let (my_vk, crypto_type_name) = if my_key.verkey.contains(':') {
            let splits: Vec<&str> = my_key.verkey.split(':').collect();
            (splits[0], splits[1])
        } else {
            (my_key.verkey.as_str(), DEFAULT_CRYPTO_TYPE)
        };

        if !self.crypto_types.contains_key(&crypto_type_name) {
            return Err(CryptoError::UnknownCryptoError(
                format!("Trying to crypto_box_open sealed message with unknown crypto: {}", crypto_type_name)));
        }

        let crypto_type = self.crypto_types.get(crypto_type_name).unwrap();

        let my_vk = ed25519_sign::PublicKey::from_slice(&base58::decode(my_vk)?)?;
        let my_sk = ed25519_sign::SecretKey::from_slice(&base58::decode(my_key.signkey.as_str())?)?;

        let decrypted_doc = crypto_type.decrypt_sealed(&my_vk, &my_sk, doc)?;

        trace!("crypto_box_seal_open <<< decrypted_doc: {:?}", decrypted_doc);

        Ok(decrypted_doc)
    }

    pub fn convert_seed(&self, seed: Option<&str>) -> Result<Option<ed25519_sign::Seed>, CryptoError> {
        trace!("convert_seed >>> seed: {:?}", secret!(seed));

        if seed.is_none() {
            trace!("convert_seed <<< res: None");
            return Ok(None);
        }

        let seed = seed.unwrap();

        let bytes = if seed.as_bytes().len() == ed25519_sign::SEEDBYTES {
            // is acceptable seed length
            seed.as_bytes().to_vec()
        } else if seed.ends_with('=') {
            // is base64 string
            base64::decode(&seed)
                .map_err(|err| CommonError::InvalidStructure(format!("Can't deserialize Seed from Base64 string: {:?}", err)))?
        } else if seed.as_bytes().len() == ed25519_sign::SEEDBYTES * 2 {
            // is hex string
            Vec::from_hex(seed)
                .map_err(|err| CommonError::InvalidStructure(err.description().to_string()))?
        } else {
            return Err(CryptoError::CommonError(CommonError::InvalidStructure("Invalid bytes for Seed".to_string())))
        };

        let res = ed25519_sign::Seed::from_slice(bytes.as_slice())?;

        trace!("convert_seed <<< res: {:?}", secret!(&res));

        Ok(Some(res))
    }

    pub fn validate_key(&self, vk: &str) -> Result<(), CryptoError> {
        trace!("validate_key >>> vk: {:?}", vk);

        let (vk, crypto_type_name) = if vk.contains(':') {
            let splits: Vec<&str> = vk.split(':').collect();
            (splits[0], splits[1])
        } else {
            (vk, DEFAULT_CRYPTO_TYPE)
        };

        if !self.crypto_types.contains_key(&crypto_type_name) {
            return Err(CryptoError::UnknownCryptoError(format!("Trying to use key with unknown crypto: {}", crypto_type_name)));
        }

        let crypto_type = self.crypto_types.get(crypto_type_name).unwrap();

        if vk.starts_with('~') {
            base58::decode(&vk[1..])?; // TODO: proper validate abbreviated verkey
        } else {
            let vk = ed25519_sign::PublicKey::from_slice(&base58::decode(vk)?)?;
            crypto_type.validate_key(&vk)?;
        };

        trace!("validate_key <<<");

        Ok(())
    }

    pub fn validate_did(&self, did: &str) -> Result<(), CryptoError> {
        trace!("validate_did >>> did: {:?}", did);

        let did = base58::decode(did)?;

        if did.len() != 16 && did.len() != 32 {
            return Err(CryptoError::CommonError(
                CommonError::InvalidStructure(
                    format!("Trying to use did with unexpected len: {}", did.len()))));
        }

        let res = ();

        trace!("validate_did <<< res: {:?}", res);

        Ok(res)
    }

<<<<<<< HEAD
    /* Authcrypt helper function section */
    fn anon_encrypt_recipient(
        &self,
        recp_vk: &str,
        sym_key: xsalsa20::Key
    ) -> Result<AnonRecipient, CryptoError> {
        //encrypt cek
        let cek = self.encrypt_sealed(recp_vk, &sym_key[..]).map_err(|err| {
            CryptoError::UnknownCryptoError(format!("Failed to encrypt anon recipient {}", err))
=======
    /* ciphertext helper functions*/
    pub fn decrypt_ciphertext(
        &self,
        ciphertext: &str,
        iv: &str,
        sym_key: &xsalsa20::Key,
    ) -> Result<String, CryptoError> {
        //convert IV from &str to &Nonce
        let iv_as_vec = base64::decode(iv)
            .map_err(|err| (format!("Failed to decode IV {}", err)))?;
        let iv_as_slice = iv_as_vec.as_slice();
        let nonce = xsalsa20::Nonce::from_slice(iv_as_slice).map_err(|err| {
            CommonError::InvalidStructure(format!("Failed to convert IV to Nonce type {}", err))
        })?;

        //convert ciphertext to bytes
        let ciphertext_as_vec = base64::decode(ciphertext).map_err(|err| {
            CryptoError::CommonError(err(format!("Failed to decode AMES ciphertext")))
        })?;
        let ciphertext_as_bytes = ciphertext_as_vec.as_ref();

        //decrypt message
        let plaintext_bytes =
            xsalsa20::decrypt(sym_key, &nonce, ciphertext_as_bytes).map_err(|err| {
                CryptoError::CommonError(err(format!("Failed to decrypt AMES ciphertext")))
            })?;

        //convert message to readable (UTF-8) string
        String::from_utf8(plaintext_bytes).map_err(|err| {
            CryptoError::CommonError::InvalidStructure(format!("Failed to convert message to UTF-8 {}", err))
        })
    }

    pub fn encrypt_ciphertext(&self, ciphertext: &str) -> (xsalsa20::Key, xsalsa20::Nonce, Vec<u8>) {
        let sym_key = create_key();
        let iv = gen_nonce();
        let message = xsalsa20::encrypt(&sym_key, &iv, ciphertext.as_bytes());

        (sym_key, iv, message)
    }

    /* Authcrypt helper function section */
    pub fn anon_encrypt_recipient(
        &self,
        recp_vk: &str,
        sym_key: xsalsa20::Key,
    ) -> Result<AnonRecipient, CryptoError> {
        //encrypt cek
        let cek = self.encrypt_sealed(recp_vk, &sym_key[..]).map_err(|err| {
            RouteError::PackError(format!("Failed to encrypt anon recipient {}", err))
>>>>>>> d055f6bf
        })?;

        //generate struct
        let anon_recipient = AnonRecipient {
            to: recp_vk.to_string(),
            cek: base64::encode(cek.as_slice()),
        };

        Ok(anon_recipient)
    }

<<<<<<< HEAD
    fn anon_decrypt_recipient(
=======
    pub fn anon_decrypt_recipient(
>>>>>>> d055f6bf
        &self,
        my_key: &Key,
        anon_recipient: AnonRecipient
    ) -> Result<xsalsa20::Key, CryptoError> {
        let cek_as_vec = base64::decode(&anon_recipient.cek).map_err(|err| {
<<<<<<< HEAD
            CryptoError::CommonError(
                CommonError::InvalidStructure(format!("Failed to decode cek for anon_decrypt_recipient {}", err))
            )
        })?;
        let cek_as_bytes = cek_as_vec.as_ref();

        let decrypted_cek = cs
            .decrypt_sealed(my_key, cek_as_bytes)
            .map_err(|err| CryptoError::UnknownCryptoError(format!("Failed to decrypt cek {}", err)))?;

        //convert to secretbox key
        let sym_key = xsalsa20::Key::from_slice(&decrypted_cek[..]).map_err(|err| {
            CryptoError::UnknownCryptoError(format!("Failed to decrypt sym_key {}", err))
=======
            RouteError::DecodeError(format!(
                "Failed to decode cek for anon_decrypt_recipient {}",
                err
            ))
        })?;
        let cek_as_bytes = cek_as_vec.as_ref();

        let decrypted_cek = self
            .decrypt_sealed(my_key, cek_as_bytes)
            .map_err(|err| CryptoError::CommonError::InvalidState(format!("Failed to decrypt cek {}", err)))?;

        //convert to secretbox key
        let sym_key = xsalsa20::Key::from_slice(&decrypted_cek[..]).map_err(|err| {
            RouteError::EncryptionError(format!("Failed to unpack sym_key {}", err))
>>>>>>> d055f6bf
        })?;

        //return key
        Ok(sym_key)
    }

<<<<<<< HEAD
        /* ciphertext helper functions*/
    fn decrypt_unpack_ciphertext(
        &self,
        ciphertext: &str,
        iv: &str,
        sym_key: &xsalsa20::Key,
    ) -> Result<String, CryptoError> {

        //convert IV from &str to &Nonce
        let iv_as_vec = base64::decode(iv).map_err(|err|
            CryptoError::CommonError(
                CommonError::InvalidStructure(format!("Failed to decode IV {}", err)))
            )?;
        let iv_as_slice = iv_as_vec.as_slice();
        let nonce = xsalsa20::Nonce::from_slice(iv_as_slice).map_err(|err| {
            CryptoError::CommonError(
                CommonError::InvalidStructure(format!("Failed to convert IV to Nonce type {}", err))
            )
        })?;

        //convert ciphertext to bytes
        let ciphertext_as_vec = base64::decode(ciphertext).map_err(|err| {
            CryptoError::CommonError(
                CommonError::InvalidStructure(format!("Failed to decode ciphertext {}", err))
            )
        })?;
        let ciphertext_as_bytes = ciphertext_as_vec.as_ref();

        //decrypt message
        let plaintext_bytes =
            xsalsa20::decrypt(sym_key, &nonce, ciphertext_as_bytes).map_err(|err| {
                CryptoError::UnknownCryptoError(format!("Failed to decrypt ciphertext {}", err))
            })?;

        //convert message to readable (UTF-8) string
        String::from_utf8(plaintext_bytes).map_err(|err| {
            CryptoError::CommonError(
                CommonError::InvalidStructure(format!("Failed to convert message to UTF-8 {}", err))
            )
        })
    }

    fn encrypt_ciphertext(&self, ciphertext: &str) -> (xsalsa20::Key, xsalsa20::Nonce, Vec<u8>) {
        let sym_key = create_key();
        let iv = gen_nonce();
        let message = xsalsa20::encrypt(&sym_key, &iv, ciphertext.as_bytes());

        (sym_key, iv, message)
    }

=======
>>>>>>> d055f6bf
    /* Authcrypt helper function section */
    pub fn auth_encrypt_recipient(
        &self,
        my_key: &Key,
        recp_vk: &str,
        sym_key: &xsalsa20::Key
    ) -> Result<AuthRecipient, CryptoError> {
        //encrypt sym_key for recipient
<<<<<<< HEAD
        let (e_cek, cek_nonce) = self.crypto_box(my_key, recp_vk, &sym_key[..])?;

        //serialize enc_header
        let sender_vk_bytes = base58::decode(&my_key.verkey).map_err(|err| {
            CryptoError::CommonError(err(format!("Failed to serialize cek")))
=======
        let (e_cek, cek_nonce) = cs.encrypt(my_key, recp_vk, &sym_key[..]).map_err(|err| {
            RouteError::EncryptionError(format!("Failed to auth encrypt cek {}", err))
        })?;

        //serialize enc_header
        let sender_vk_bytes = base58::decode(&my_key.verkey).map_err(|err| {
            RouteError::SerializationError(format!("Failed to serialize cek {}", err))
>>>>>>> d055f6bf
        })?;

        //encrypt enc_from
        let enc_from = cs
            .encrypt_sealed(recp_vk, sender_vk_bytes.as_slice())
            .map_err(|err| {
<<<<<<< HEAD
                CryptoError::CommonError(err(format!("Failed to encrypt sender verkey")))
=======
                RouteError::EncryptionError(format!("Failed to encrypt sender verkey {}", err))
>>>>>>> d055f6bf
            })?;;

        //create struct
        let auth_recipient = AuthRecipient {
            enc_from: base64::encode(enc_from.as_slice()),
            e_cek: base64::encode(e_cek.as_slice()),
            cek_nonce: base64::encode(cek_nonce.as_slice()),
            to: recp_vk.to_string(),
        };

        //return AuthRecipient struct
        Ok(auth_recipient)
    }

<<<<<<< HEAD
//    pub fn auth_decrypt_recipient(
//        &self,
//        my_key: &Key,
//        auth_recipient: AuthRecipient
//    ) -> Result<(xsalsa20::Key, String), CryptoError> {
//        //decode enc_from
//        let enc_from_bytes = base64::decode(&auth_recipient.enc_from)
//            .map_err(|err| RouteError::DecodeError(format!("Failed to decode enc_from {}", err)))?;
//
//        //decrypt enc_from
//        let sender_vk_as_vec =
//            cs.decrypt_sealed(my_key, enc_from_bytes.as_ref())
//                .map_err(|err| {
//                    RouteError::EncryptionError(format!("Failed to decrypt sender verkey {}", err))
//                })?;
//
//        //encode sender_vk to base58 to use to decrypt cek
//        let sender_vk = base58::encode(sender_vk_as_vec.as_ref());
//
//        //decode e_cek
//        let e_cek_as_vec = base64::decode(&auth_recipient.e_cek)
//            .map_err(|err| RouteError::DecodeError(format!("Failed to decode e_cek {}", err)))?;
//        let e_cek: &[u8] = e_cek_as_vec.as_ref();
//
//        //type convert cek_nonce
//        let cek_nonce_as_vec = base64::decode(&auth_recipient.cek_nonce).map_err(|err| {
//            RouteError::DecodeError(format!("Failed to decode cek_nonce {}", err))
//        })?;
//        let cek_nonce: &[u8] = cek_nonce_as_vec.as_ref();
//
//        //decrypt cek
//        let decrypted_cek = cs
//            .decrypt(my_key, &sender_vk, e_cek, cek_nonce)
//            .map_err(|err| {
//                RouteError::EncryptionError(format!("Failed to auth decrypt cek {}", err))
//            })?;
//
//        //convert to secretbox key
//        let sym_key = xsalsa20::Key::from_slice(&decrypted_cek[..]).map_err(|err| {
//            RouteError::EncryptionError(format!("Failed to unpack sym_key {}", err))
//        })?;
//
//        //TODO Verify key is in DID Doc
//
//        //return key to decrypt ciphertext and the key used to decrypt with
//        Ok((sym_key, sender_vk))
//    }
=======
    pub fn auth_decrypt_recipient(
        &self,
        my_key: &Key,
        auth_recipient: AuthRecipient
    ) -> Result<(xsalsa20::Key, String), CryptoError> {
        //decode enc_from
        let enc_from_bytes = base64::decode(&auth_recipient.enc_from)
            .map_err(|err| RouteError::DecodeError(format!("Failed to decode enc_from {}", err)))?;

        //decrypt enc_from
        let sender_vk_as_vec =
            cs.decrypt_sealed(my_key, enc_from_bytes.as_ref())
                .map_err(|err| {
                    RouteError::EncryptionError(format!("Failed to decrypt sender verkey {}", err))
                })?;

        //encode sender_vk to base58 to use to decrypt cek
        let sender_vk = base58::encode(sender_vk_as_vec.as_ref());

        //decode e_cek
        let e_cek_as_vec = base64::decode(&auth_recipient.e_cek)
            .map_err(|err| RouteError::DecodeError(format!("Failed to decode e_cek {}", err)))?;
        let e_cek: &[u8] = e_cek_as_vec.as_ref();

        //type convert cek_nonce
        let cek_nonce_as_vec = base64::decode(&auth_recipient.cek_nonce).map_err(|err| {
            RouteError::DecodeError(format!("Failed to decode cek_nonce {}", err))
        })?;
        let cek_nonce: &[u8] = cek_nonce_as_vec.as_ref();

        //decrypt cek
        let decrypted_cek = cs
            .decrypt(my_key, &sender_vk, e_cek, cek_nonce)
            .map_err(|err| {
                RouteError::EncryptionError(format!("Failed to auth decrypt cek {}", err))
            })?;

        //convert to secretbox key
        let sym_key = xsalsa20::Key::from_slice(&decrypted_cek[..]).map_err(|err| {
            RouteError::EncryptionError(format!("Failed to unpack sym_key {}", err))
        })?;

        //TODO Verify key is in DID Doc

        //return key to decrypt ciphertext and the key used to decrypt with
        Ok((sym_key, sender_vk))
    }
>>>>>>> d055f6bf
}

#[cfg(test)]
mod tests {
    use super::*;
    use domain::crypto::did::MyDidInfo;

    #[test]
    fn create_my_did_with_works_for_empty_info() {
        let service = CryptoService::new();
        let did_info = MyDidInfo { did: None, cid: None, seed: None, crypto_type: None };
        let my_did = service.create_my_did(&did_info);
        assert!(my_did.is_ok());
    }

    #[test]
    fn create_my_did_works_for_passed_did() {
        let service = CryptoService::new();

        let did = "NcYxiDXkpYi6ov5FcYDi1e";
        let did_info = MyDidInfo { did: Some(did.to_string()), cid: None, seed: None, crypto_type: None };

        let (my_did, _) = service.create_my_did(&did_info).unwrap();
        assert_eq!(did, my_did.did);
    }

    #[test]
    fn create_my_did_not_works_for_invalid_crypto_type() {
        let service = CryptoService::new();

        let did = Some("NcYxiDXkpYi6ov5FcYDi1e".to_string());
        let crypto_type = Some("type".to_string());

        let did_info = MyDidInfo { did: did.clone(), cid: None, seed: None, crypto_type: crypto_type };

        assert!(service.create_my_did(&did_info).is_err());
    }

    #[test]
    fn create_my_did_works_for_seed() {
        let service = CryptoService::new();

        let did = Some("NcYxiDXkpYi6ov5FcYDi1e".to_string());
        let seed = Some("00000000000000000000000000000My1".to_string());

        let did_info_with_seed = MyDidInfo { did: did.clone(), cid: None, seed, crypto_type: None };
        let did_info_without_seed = MyDidInfo { did: did.clone(), cid: None, seed: None, crypto_type: None };

        let (did_with_seed, _) = service.create_my_did(&did_info_with_seed).unwrap();
        let (did_without_seed, _) = service.create_my_did(&did_info_without_seed).unwrap();

        assert_ne!(did_with_seed.verkey, did_without_seed.verkey)
    }

    #[test]
    fn create_their_did_works_without_verkey() {
        let service = CryptoService::new();
        let did = "CnEDk9HrMnmiHXEV1WFgbVCRteYnPqsJwrTdcZaNhFVW";

        let their_did_info = TheirDidInfo::new(did.to_string(), None);
        let their_did = service.create_their_did(&their_did_info).unwrap();

        assert_eq!(did.to_string(), their_did.did);
        assert_eq!(did.to_string(), their_did.verkey);
    }

    #[test]
    fn create_their_did_works_for_full_verkey() {
        let service = CryptoService::new();
        let did = "8wZcEriaNLNKtteJvx7f8i";
        let verkey = "5L2HBnzbu6Auh2pkDRbFt5f4prvgE2LzknkuYLsKkacp";

        let their_did_info = TheirDidInfo::new(did.to_string(), Some(verkey.to_string()));
        let their_did = service.create_their_did(&their_did_info).unwrap();

        assert_eq!(did.to_string(), their_did.did);
        assert_eq!(verkey, their_did.verkey);
    }

    #[test]
    fn create_their_did_works_for_abbreviated_verkey() {
        let service = CryptoService::new();
        let did = "8wZcEriaNLNKtteJvx7f8i";
        let their_did_info = TheirDidInfo::new(did.to_string(), Some("~NcYxiDXkpYi6ov5FcYDi1e".to_string()));
        let their_did = service.create_their_did(&their_did_info).unwrap();

        assert_eq!(did.to_string(), their_did.did);
        assert_eq!("5L2HBnzbu6Auh2pkDRbFt5f4prvgE2LzknkuYLsKkacp", their_did.verkey);
    }

    #[test]
    fn sign_works() {
        let service = CryptoService::new();
        let did_info = MyDidInfo { did: None, cid: None, seed: None, crypto_type: None };

        let message = r#"message"#;
        let (_, my_key) = service.create_my_did(&did_info).unwrap();
        let sig = service.sign(&my_key, message.as_bytes());
        assert!(sig.is_ok());
    }

    #[test]
    fn sign_works_for_invalid_signkey() {
        let service = CryptoService::new();
        let message = r#"message"#;
        let my_key = Key::new("8wZcEriaNLNKtteJvx7f8i".to_string(), "5L2HBnzbu6Auh2pkDRbFt5f4prvgE2LzknkuYLsKkacp".to_string());
        assert!(service.sign(&my_key, message.as_bytes()).is_err());
    }

    #[test]
    fn sign_verify_works() {
        let service = CryptoService::new();
        let did_info = MyDidInfo { did: None, cid: None, seed: None, crypto_type: None };
        let message = r#"message"#;
        let (my_did, my_key) = service.create_my_did(&did_info).unwrap();
        let signature = service.sign(&my_key, message.as_bytes()).unwrap();
        let valid = service.verify(&my_did.verkey, message.as_bytes(), &signature).unwrap();
        assert!(valid);
    }

    #[test]
    fn sign_verify_works_for_verkey_contained_crypto_type() {
        let service = CryptoService::new();
        let did_info = MyDidInfo { did: None, cid: None, seed: None, crypto_type: None };
        let message = r#"message"#;
        let (my_did, my_key) = service.create_my_did(&did_info).unwrap();
        let signature = service.sign(&my_key, message.as_bytes()).unwrap();
        let verkey = my_did.verkey + ":ed25519";
        let valid = service.verify(&verkey, message.as_bytes(), &signature).unwrap();
        assert!(valid);
    }


    #[test]
    fn sign_verify_works_for_verkey_contained_invalid_crypto_type() {
        let service = CryptoService::new();
        let did_info = MyDidInfo { did: None, cid: None, seed: None, crypto_type: None };
        let message = r#"message"#;
        let (my_did, my_key) = service.create_my_did(&did_info).unwrap();
        let signature = service.sign(&my_key, message.as_bytes()).unwrap();
        let verkey = format!("crypto_type:{}", my_did.verkey);
        assert!(service.verify(&verkey, message.as_bytes(), &signature).is_err());
    }

    #[test]
    fn verify_not_works_for_invalid_verkey() {
        let service = CryptoService::new();
        let did_info = MyDidInfo { did: None, cid: None, seed: None, crypto_type: None };
        let message = r#"message"#;
        let (_, my_key) = service.create_my_did(&did_info).unwrap();
        let signature = service.sign(&my_key, message.as_bytes()).unwrap();
        let verkey = "AnnxV4t3LUHKZaxVQDWoVaG44NrGmeDYMA4Gz6C2tCZd";
        let valid = service.verify(verkey, message.as_bytes(), &signature).unwrap();
        assert_eq!(false, valid);
    }

    #[test]
    fn crypto_box_works() {
        let service = CryptoService::new();
        let msg = "some message";
        let did_info = MyDidInfo { did: None, cid: None, seed: None, crypto_type: None };
        let (_, my_key) = service.create_my_did(&did_info).unwrap();
        let (their_did, _) = service.create_my_did(&did_info.clone()).unwrap();
        let their_did = Did::new(their_did.did, their_did.verkey);
        let encrypted_message = service.crypto_box(&my_key, &their_did.verkey, msg.as_bytes());
        assert!(encrypted_message.is_ok());
    }

    #[test]
    fn crypto_box_and_crypto_box_open_works() {
        let service = CryptoService::new();

        let msg = "some message";

        let did_info = MyDidInfo { did: None, cid: None, seed: None, crypto_type: None };

        let (my_did, my_key) = service.create_my_did(&did_info).unwrap();

        let my_key_for_encrypt = my_key.clone();

        let their_did_for_decrypt = Did::new(my_did.did, my_did.verkey);

        let (their_did, their_key) = service.create_my_did(&did_info.clone()).unwrap();

        let my_key_for_decrypt = their_key.clone();

        let their_did_for_encrypt = Did::new(their_did.did, their_did.verkey);

        let (encrypted_message, noce) = service.crypto_box(&my_key_for_encrypt, &their_did_for_encrypt.verkey, msg.as_bytes()).unwrap();

        let decrypted_message = service.crypto_box_open(&my_key_for_decrypt, &their_did_for_decrypt.verkey, &encrypted_message, &noce).unwrap();

        assert_eq!(msg.as_bytes().to_vec(), decrypted_message);
    }


    #[test]
    fn crypto_box_and_crypto_box_open_works_for_verkey_contained_crypto_type() {
        let service = CryptoService::new();

        let msg = "some message";

        let did_info = MyDidInfo { did: None, cid: None, seed: None, crypto_type: None };

        let (my_did, my_key) = service.create_my_did(&did_info).unwrap();

        let my_key_for_encrypt = my_key.clone();

        let their_did_for_decrypt = Did::new(my_did.did, my_did.verkey);

        let (their_did, their_key) = service.create_my_did(&did_info.clone()).unwrap();
        let my_key_for_decrypt = their_key.clone();

        let their_did_for_encrypt = Did::new(their_did.did, their_did.verkey);

        let (encrypted_message, noce) = service.crypto_box(&my_key_for_encrypt, &their_did_for_encrypt.verkey, msg.as_bytes()).unwrap();

        let verkey = their_did_for_decrypt.verkey + ":ed25519";

        let decrypted_message = service.crypto_box_open(&my_key_for_decrypt, &verkey, &encrypted_message, &noce).unwrap();

        assert_eq!(msg.as_bytes().to_vec(), decrypted_message);
    }

    #[test]
    fn crypto_box_seal_works() {
        let service = CryptoService::new();
        let msg = "some message";
        let did_info = MyDidInfo { did: None, cid: None, seed: None, crypto_type: None };
        let (did, _) = service.create_my_did(&did_info.clone()).unwrap();
        let did = Did::new(did.did, did.verkey);
        let encrypted_message = service.crypto_box_seal(&did.verkey, msg.as_bytes());
        assert!(encrypted_message.is_ok());
    }

    #[test]
    fn crypto_box_seal_and_crypto_box_seal_open_works() {
        let service = CryptoService::new();
        let msg = "some message".as_bytes();
        let did_info = MyDidInfo { did: None, cid: None, seed: None, crypto_type: None };
        let (did, key) = service.create_my_did(&did_info.clone()).unwrap();
        let encrypt_did = Did::new(did.did.clone(), did.verkey.clone());
        let encrypted_message = service.crypto_box_seal(&encrypt_did.verkey, msg).unwrap();
        let decrypted_message = service.crypto_box_seal_open(&key, &encrypted_message).unwrap();
        assert_eq!(msg, decrypted_message.as_slice());
    }

    #[test]
    fn authenticated_encrypt_works() {
        let service = CryptoService::new();
        let msg = "some message".as_bytes();
        let did_info = MyDidInfo { did: None, cid: None, seed: None, crypto_type: None };
        let ( _ , my_key) = service.create_my_did(&did_info).unwrap();
        let (their_did, _their_key) = service.create_my_did(&did_info.clone()).unwrap();
        let their_did_for_encrypt = Did::new(their_did.did, their_did.verkey);
        let encrypted_message = service.authenticated_encrypt(&my_key, &their_did_for_encrypt.verkey, msg);
        assert!(encrypted_message.is_ok());
    }

    #[test]
    fn authenticated_encrypt_and_authenticated_decrypt_works() {
        let service = CryptoService::new();
        let msg = "some message";
        let did_info = MyDidInfo { did: None, cid: None, seed: None, crypto_type: None };
        let (my_did, my_key) = service.create_my_did(&did_info).unwrap();
        let my_key_for_encrypt = my_key.clone();
        let their_did_for_decrypt = Did::new(my_did.did, my_did.verkey);
        let (their_did, their_key) = service.create_my_did(&did_info.clone()).unwrap();
        let my_key_for_decrypt = their_key.clone();
        let their_did_for_encrypt = Did::new(their_did.did, their_did.verkey);
        let encrypted_message = service.authenticated_encrypt(&my_key_for_encrypt, &their_did_for_encrypt.verkey, msg.as_bytes()).unwrap();
        let (their_vk, decrypted_message) = service.authenticated_decrypt(&my_key_for_decrypt,&encrypted_message).unwrap();
        assert_eq!(msg.as_bytes().to_vec(), decrypted_message);
        assert_eq!(&their_vk, &their_did_for_decrypt.verkey);

    }

<<<<<<< HEAD
    pub fn test_auth_encrypt_recipient_works() {
        //setup route_service
        let service: CryptoService = CryptoService::new();

        //setup DIDs and Keys
        let did_info = MyDidInfo { did: None, cid: None, seed: None, crypto_type: None };
        let (my_did, my_key) = service.create_my_did(&did_info).unwrap();
        let (their_did, their_key) = service.create_my_did(&did_info.clone()).unwrap();

        let my_key_for_encrypt = my_key.clone();
        let their_did_for_encrypt = Did::new(their_did.did, their_did.verkey);

        let my_key_for_decrypt = their_key.clone();
        let their_did_for_decrypt = Did::new(my_did.did, my_did.verkey);
=======
    #[test]
    pub fn test_auth_encrypt_decrypt_recipient() {
        _cleanup();
        //setup route_service
        let rs: Rc<RouteService> = Rc::new(RouteService::new());
        let cs: Rc<CryptoService> = Rc::new(CryptoService::new());
        let ws: Rc<WalletService> = Rc::new(WalletService::new());

        //setup wallets
        let (_, _, recv_key) = _setup_recv_wallet1(ws.clone(), cs.clone());
        let (_, _, expected_send_key) = _setup_send_wallet(ws.clone(), cs.clone());

        //setup recv_keys to use with pack_msg
        let recv_verkey: &str = recv_key.verkey.as_ref();
>>>>>>> d055f6bf

        //sym_key
        let sym_key = xsalsa20::create_key();

        //pack then unpack message
<<<<<<< HEAD
        let auth_recipient = service
            .auth_encrypt_recipient(&my_key_for_encrypt, &their_did_for_encrypt.verkey, &sym_key);

        //verify no errors are thrown
        assert_eq!(auth_recipient.is_ok());
    }

//    pub fn test_auth_encrypt_and_auth_decrypt_recipient_works() {
//        //setup route_service
//        let service: CryptoService = CryptoService::new();
//
//        //setup DIDs and Keys
//        let did_info = MyDidInfo { did: None, cid: None, seed: None, crypto_type: None };
//        let (my_did, my_key) = service.create_my_did(&did_info).unwrap();
//        let (their_did, their_key) = service.create_my_did(&did_info.clone()).unwrap();
//
//        let my_key_for_encrypt = my_key.clone();
//        let their_did_for_encrypt = Did::new(their_did.did, their_did.verkey);
//
//        let my_key_for_decrypt = their_key.clone();
//        let their_did_for_decrypt = Did::new(my_did.did, my_did.verkey);
//
//        //sym_key
//        let sym_key = xsalsa20::create_key();
//
//        //pack then unpack message
//        let auth_recipient = service
//            .auth_encrypt_recipient(&my_key_for_encrypt, &their_did_for_encrypt.verkey, &sym_key);
//
//        let (expected_sym_key, sender_vk) = service
//            .auth_decrypt_recipient(&recv_key, auth_recipient, cs.clone())
//            .unwrap();
//
//        //verify same plaintext goes in and comes out
//        assert_eq!(expected_sym_key, sym_key);
//        assert_eq!(expected_send_key.verkey, sender_vk);
//    }
=======
        let auth_recipient = rs
            .auth_encrypt_recipient(&expected_send_key, &recv_verkey, &sym_key, cs.clone())
            .unwrap();
        let (expected_sym_key, sender_vk) = rs
            .auth_decrypt_recipient(&recv_key, auth_recipient, cs.clone())
            .unwrap();

        //verify same plaintext goes in and comes out
        assert_eq!(expected_sym_key, sym_key);
        assert_eq!(expected_send_key.verkey, sender_vk);
    }
>>>>>>> d055f6bf
}<|MERGE_RESOLUTION|>--- conflicted
+++ resolved
@@ -452,7 +452,6 @@
         Ok(res)
     }
 
-<<<<<<< HEAD
     /* Authcrypt helper function section */
     fn anon_encrypt_recipient(
         &self,
@@ -462,58 +461,6 @@
         //encrypt cek
         let cek = self.encrypt_sealed(recp_vk, &sym_key[..]).map_err(|err| {
             CryptoError::UnknownCryptoError(format!("Failed to encrypt anon recipient {}", err))
-=======
-    /* ciphertext helper functions*/
-    pub fn decrypt_ciphertext(
-        &self,
-        ciphertext: &str,
-        iv: &str,
-        sym_key: &xsalsa20::Key,
-    ) -> Result<String, CryptoError> {
-        //convert IV from &str to &Nonce
-        let iv_as_vec = base64::decode(iv)
-            .map_err(|err| (format!("Failed to decode IV {}", err)))?;
-        let iv_as_slice = iv_as_vec.as_slice();
-        let nonce = xsalsa20::Nonce::from_slice(iv_as_slice).map_err(|err| {
-            CommonError::InvalidStructure(format!("Failed to convert IV to Nonce type {}", err))
-        })?;
-
-        //convert ciphertext to bytes
-        let ciphertext_as_vec = base64::decode(ciphertext).map_err(|err| {
-            CryptoError::CommonError(err(format!("Failed to decode AMES ciphertext")))
-        })?;
-        let ciphertext_as_bytes = ciphertext_as_vec.as_ref();
-
-        //decrypt message
-        let plaintext_bytes =
-            xsalsa20::decrypt(sym_key, &nonce, ciphertext_as_bytes).map_err(|err| {
-                CryptoError::CommonError(err(format!("Failed to decrypt AMES ciphertext")))
-            })?;
-
-        //convert message to readable (UTF-8) string
-        String::from_utf8(plaintext_bytes).map_err(|err| {
-            CryptoError::CommonError::InvalidStructure(format!("Failed to convert message to UTF-8 {}", err))
-        })
-    }
-
-    pub fn encrypt_ciphertext(&self, ciphertext: &str) -> (xsalsa20::Key, xsalsa20::Nonce, Vec<u8>) {
-        let sym_key = create_key();
-        let iv = gen_nonce();
-        let message = xsalsa20::encrypt(&sym_key, &iv, ciphertext.as_bytes());
-
-        (sym_key, iv, message)
-    }
-
-    /* Authcrypt helper function section */
-    pub fn anon_encrypt_recipient(
-        &self,
-        recp_vk: &str,
-        sym_key: xsalsa20::Key,
-    ) -> Result<AnonRecipient, CryptoError> {
-        //encrypt cek
-        let cek = self.encrypt_sealed(recp_vk, &sym_key[..]).map_err(|err| {
-            RouteError::PackError(format!("Failed to encrypt anon recipient {}", err))
->>>>>>> d055f6bf
         })?;
 
         //generate struct
@@ -525,17 +472,12 @@
         Ok(anon_recipient)
     }
 
-<<<<<<< HEAD
     fn anon_decrypt_recipient(
-=======
-    pub fn anon_decrypt_recipient(
->>>>>>> d055f6bf
         &self,
         my_key: &Key,
         anon_recipient: AnonRecipient
     ) -> Result<xsalsa20::Key, CryptoError> {
         let cek_as_vec = base64::decode(&anon_recipient.cek).map_err(|err| {
-<<<<<<< HEAD
             CryptoError::CommonError(
                 CommonError::InvalidStructure(format!("Failed to decode cek for anon_decrypt_recipient {}", err))
             )
@@ -549,29 +491,12 @@
         //convert to secretbox key
         let sym_key = xsalsa20::Key::from_slice(&decrypted_cek[..]).map_err(|err| {
             CryptoError::UnknownCryptoError(format!("Failed to decrypt sym_key {}", err))
-=======
-            RouteError::DecodeError(format!(
-                "Failed to decode cek for anon_decrypt_recipient {}",
-                err
-            ))
-        })?;
-        let cek_as_bytes = cek_as_vec.as_ref();
-
-        let decrypted_cek = self
-            .decrypt_sealed(my_key, cek_as_bytes)
-            .map_err(|err| CryptoError::CommonError::InvalidState(format!("Failed to decrypt cek {}", err)))?;
-
-        //convert to secretbox key
-        let sym_key = xsalsa20::Key::from_slice(&decrypted_cek[..]).map_err(|err| {
-            RouteError::EncryptionError(format!("Failed to unpack sym_key {}", err))
->>>>>>> d055f6bf
         })?;
 
         //return key
         Ok(sym_key)
     }
 
-<<<<<<< HEAD
         /* ciphertext helper functions*/
     fn decrypt_unpack_ciphertext(
         &self,
@@ -622,8 +547,6 @@
         (sym_key, iv, message)
     }
 
-=======
->>>>>>> d055f6bf
     /* Authcrypt helper function section */
     pub fn auth_encrypt_recipient(
         &self,
@@ -632,32 +555,18 @@
         sym_key: &xsalsa20::Key
     ) -> Result<AuthRecipient, CryptoError> {
         //encrypt sym_key for recipient
-<<<<<<< HEAD
         let (e_cek, cek_nonce) = self.crypto_box(my_key, recp_vk, &sym_key[..])?;
 
         //serialize enc_header
         let sender_vk_bytes = base58::decode(&my_key.verkey).map_err(|err| {
             CryptoError::CommonError(err(format!("Failed to serialize cek")))
-=======
-        let (e_cek, cek_nonce) = cs.encrypt(my_key, recp_vk, &sym_key[..]).map_err(|err| {
-            RouteError::EncryptionError(format!("Failed to auth encrypt cek {}", err))
-        })?;
-
-        //serialize enc_header
-        let sender_vk_bytes = base58::decode(&my_key.verkey).map_err(|err| {
-            RouteError::SerializationError(format!("Failed to serialize cek {}", err))
->>>>>>> d055f6bf
         })?;
 
         //encrypt enc_from
         let enc_from = cs
             .encrypt_sealed(recp_vk, sender_vk_bytes.as_slice())
             .map_err(|err| {
-<<<<<<< HEAD
                 CryptoError::CommonError(err(format!("Failed to encrypt sender verkey")))
-=======
-                RouteError::EncryptionError(format!("Failed to encrypt sender verkey {}", err))
->>>>>>> d055f6bf
             })?;;
 
         //create struct
@@ -672,7 +581,6 @@
         Ok(auth_recipient)
     }
 
-<<<<<<< HEAD
 //    pub fn auth_decrypt_recipient(
 //        &self,
 //        my_key: &Key,
@@ -720,55 +628,6 @@
 //        //return key to decrypt ciphertext and the key used to decrypt with
 //        Ok((sym_key, sender_vk))
 //    }
-=======
-    pub fn auth_decrypt_recipient(
-        &self,
-        my_key: &Key,
-        auth_recipient: AuthRecipient
-    ) -> Result<(xsalsa20::Key, String), CryptoError> {
-        //decode enc_from
-        let enc_from_bytes = base64::decode(&auth_recipient.enc_from)
-            .map_err(|err| RouteError::DecodeError(format!("Failed to decode enc_from {}", err)))?;
-
-        //decrypt enc_from
-        let sender_vk_as_vec =
-            cs.decrypt_sealed(my_key, enc_from_bytes.as_ref())
-                .map_err(|err| {
-                    RouteError::EncryptionError(format!("Failed to decrypt sender verkey {}", err))
-                })?;
-
-        //encode sender_vk to base58 to use to decrypt cek
-        let sender_vk = base58::encode(sender_vk_as_vec.as_ref());
-
-        //decode e_cek
-        let e_cek_as_vec = base64::decode(&auth_recipient.e_cek)
-            .map_err(|err| RouteError::DecodeError(format!("Failed to decode e_cek {}", err)))?;
-        let e_cek: &[u8] = e_cek_as_vec.as_ref();
-
-        //type convert cek_nonce
-        let cek_nonce_as_vec = base64::decode(&auth_recipient.cek_nonce).map_err(|err| {
-            RouteError::DecodeError(format!("Failed to decode cek_nonce {}", err))
-        })?;
-        let cek_nonce: &[u8] = cek_nonce_as_vec.as_ref();
-
-        //decrypt cek
-        let decrypted_cek = cs
-            .decrypt(my_key, &sender_vk, e_cek, cek_nonce)
-            .map_err(|err| {
-                RouteError::EncryptionError(format!("Failed to auth decrypt cek {}", err))
-            })?;
-
-        //convert to secretbox key
-        let sym_key = xsalsa20::Key::from_slice(&decrypted_cek[..]).map_err(|err| {
-            RouteError::EncryptionError(format!("Failed to unpack sym_key {}", err))
-        })?;
-
-        //TODO Verify key is in DID Doc
-
-        //return key to decrypt ciphertext and the key used to decrypt with
-        Ok((sym_key, sender_vk))
-    }
->>>>>>> d055f6bf
 }
 
 #[cfg(test)]
@@ -1046,7 +905,6 @@
 
     }
 
-<<<<<<< HEAD
     pub fn test_auth_encrypt_recipient_works() {
         //setup route_service
         let service: CryptoService = CryptoService::new();
@@ -1061,28 +919,11 @@
 
         let my_key_for_decrypt = their_key.clone();
         let their_did_for_decrypt = Did::new(my_did.did, my_did.verkey);
-=======
-    #[test]
-    pub fn test_auth_encrypt_decrypt_recipient() {
-        _cleanup();
-        //setup route_service
-        let rs: Rc<RouteService> = Rc::new(RouteService::new());
-        let cs: Rc<CryptoService> = Rc::new(CryptoService::new());
-        let ws: Rc<WalletService> = Rc::new(WalletService::new());
-
-        //setup wallets
-        let (_, _, recv_key) = _setup_recv_wallet1(ws.clone(), cs.clone());
-        let (_, _, expected_send_key) = _setup_send_wallet(ws.clone(), cs.clone());
-
-        //setup recv_keys to use with pack_msg
-        let recv_verkey: &str = recv_key.verkey.as_ref();
->>>>>>> d055f6bf
 
         //sym_key
         let sym_key = xsalsa20::create_key();
 
         //pack then unpack message
-<<<<<<< HEAD
         let auth_recipient = service
             .auth_encrypt_recipient(&my_key_for_encrypt, &their_did_for_encrypt.verkey, &sym_key);
 
@@ -1120,17 +961,4 @@
 //        assert_eq!(expected_sym_key, sym_key);
 //        assert_eq!(expected_send_key.verkey, sender_vk);
 //    }
-=======
-        let auth_recipient = rs
-            .auth_encrypt_recipient(&expected_send_key, &recv_verkey, &sym_key, cs.clone())
-            .unwrap();
-        let (expected_sym_key, sender_vk) = rs
-            .auth_decrypt_recipient(&recv_key, auth_recipient, cs.clone())
-            .unwrap();
-
-        //verify same plaintext goes in and comes out
-        assert_eq!(expected_sym_key, sym_key);
-        assert_eq!(expected_send_key.verkey, sender_vk);
-    }
->>>>>>> d055f6bf
 }