--- conflicted
+++ resolved
@@ -216,22 +216,6 @@
     }
 }
 
-<<<<<<< HEAD
-
-impl Into<Option<NetworkerEvent>> for RequestEvent {
-    fn into(self) -> Option<NetworkerEvent> {
-        match self {
-            RequestEvent::LedgerStatus(ls, _, _) => {
-                let req_id = ls.merkleRoot.clone();
-                Some(NetworkerEvent::SendAllRequest(serde_json::to_string(&Message::LedgerStatus(ls)).expect("FIXME"), req_id))
-            }
-            _ => None
-        }
-    }
-}
-
-=======
->>>>>>> a5b2e48c
 fn _parse_msg(msg: &str) -> Option<Message> {
     Message::from_raw_str(msg).map_err(map_err_trace!()).ok()
 }
