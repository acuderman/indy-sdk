--- conflicted
+++ resolved
@@ -170,41 +170,20 @@
         Ok(pool_id)
     }
 
-<<<<<<< HEAD
+
     pub fn send_tx(&self, handle: i32, msg: &str) -> IndyResult<i32> {
-        let cmd_id: i32 = sequence::get_next_id();
-
+        self.send_action(handle, msg, None, None)
+    }
+
+    pub fn send_action(&self, handle: i32, msg: &str, nodes: Option<&str>, timeout: Option<i32>) -> IndyResult<i32> {
         let pools = self.open_pools.try_borrow()?;
 
-        match pools.get(&handle) {
-            Some(ref pool) => self._send_msg(cmd_id, msg, &pool.cmd_socket, None, None)?,
-            None => return Err(err_msg(IndyErrorKind::InvalidPoolHandle, format!("No pool with requested handle {}", handle)))
-        }
-
-        Ok(cmd_id)
-    }
-
-    pub fn send_action(&self, handle: i32, msg: &str, nodes: Option<&str>, timeout: Option<i32>) -> IndyResult<i32> {
-        let cmd_id: i32 = sequence::get_next_id();
-
-        let pools = self.open_pools.try_borrow()?;
-        match pools.get(&handle) {
-            Some(ref pool) => self._send_msg(cmd_id, msg, &pool.cmd_socket, nodes, timeout)?,
-            None => return Err(err_msg(IndyErrorKind::InvalidPoolHandle, format!("No pool with requested handle {}", handle)))
-=======
-    pub fn send_tx(&self, handle: i32, msg: &str) -> Result<i32, PoolError> {
-        self.send_action(handle, msg, None, None)
-    }
-
-    pub fn send_action(&self, handle: i32, msg: &str, nodes: Option<&str>, timeout: Option<i32>) -> Result<i32, PoolError> {
-        let pools = self.open_pools.try_borrow().map_err(CommonError::from)?;
         if let Some(ref pool) = pools.get(&handle) {
             let cmd_id: i32 = sequence::get_next_id();
             self._send_msg(cmd_id, msg, &pool.cmd_socket, nodes, timeout)?;
             Ok(cmd_id)
         } else {
-            Err(PoolError::InvalidHandle(format!("No pool with requested handle {}", handle)))
->>>>>>> 2ae47c4f
+            Err(err_msg(IndyErrorKind::InvalidPoolHandle, format!("No pool with requested handle {}", handle)))
         }
     }
 
@@ -242,21 +221,8 @@
         Ok(cmd_id)
     }
 
-<<<<<<< HEAD
     pub fn refresh(&self, handle: i32) -> IndyResult<i32> {
-        let cmd_id: i32 = sequence::get_next_id();
-        let pools = self.open_pools.try_borrow()?;
-
-        match pools.get(&handle) {
-            Some(ref pool) => self._send_msg(cmd_id, "refresh", &pool.cmd_socket, None, None)?,
-            None => return Err(err_msg(IndyErrorKind::InvalidPoolHandle, format!("No pool with requested handle {}", handle)))
-        };
-
-        Ok(cmd_id)
-=======
-    pub fn refresh(&self, handle: i32) -> Result<i32, PoolError> {
         self.send_action(handle, "refresh", None, None)
->>>>>>> 2ae47c4f
     }
 
     fn _send_msg(&self, cmd_id: i32, msg: &str, socket: &Socket, nodes: Option<&str>, timeout: Option<i32>) -> IndyResult<()> {
