--- conflicted
+++ resolved
@@ -16,10 +16,7 @@
 use std::str;
 use utils::crypto::base64;
 use utils::crypto::chacha20poly1305_ietf;
-<<<<<<< HEAD
-=======
 use domain::crypto::combo_box::ComboBox;
->>>>>>> 74ec389c
 
 type Result<T> = result::Result<T, IndyError>;
 
@@ -207,10 +204,7 @@
         Ok(res)
     }
 
-<<<<<<< HEAD
-=======
     //TODO begin deprecation process this function. It will be replaced by pack
->>>>>>> 74ec389c
     fn authenticated_encrypt(
         &self,
         wallet_handle: i32,
@@ -218,14 +212,7 @@
         their_vk: &str,
         msg: &[u8],
     ) -> Result<Vec<u8>> {
-<<<<<<< HEAD
-        debug!(
-            "authenticated_encrypt >>> wallet_handle: {:?}, my_vk: {:?}, their_vk: {:?}, msg: {:?}",
-            wallet_handle, my_vk, their_vk, msg
-        );
-=======
         debug!("authenticated_encrypt >>> wallet_handle: {:?}, my_vk: {:?}, their_vk: {:?}, msg: {:?}", wallet_handle, my_vk, their_vk, msg);
->>>>>>> 74ec389c
 
         self.crypto_service.validate_key(my_vk)?;
         self.crypto_service.validate_key(their_vk)?;
@@ -236,42 +223,26 @@
             &RecordOptions::id_value(),
         )?;
 
-<<<<<<< HEAD
-        let res = self
-            .crypto_service
-            .authenticated_encrypt(&my_key, their_vk, msg)?;
-=======
         let msg = self.crypto_service.create_combo_box(&my_key, &their_vk, msg)?;
 
         let msg = msg.to_msg_pack()
             .map_err(|e| CommonError::InvalidState(format!("Can't serialize ComboBox: {:?}", e)))?;
 
         let res = self.crypto_service.crypto_box_seal(&their_vk, &msg)?;
->>>>>>> 74ec389c
 
         debug!("authenticated_encrypt <<< res: {:?}", res);
 
         Ok(res)
     }
 
-<<<<<<< HEAD
-=======
     //TODO begin deprecation process this function. It will be replaced by unpack
->>>>>>> 74ec389c
     fn authenticated_decrypt(
         &self,
         wallet_handle: i32,
         my_vk: &str,
         msg: &[u8],
     ) -> Result<(String, Vec<u8>)> {
-<<<<<<< HEAD
-        debug!(
-            "authenticated_decrypt >>> wallet_handle: {:?}, my_vk: {:?}, msg: {:?}",
-            wallet_handle, my_vk, msg
-        );
-=======
         debug!("authenticated_decrypt >>> wallet_handle: {:?}, my_vk: {:?}, msg: {:?}", wallet_handle, my_vk, msg);
->>>>>>> 74ec389c
 
         self.crypto_service.validate_key(my_vk)?;
 
