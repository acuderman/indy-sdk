use std::cell::RefCell;
use std::collections::{HashMap, HashSet};
use std::rc::Rc;

use ursa::cl::{
    new_nonce,
    RevocationRegistryDelta as CryptoRevocationRegistryDelta,
    Witness,
};
use ursa::cl::{CredentialKeyCorrectnessProof, CredentialPrivateKey};

use commands::{Command, CommandExecutor, BoxedCallbackStringStringSend};
use commands::anoncreds::AnoncredsCommand;
use domain::anoncreds::credential::{CredentialValues, Credential};
use domain::anoncreds::credential_definition::{
    CredentialDefinition,
    CredentialDefinitionConfig,
    CredentialDefinitionCorrectnessProof,
    CredentialDefinitionData,
    CredentialDefinitionPrivateKey,
    CredentialDefinitionV1,
    SignatureType,
    TemporaryCredentialDefinition,
    CredentialDefinitionId
};
use domain::anoncreds::credential_offer::CredentialOffer;
use domain::anoncreds::credential_request::CredentialRequest;
use domain::anoncreds::revocation_registry::{
    RevocationRegistry,
    RevocationRegistryV1,
};
use domain::anoncreds::revocation_registry_definition::{
    IssuanceType,
    RegistryType,
    RevocationRegistryConfig,
    RevocationRegistryDefinition,
    RevocationRegistryDefinitionPrivate,
    RevocationRegistryDefinitionV1,
    RevocationRegistryDefinitionValue,
    RevocationRegistryInfo,
    RevocationRegistryId
};
use domain::anoncreds::revocation_registry_delta::{
    RevocationRegistryDelta,
    RevocationRegistryDeltaV1,
};
use domain::anoncreds::schema::{AttributeNames, Schema, SchemaV1, SchemaId};
use domain::wallet::Tags;
use errors::prelude::*;
use services::anoncreds::AnoncredsService;
use services::anoncreds::helpers::parse_cred_rev_id;
use services::blob_storage::BlobStorageService;
use services::crypto::CryptoService;
use services::pool::PoolService;
use services::wallet::{RecordOptions, WalletService};

use super::tails::{SDKTailsAccessor, store_tails_from_generator};
use api::{WalletHandle, CommandHandle, next_command_handle};

pub enum IssuerCommand {
    CreateSchema(
        String, // issuer did
        String, // name
        String, // version
        AttributeNames, // attribute names
        BoxedCallbackStringStringSend),
    CreateAndStoreCredentialDefinition(
        WalletHandle,
        String, // issuer did
        Schema, // schema
        String, // tag
        Option<String>, // type
        Option<CredentialDefinitionConfig>, // config
        BoxedCallbackStringStringSend),
    CreateAndStoreCredentialDefinitionContinue(
        WalletHandle,
        SchemaV1, // schema
        SchemaId, // schema_id
        CredentialDefinitionId, // cred_def_id
        String, // tag
        SignatureType, // signature_type
        IndyResult<(CredentialDefinitionData,
                    CredentialPrivateKey,
                    CredentialKeyCorrectnessProof)>,
        CommandHandle),
    RotateCredentialDefinitionStart(
        WalletHandle,
        CredentialDefinitionId, // cred def id
        Option<CredentialDefinitionConfig>, // config
        Box<dyn Fn(IndyResult<String>) + Send>),
    RotateCredentialDefinitionStartComplete(
        WalletHandle,
        SchemaId, // schema id
        CredentialDefinitionId, // cred def id
        String,
        SignatureType,
        IndyResult<(CredentialDefinitionData,
                    CredentialPrivateKey,
                    CredentialKeyCorrectnessProof)>,
        CommandHandle),
    RotateCredentialDefinitionApply(
        WalletHandle,
        CredentialDefinitionId, // cred def id
        Box<dyn Fn(IndyResult<()>) + Send>),
    CreateAndStoreRevocationRegistry(
        WalletHandle,
        String, // issuer did
        Option<String>, // type
        String, // tag
        CredentialDefinitionId, // credential definition id
        RevocationRegistryConfig, // config
        i32, // tails writer handle
        Box<dyn Fn(IndyResult<(String, String, String)>) + Send>),
    CreateCredentialOffer(
        WalletHandle,
        CredentialDefinitionId, // credential definition id
        Box<dyn Fn(IndyResult<String>) + Send>),
    CreateCredential(
        WalletHandle,
        CredentialOffer, // credential offer
        CredentialRequest, // credential request
        CredentialValues, // credential values
        Option<RevocationRegistryId>, // revocation registry id
        Option<i32>, // blob storage reader config handle
        Box<dyn Fn(IndyResult<(String, Option<String>, Option<String>)>) + Send>),
    RevokeCredential(
        WalletHandle,
        i32, // blob storage reader config handle
        RevocationRegistryId, //revocation registry id
        String, //credential revoc id
        Box<dyn Fn(IndyResult<String>) + Send>),
    /*    RecoverCredential(
            WalletHandle,
            i32, // blob storage reader config handle
            String, //revocation revoc id
            String, //credential revoc id
            Box<dyn Fn(Result<String, IndyError>) + Send>),*/
    MergeRevocationRegistryDeltas(
        RevocationRegistryDelta, //revocation registry delta
        RevocationRegistryDelta, //other revocation registry delta
        Box<dyn Fn(IndyResult<String>) + Send>),
}

pub struct IssuerCommandExecutor {
    pub anoncreds_service: Rc<AnoncredsService>,
    pub blob_storage_service: Rc<BlobStorageService>,
    pub pool_service: Rc<PoolService>,
    pub wallet_service: Rc<WalletService>,
    pub crypto_service: Rc<CryptoService>,
    pending_str_str_callbacks: RefCell<HashMap<CommandHandle, BoxedCallbackStringStringSend>>,
    pending_str_callbacks: RefCell<HashMap<CommandHandle, Box<dyn Fn(IndyResult<String>) + Send>>>,
}

impl IssuerCommandExecutor {
    pub fn new(anoncreds_service: Rc<AnoncredsService>,
               pool_service: Rc<PoolService>,
               blob_storage_service: Rc<BlobStorageService>,
               wallet_service: Rc<WalletService>,
               crypto_service: Rc<CryptoService>) -> IssuerCommandExecutor {
        IssuerCommandExecutor {
            anoncreds_service,
            pool_service,
            blob_storage_service,
            wallet_service,
            crypto_service,
            pending_str_str_callbacks: RefCell::new(HashMap::new()),
            pending_str_callbacks: RefCell::new(HashMap::new()),
        }
    }

    pub fn execute(&self, command: IssuerCommand) {
        match command {
            IssuerCommand::CreateSchema(issuer_did, name, version, attrs, cb) => {
                info!(target: "issuer_command_executor", "CreateSchema command received");
                cb(self.create_schema(&issuer_did, &name, &version, attrs));
            }
            IssuerCommand::CreateAndStoreCredentialDefinition(wallet_handle, issuer_did, schema, tag, type_, config, cb) => {
                info!(target: "issuer_command_executor", "CreateAndStoreCredentialDefinition command received");
                self.create_and_store_credential_definition(wallet_handle, &issuer_did, &SchemaV1::from(schema), &tag,
                                                            type_.as_ref().map(String::as_str), config.as_ref(), cb);
            }
            IssuerCommand::CreateAndStoreCredentialDefinitionContinue(wallet_handle, schema, schema_id, cred_def_id, tag, signature_type, result, cb_id) => {
                debug!(target: "wallet_command_executor", "CreateAndStoreCredentialDefinitionContinue command received");
                self._create_and_store_credential_definition_continue(cb_id, wallet_handle, &schema, &schema_id, &cred_def_id, &tag, &signature_type, result)
            }
            IssuerCommand::RotateCredentialDefinitionStart(wallet_handle, cred_def_id, cred_def_config, cb) => {
                debug!(target: "wallet_command_executor", "RotateCredentialDefinitionStart command received");
                self.rotate_credential_definition_start(wallet_handle, &cred_def_id, cred_def_config.as_ref(), cb);
            }
            IssuerCommand::RotateCredentialDefinitionStartComplete(wallet_handle, schema_id, cred_def_id, tag, signature_type, result, cb_id) => {
                debug!(target: "wallet_command_executor", "RotateCredentialDefinitionStartContinue command received");
                self.rotate_credential_definition_start_complete(cb_id, wallet_handle, &schema_id, &cred_def_id, &tag, &signature_type, result)
            }
            IssuerCommand::RotateCredentialDefinitionApply(wallet_handle, cred_def_id, cb) => {
                debug!(target: "wallet_command_executor", "RotateCredentialDefinitionApply command received");
                cb(self.rotate_credential_definition_apply(wallet_handle, &cred_def_id));
            }
            IssuerCommand::CreateAndStoreRevocationRegistry(wallet_handle, issuer_did, type_, tag, cred_def_id, config,
                                                            tails_writer_handle, cb) => {
                info!(target: "issuer_command_executor", "CreateAndStoreRevocationRegistryRegistry command received");
                cb(self.create_and_store_revocation_registry(wallet_handle,
                                                             &issuer_did,
                                                             type_.as_ref().map(String::as_str),
                                                             &tag,
                                                             &cred_def_id,
                                                             &config,
                                                             tails_writer_handle));
            }
            IssuerCommand::CreateCredentialOffer(wallet_handle, cred_def_id, cb) => {
                info!(target: "issuer_command_executor", "CreateCredentialOffer command received");
                cb(self.create_credential_offer(wallet_handle, &cred_def_id));
            }
            IssuerCommand::CreateCredential(wallet_handle, cred_offer, cred_req, cred_values, rev_reg_id, blob_storage_reader_handle, cb) => {
                info!(target: "issuer_command_executor", "CreateCredential command received");
                cb(self.new_credential(wallet_handle, &cred_offer, &cred_req, &cred_values, rev_reg_id.as_ref(), blob_storage_reader_handle));
            }
            IssuerCommand::RevokeCredential(wallet_handle, blob_storage_reader_handle, rev_reg_id, cred_revoc_id, cb) => {
                info!(target: "issuer_command_executor", "RevokeCredential command received");
                cb(self.revoke_credential(wallet_handle, blob_storage_reader_handle, &rev_reg_id, &cred_revoc_id));
            }
            /*            IssuerCommand::RecoverCredential(wallet_handle, blob_storage_reader_handle, rev_reg_id, cred_revoc_id, cb) => {
                            info!(target: "issuer_command_executor", "RecoverCredential command received");
                            cb(self.recovery_credential(wallet_handle, blob_storage_reader_handle, &rev_reg_id, &cred_revoc_id));
                        }*/
            IssuerCommand::MergeRevocationRegistryDeltas(rev_reg_delta, other_rev_reg_delta, cb) => {
                info!(target: "issuer_command_executor", "MergeRevocationRegistryDeltas command received");
                cb(self.merge_revocation_registry_deltas(&mut RevocationRegistryDeltaV1::from(rev_reg_delta),
                                                         &RevocationRegistryDeltaV1::from(other_rev_reg_delta)));
            }
        };
    }

    fn create_schema(&self,
                     issuer_did: &str,
                     name: &str,
                     version: &str,
                     attrs: AttributeNames) -> IndyResult<(String, String)> {
        debug!("create_schema >>> issuer_did: {:?}, name: {:?}, version: {:?}, attrs: {:?}", issuer_did, name, version, attrs);

        self.crypto_service.validate_did(issuer_did)?;

        let schema_id = SchemaId::new(issuer_did, name, version);

        let schema = Schema::SchemaV1(SchemaV1 {
            id: schema_id.clone(),
            name: name.to_string(),
            version: version.to_string(),
            attr_names: attrs,
            seq_no: None,
        });

        let schema_json = serde_json::to_string(&schema)
            .to_indy(IndyErrorKind::InvalidState, "Cannot serialize Schema")?;

        debug!("create_schema <<< schema_id: {:?}, schema_json: {:?}", schema_id, schema_json);

        Ok((schema_id.0, schema_json))
    }

    fn create_and_store_credential_definition(&self,
                                              wallet_handle: WalletHandle,
                                              issuer_did: &str,
                                              schema: &SchemaV1,
                                              tag: &str,
                                              type_: Option<&str>,
                                              config: Option<&CredentialDefinitionConfig>,
                                              cb: BoxedCallbackStringStringSend) {
        debug!("create_and_store_credential_definition >>> wallet_handle: {:?}, issuer_did: {:?}, schema: {:?}, tag: {:?}, \
              type_: {:?}, config: {:?}", wallet_handle, issuer_did, schema, tag, type_, config);


        let (cred_def_config, schema_id, cred_def_id, signature_type) =
            try_cb!(self._prepare_create_and_store_credential_definition(issuer_did, schema, tag, type_, config), cb);

        if let Ok(cred_def) = self.wallet_service.get_indy_record_value::<CredentialDefinition>(wallet_handle, &cred_def_id.0, &RecordOptions::id_value()) {
            return cb(Ok((cred_def_id.0, cred_def)));
        }

        let cb_id = next_command_handle();
        self.pending_str_str_callbacks.borrow_mut().insert(cb_id, cb);

        let tag = tag.to_string();
        let attr_names = schema.attr_names.clone();
        let schema = schema.clone();

        self._create_credential_definition(&attr_names, cred_def_config.support_revocation, Box::new(move |res| {
            CommandExecutor::instance().send(
                Command::Anoncreds(
                    AnoncredsCommand::Issuer(
                        IssuerCommand::CreateAndStoreCredentialDefinitionContinue(
                            wallet_handle,
                            schema.clone(),
                            schema_id.clone(),
                            cred_def_id.clone(),
                            tag.clone(),
                            signature_type.clone(),
                            res,
                            cb_id,
                        ))
                )).unwrap();
        }));
    }

    fn _create_credential_definition(&self,
                                     attr_names: &AttributeNames,
                                     support_revocation: bool,
                                     cb: Box<dyn Fn(IndyResult<(CredentialDefinitionData,
                                                                CredentialPrivateKey,
                                                                CredentialKeyCorrectnessProof)>) + Send>) {
        let attr_names = attr_names.clone();
        ::commands::THREADPOOL.lock().unwrap().execute(move || cb(::services::anoncreds::issuer::Issuer::new_credential_definition(&attr_names, support_revocation)));
    }

    fn _create_and_store_credential_definition_continue(&self,
                                                        cb_id: CommandHandle,
                                                        wallet_handle: WalletHandle,
                                                        schema: &SchemaV1,
                                                        schema_id: &SchemaId,
                                                        cred_def_id: &CredentialDefinitionId,
                                                        tag: &str,
                                                        signature_type: &SignatureType,
                                                        result: IndyResult<(CredentialDefinitionData,
                                                                            CredentialPrivateKey,
                                                                            CredentialKeyCorrectnessProof)>) {
        let cb = self.pending_str_str_callbacks.borrow_mut().remove(&cb_id).expect("FIXME INVALID STATE");
        cb(result
            .and_then(|result| {
                self._complete_create_and_store_credential_definition(wallet_handle, schema, schema_id, cred_def_id, tag, signature_type.clone(), result)
            }))
    }

    fn _prepare_create_and_store_credential_definition(&self,
                                                       issuer_did: &str,
                                                       schema: &SchemaV1,
                                                       tag: &str,
                                                       type_: Option<&str>,
                                                       config: Option<&CredentialDefinitionConfig>) -> IndyResult<(CredentialDefinitionConfig, SchemaId, CredentialDefinitionId, SignatureType)> {
        self.crypto_service.validate_did(issuer_did)?;

        let default_cred_def_config = CredentialDefinitionConfig::default();
        let cred_def_config = config.unwrap_or(&default_cred_def_config);

        let signature_type = if let Some(type_) = type_ {
            serde_json::from_str::<SignatureType>(&format!("\"{}\"", type_))
                .to_indy(IndyErrorKind::InvalidStructure, "Invalid Signature Type format")?
        } else {
            SignatureType::CL
        };

        let schema_id = schema.seq_no.map(|n| SchemaId(n.to_string())).unwrap_or_else(|| schema.id.clone());

        let cred_def_id = CredentialDefinitionId::new(issuer_did, &schema_id, &signature_type.to_str(), tag);

        Ok((cred_def_config.clone(), schema_id, cred_def_id, signature_type))
    }

    fn _complete_create_and_store_credential_definition(&self,
                                                        wallet_handle: WalletHandle,
                                                        schema: &SchemaV1,
                                                        schema_id: &SchemaId,
                                                        cred_def_id: &CredentialDefinitionId,
                                                        tag: &str,
                                                        signature_type: SignatureType,
                                                        res: (::domain::anoncreds::credential_definition::CredentialDefinitionData,
                                                              ursa::cl::CredentialPrivateKey,
                                                              ursa::cl::CredentialKeyCorrectnessProof)) -> IndyResult<(String, String)> {
        let (credential_definition_value, cred_priv_key, cred_key_correctness_proof) = res;

        let cred_def =
            CredentialDefinition::CredentialDefinitionV1(
                CredentialDefinitionV1 {
                    id: cred_def_id.clone(),
                    schema_id: schema_id.clone(),
                    signature_type,
                    tag: tag.to_string(),
                    value: credential_definition_value,
                });

        let cred_def_priv_key = CredentialDefinitionPrivateKey {
            value: cred_priv_key
        };

        let cred_def_correctness_proof = CredentialDefinitionCorrectnessProof {
            value: cred_key_correctness_proof
        };

        let schema_ = Schema::SchemaV1(schema.clone());

        let cred_def_json = self.wallet_service.add_indy_object(wallet_handle, &cred_def_id.0, &cred_def, &HashMap::new())?;
        self.wallet_service.add_indy_object(wallet_handle, &cred_def_id.0, &cred_def_priv_key, &HashMap::new())?;
        self.wallet_service.add_indy_object(wallet_handle, &cred_def_id.0, &cred_def_correctness_proof, &HashMap::new())?;
        let _ = self.wallet_service.add_indy_object(wallet_handle, &schema_id.0, &schema_, &HashMap::new()).ok();

        let schema_id = schema.id.clone();

        self._wallet_set_schema_id(wallet_handle, &cred_def_id.0, &schema_id)?; // TODO: FIXME delete temporary storing of schema id

        debug!("create_and_store_credential_definition <<< cred_def_id: {:?}, cred_def_json: {:?}", cred_def_id, cred_def_json);
        Ok((cred_def_id.0.clone(), cred_def_json))
    }

    fn rotate_credential_definition_start(&self,
                                          wallet_handle: WalletHandle,
                                          cred_def_id: &CredentialDefinitionId,
                                          cred_def_config: Option<&CredentialDefinitionConfig>,
                                          cb: Box<dyn Fn(IndyResult<String>) + Send>) {
        debug!("rotate_credential_definition_start >>> wallet_handle: {:?}, cred_def_id: {:?}, cred_def_config: {:?}",
               wallet_handle, cred_def_id, cred_def_config);

        let cred_def: CredentialDefinitionV1 = match self.wallet_service.get_indy_object::<CredentialDefinition>(wallet_handle, &cred_def_id.0, &RecordOptions::id_value()) {
            Ok(cred_def) => CredentialDefinitionV1::from(cred_def),
            Err(err) => return cb(Err(err))
        };

        if let Ok(temp_cred_def) = self.wallet_service.get_indy_object::<TemporaryCredentialDefinition>(wallet_handle, &cred_def_id.0, &RecordOptions::id_value()) {
            debug!("Temporary Credential Definition already exists. Return it: {:?}", temp_cred_def.cred_def);

            let cred_def_json = try_cb!(::serde_json::to_string(&temp_cred_def.cred_def)
                .map_err(|err| IndyError::from_msg(IndyErrorKind::InvalidState, format!("Cannot serialize CredentialDefinition: {}", err))), cb);

            return cb(Ok(cred_def_json));
        }

        let schema: SchemaV1 = match self.wallet_service.get_indy_object::<Schema>(wallet_handle, &cred_def.schema_id.0, &RecordOptions::id_value()) {
            Ok(schema) => SchemaV1::from(schema),
            Err(err) => return cb(Err(err))
        };

        let cb_id = ::utils::sequence::get_next_id();
        self.pending_str_callbacks.borrow_mut().insert(cb_id, cb);

        let support_revocation = cred_def_config.map(|config| config.support_revocation).unwrap_or_default();

        self._create_credential_definition(&schema.attr_names, support_revocation, Box::new(move |res| {
            CommandExecutor::instance().send(
                Command::Anoncreds(
                    AnoncredsCommand::Issuer(
                        IssuerCommand::RotateCredentialDefinitionStartComplete(
                            wallet_handle,
                            cred_def.schema_id.clone(),
                            cred_def.id.clone(),
                            cred_def.tag.clone(),
                            cred_def.signature_type.clone(),
                            res,
                            cb_id,
                        ))
                )).unwrap();
        }));
    }

    fn rotate_credential_definition_start_complete(&self,
                                                   cb_id: CommandHandle,
                                                   wallet_handle: WalletHandle,
                                                   schema_id: &SchemaId,
                                                   cred_def_id: &CredentialDefinitionId,
                                                   tag: &str,
                                                   signature_type: &SignatureType,
                                                   result: IndyResult<(CredentialDefinitionData,
                                                                       CredentialPrivateKey,
                                                                       CredentialKeyCorrectnessProof)>) {
        let cb = self.pending_str_callbacks.borrow_mut().remove(&cb_id).expect("FIXME INVALID STATE");
        cb(result
            .and_then(|result| {
                self._rotate_credential_definition_start_complete(wallet_handle, schema_id, cred_def_id, tag, signature_type.clone(), result)
            }))
    }

    fn _rotate_credential_definition_start_complete(&self,
                                                    wallet_handle: WalletHandle,
                                                    schema_id: &SchemaId,
                                                    cred_def_id: &CredentialDefinitionId,
                                                    tag: &str,
                                                    signature_type: SignatureType,
                                                    res: (CredentialDefinitionData,
                                                          CredentialPrivateKey,
                                                          CredentialKeyCorrectnessProof)) -> IndyResult<String> {
        debug!("_rotate_credential_definition_start_complete >>> wallet_handle: {:?}, schema_id: {:?}, cred_def_id: {:?}, tag: {:?}, signature_type: {:?}",
               wallet_handle, schema_id, cred_def_id, tag, signature_type);

        let (credential_definition_value, cred_priv_key, cred_key_correctness_proof) = res;

        let cred_def =
            CredentialDefinition::CredentialDefinitionV1(
                CredentialDefinitionV1 {
                    id: cred_def_id.clone(),
                    schema_id: schema_id.clone(),
                    signature_type,
                    tag: tag.to_string(),
                    value: credential_definition_value,
                });

        let cred_def_priv_key = CredentialDefinitionPrivateKey {
            value: cred_priv_key
        };

        let cred_def_correctness_proof = CredentialDefinitionCorrectnessProof {
            value: cred_key_correctness_proof
        };

        let cred_def_json = ::serde_json::to_string(&cred_def)
            .map_err(|err| IndyError::from_msg(IndyErrorKind::InvalidState, format!("Cannot serialize CredentialDefinition: {}", err)))?;

        let temp_cred_def = TemporaryCredentialDefinition {
            cred_def,
            cred_def_priv_key,
            cred_def_correctness_proof,
        };

        self.wallet_service.add_indy_object(wallet_handle, &cred_def_id.0, &temp_cred_def, &HashMap::new())?;

        debug!("_rotate_credential_definition_start_complete <<< cred_def_id: {:?}, cred_def_json: {:?}", cred_def_id, cred_def_json);
        Ok(cred_def_json)
    }

    fn rotate_credential_definition_apply(&self,
                                          wallet_handle: WalletHandle,
                                          cred_def_id: &CredentialDefinitionId) -> IndyResult<()> {
        debug!("rotate_credential_definition_apply >>> wallet_handle: {:?}, cred_def_id: {:?}", wallet_handle, cred_def_id);

        let _cred_def: CredentialDefinition = self.wallet_service.get_indy_object(wallet_handle, &cred_def_id.0, &RecordOptions::id_value())?;
        let temp_cred_def: TemporaryCredentialDefinition = self.wallet_service.get_indy_object(wallet_handle, &cred_def_id.0, &RecordOptions::id_value())?;

        self.wallet_service.update_indy_object(wallet_handle, &cred_def_id.0, &temp_cred_def.cred_def)?;
        self.wallet_service.update_indy_object(wallet_handle, &cred_def_id.0, &temp_cred_def.cred_def_priv_key)?;
        self.wallet_service.update_indy_object(wallet_handle, &cred_def_id.0, &temp_cred_def.cred_def_correctness_proof)?;

        self.wallet_service.delete_indy_record::<TemporaryCredentialDefinition>(wallet_handle, &cred_def_id.0)?;

        debug!("rotate_credential_definition_apply <<<");

        Ok(())
    }

    fn create_and_store_revocation_registry(&self,
                                            wallet_handle: WalletHandle,
                                            issuer_did: &str,
                                            type_: Option<&str>,
                                            tag: &str,
                                            cred_def_id: &CredentialDefinitionId,
                                            config: &RevocationRegistryConfig,
                                            tails_writer_handle: i32) -> IndyResult<(String, String, String)> {
        debug!("create_and_store_revocation_registry >>> wallet_handle: {:?}, issuer_did: {:?}, type_: {:?}, tag: {:?}, cred_def_id: {:?}, config: {:?}, \
               tails_handle: {:?}", wallet_handle, issuer_did, type_, tag, cred_def_id, config, tails_writer_handle);

        let rev_reg_type = if let Some(type_) = type_ {
            serde_json::from_str::<RegistryType>(&format!("\"{}\"", type_))
                .to_indy(IndyErrorKind::InvalidStructure, "Invalid Registry Type format")?
        } else {
            RegistryType::CL_ACCUM
        };

        let issuance_type = config.issuance_type.clone().unwrap_or(IssuanceType::ISSUANCE_ON_DEMAND);
        let max_cred_num = config.max_cred_num.unwrap_or(100000);

        let rev_reg_id = RevocationRegistryId::new(issuer_did, &cred_def_id.0, &rev_reg_type, tag);

        if let (Ok(rev_reg_def), Ok(rev_reg)) = (self.wallet_service.get_indy_record_value::<RevocationRegistryDefinition>(wallet_handle, &rev_reg_id.0, &RecordOptions::id_value()),
                                                 self.wallet_service.get_indy_record_value::<RevocationRegistry>(wallet_handle, &rev_reg_id.0, &RecordOptions::id_value())) {
            return Ok((cred_def_id.0.to_string(), rev_reg_def, rev_reg));
        }

        let cred_def: CredentialDefinition = self.wallet_service.get_indy_object(wallet_handle, &cred_def_id.0, &RecordOptions::id_value())?;

        let (revoc_public_keys, revoc_key_private, revoc_registry, mut revoc_tails_generator) =
            self.anoncreds_service.issuer.new_revocation_registry(&CredentialDefinitionV1::from(cred_def),
                                                                  max_cred_num,
                                                                  issuance_type.to_bool(),
                                                                  issuer_did)?;

        let (tails_location, tails_hash) =
            store_tails_from_generator(self.blob_storage_service.clone(), tails_writer_handle, &mut revoc_tails_generator)?;

        let revoc_reg_def_value = RevocationRegistryDefinitionValue {
            max_cred_num,
            issuance_type,
            public_keys: revoc_public_keys,
            tails_location,
            tails_hash,
        };

        let revoc_reg_def =
            RevocationRegistryDefinition::RevocationRegistryDefinitionV1(
                RevocationRegistryDefinitionV1 {
                    id: rev_reg_id.clone(),
                    revoc_def_type: rev_reg_type,
                    tag: tag.to_string(),
                    cred_def_id: cred_def_id.clone(),
                    value: revoc_reg_def_value,
                });

        let revoc_reg =
            RevocationRegistry::RevocationRegistryV1(
                RevocationRegistryV1 {
                    value: revoc_registry
                }
            );

        let revoc_reg_def_priv = RevocationRegistryDefinitionPrivate {
            value: revoc_key_private
        };

        let revoc_reg_def_json = self.wallet_service.add_indy_object(wallet_handle, &rev_reg_id.0, &revoc_reg_def, &HashMap::new())?;

        let revoc_reg_json = self.wallet_service.add_indy_object(wallet_handle, &rev_reg_id.0, &revoc_reg, &HashMap::new())?;

        self.wallet_service.add_indy_object(wallet_handle, &rev_reg_id.0, &revoc_reg_def_priv, &HashMap::new())?;

        let rev_reg_info = RevocationRegistryInfo {
            id: rev_reg_id.clone(),
            curr_id: 0,
            used_ids: HashSet::new(),
        };

        self.wallet_service.add_indy_object(wallet_handle, &rev_reg_id.0, &rev_reg_info, &HashMap::new())?;

        debug!("create_and_store_revocation_registry <<< rev_reg_id: {:?}, revoc_reg_def_json: {:?}, revoc_reg_json: {:?}",
               rev_reg_id, revoc_reg_def_json, revoc_reg_json);

        Ok((rev_reg_id.0, revoc_reg_def_json, revoc_reg_json))
    }

    fn create_credential_offer(&self,
                               wallet_handle: WalletHandle,
                               cred_def_id: &CredentialDefinitionId) -> IndyResult<String> {
        debug!("create_credential_offer >>> wallet_handle: {:?}, cred_def_id: {:?}", wallet_handle, cred_def_id);

        let cred_def_correctness_proof: CredentialDefinitionCorrectnessProof =
            self.wallet_service.get_indy_object(wallet_handle, &cred_def_id.0, &RecordOptions::id_value())?;

        let nonce = new_nonce()?;

        let schema_id = self._wallet_get_schema_id(wallet_handle, &cred_def_id.0)?; // TODO: FIXME get CredDef from wallet and use CredDef.schema_id

        let credential_offer = CredentialOffer {
            schema_id: schema_id.clone(),
            cred_def_id: cred_def_id.clone(),
            key_correctness_proof: cred_def_correctness_proof.value,
            nonce,
        };

        let credential_offer_json = serde_json::to_string(&credential_offer)
            .to_indy(IndyErrorKind::InvalidState, "Cannot serialize CredentialOffer")?;

        debug!("create_credential_offer <<< credential_offer_json: {:?}", credential_offer_json);

        Ok(credential_offer_json)
    }

    fn new_credential(&self,
                      wallet_handle: WalletHandle,
                      cred_offer: &CredentialOffer,
                      cred_request: &CredentialRequest,
                      cred_values: &CredentialValues,
                      rev_reg_id: Option<&RevocationRegistryId>,
                      blob_storage_reader_handle: Option<i32>) -> IndyResult<(String, Option<String>, Option<String>)> {
        debug!("new_credential >>> wallet_handle: {:?}, cred_offer: {:?}, cred_req: {:?}, cred_values_json: {:?}, rev_reg_id: {:?}, blob_storage_reader_handle: {:?}",
               wallet_handle, secret!(&cred_offer), secret!(&cred_request), secret!(&cred_values), rev_reg_id, blob_storage_reader_handle);

        let cred_def: CredentialDefinitionV1 =
            CredentialDefinitionV1::from(
                self.wallet_service.get_indy_object::<CredentialDefinition>(wallet_handle, &cred_offer.cred_def_id.0, &RecordOptions::id_value())?);

        let cred_def_priv_key: CredentialDefinitionPrivateKey =
            self.wallet_service.get_indy_object(wallet_handle, &cred_request.cred_def_id.0, &RecordOptions::id_value())?;

        let schema_id = self._wallet_get_schema_id(wallet_handle, &cred_offer.cred_def_id.0)?;  // TODO: FIXME get CredDef from wallet and use CredDef.schema_id

        let (rev_reg_def, mut rev_reg,
            rev_reg_def_priv, sdk_tails_accessor, rev_reg_info) = match rev_reg_id {
            Some(ref r_reg_id) => {
                let rev_reg_def: RevocationRegistryDefinitionV1 =
                    RevocationRegistryDefinitionV1::from(
                        self._wallet_get_rev_reg_def(wallet_handle, &r_reg_id)?);

                let rev_reg: RevocationRegistryV1 =
                    RevocationRegistryV1::from(
                        self._wallet_get_rev_reg(wallet_handle, &r_reg_id)?);

                let rev_key_priv: RevocationRegistryDefinitionPrivate =
                    self.wallet_service.get_indy_object(wallet_handle, &r_reg_id.0, &RecordOptions::id_value())?;

                let mut rev_reg_info = self._wallet_get_rev_reg_info(wallet_handle, &r_reg_id)?;

                rev_reg_info.curr_id += 1;

                if rev_reg_info.curr_id > rev_reg_def.value.max_cred_num {
                    return Err(err_msg(IndyErrorKind::RevocationRegistryFull, "RevocationRegistryAccumulator is full"));
                }

                if rev_reg_def.value.issuance_type == IssuanceType::ISSUANCE_ON_DEMAND {
                    rev_reg_info.used_ids.insert(rev_reg_info.curr_id);
                }

                // TODO: FIXME: Review error kind!
                let blob_storage_reader_handle = blob_storage_reader_handle
                    .ok_or_else(|| err_msg(IndyErrorKind::InvalidStructure, "TailsReaderHandle not found"))?;

                let sdk_tails_accessor = SDKTailsAccessor::new(self.blob_storage_service.clone(),
                                                               blob_storage_reader_handle,
                                                               &rev_reg_def)?;

                (Some(rev_reg_def), Some(rev_reg), Some(rev_key_priv), Some(sdk_tails_accessor), Some(rev_reg_info))
            }
            None => (None, None, None, None, None)
        };

        let (credential_signature, signature_correctness_proof, rev_reg_delta) =
            self.anoncreds_service.issuer.new_credential(&cred_def,
                                                         &cred_def_priv_key.value,
                                                         &cred_offer.nonce,
                                                         &cred_request,
                                                         &cred_values,
                                                         rev_reg_info.as_ref().map(|r_reg_info| r_reg_info.curr_id),
                                                         rev_reg_def.as_ref(),
                                                         rev_reg.as_mut().map(|r_reg| &mut r_reg.value),
                                                         rev_reg_def_priv.as_ref().map(|r_reg_def_priv| &r_reg_def_priv.value),
                                                         sdk_tails_accessor.as_ref())?;

        let witness =
            if let (&Some(ref r_reg_def), &Some(ref r_reg), &Some(ref rev_tails_accessor), &Some(ref rev_reg_info)) =
            (&rev_reg_def, &rev_reg, &sdk_tails_accessor, &rev_reg_info) {
                let (issued, revoked) = match r_reg_def.value.issuance_type {
                    IssuanceType::ISSUANCE_ON_DEMAND => (rev_reg_info.used_ids.clone(), HashSet::new()),
                    IssuanceType::ISSUANCE_BY_DEFAULT => (HashSet::new(), rev_reg_info.used_ids.clone())
                };

                let rev_reg_delta = CryptoRevocationRegistryDelta::from_parts(None, &r_reg.value, &issued, &revoked);

                Some(Witness::new(rev_reg_info.curr_id, r_reg_def.value.max_cred_num,
                                  r_reg_def.value.issuance_type.to_bool(), &rev_reg_delta, rev_tails_accessor)?)
            } else {
                None
            };

        let credential = Credential {
            schema_id,
            cred_def_id: cred_request.cred_def_id.clone(),
            rev_reg_id: rev_reg_id.cloned(),
            values: cred_values.clone(),
            signature: credential_signature,
            signature_correctness_proof,
            rev_reg: rev_reg.map(|r_reg| r_reg.value),
            witness,
        };

        let cred_json = serde_json::to_string(&credential)
            .to_indy(IndyErrorKind::InvalidState, "Cannot serialize Credential")?;

        let rev_reg_delta_json = rev_reg_delta
            .map(|r_reg_delta| RevocationRegistryDelta::RevocationRegistryDeltaV1(RevocationRegistryDeltaV1 { value: r_reg_delta }))
            .as_ref()
            .map(serde_json::to_string)
            .map_or(Ok(None), |v| v.map(Some))
            .to_indy(IndyErrorKind::InvalidState, "Cannot serialize RevocationRegistryDelta")?;

        if let (Some(r_reg), Some(r_reg_id), Some(r_reg_info)) = (credential.rev_reg, rev_reg_id, rev_reg_info.clone()) {
            let revoc_reg = RevocationRegistry::RevocationRegistryV1(RevocationRegistryV1 { value: r_reg });

            self.wallet_service.update_indy_object(wallet_handle, &r_reg_id.0, &revoc_reg)?;
            self.wallet_service.update_indy_object(wallet_handle, &r_reg_id.0, &r_reg_info)?;
        };

        let cred_rev_id = rev_reg_info.map(|r_reg_info| r_reg_info.curr_id.to_string());

        debug!("new_credential <<< cred_json: {:?}, cred_rev_id: {:?}, rev_reg_delta_json: {:?}", secret!(&cred_json), secret!(&cred_rev_id), rev_reg_delta_json);

        Ok((cred_json, cred_rev_id, rev_reg_delta_json))
    }

    fn revoke_credential(&self,
                         wallet_handle: WalletHandle,
                         blob_storage_reader_handle: i32,
                         rev_reg_id: &RevocationRegistryId,
                         cred_revoc_id: &str) -> IndyResult<String> {
        debug!("revoke_credential >>> wallet_handle: {:?}, blob_storage_reader_handle:  {:?}, rev_reg_id: {:?}, cred_revoc_id: {:?}",
               wallet_handle, blob_storage_reader_handle, rev_reg_id, secret!(cred_revoc_id));

        let cred_revoc_id = parse_cred_rev_id(cred_revoc_id)?;

        let revocation_registry_definition: RevocationRegistryDefinitionV1 =
            RevocationRegistryDefinitionV1::from(
                self._wallet_get_rev_reg_def(wallet_handle, &rev_reg_id)?);

        let mut rev_reg: RevocationRegistryV1 =
            RevocationRegistryV1::from(
                self._wallet_get_rev_reg(wallet_handle, &rev_reg_id)?);

        let sdk_tails_accessor = SDKTailsAccessor::new(self.blob_storage_service.clone(),
                                                       blob_storage_reader_handle,
                                                       &revocation_registry_definition)?;

        if cred_revoc_id > revocation_registry_definition.value.max_cred_num + 1 {
            return Err(err_msg(IndyErrorKind::InvalidUserRevocId, format!("Revocation id: {:?} not found in RevocationRegistry", cred_revoc_id)));
        }

        let mut rev_reg_info = self._wallet_get_rev_reg_info(wallet_handle, &rev_reg_id)?;

        match revocation_registry_definition.value.issuance_type {
            IssuanceType::ISSUANCE_ON_DEMAND => {
                if !rev_reg_info.used_ids.remove(&cred_revoc_id) {
                    return Err(err_msg(IndyErrorKind::InvalidUserRevocId, format!("Revocation id: {:?} not found in RevocationRegistry", cred_revoc_id)));
                };
            }
            IssuanceType::ISSUANCE_BY_DEFAULT => {
                if !rev_reg_info.used_ids.insert(cred_revoc_id) {
                    return Err(err_msg(IndyErrorKind::InvalidUserRevocId, format!("Revocation id: {:?} not found in RevocationRegistry", cred_revoc_id)));
                }
            }
        };

        let rev_reg_delta =
            self.anoncreds_service.issuer.revoke(&mut rev_reg.value, revocation_registry_definition.value.max_cred_num, cred_revoc_id, &sdk_tails_accessor)?;

        let rev_reg_delta = RevocationRegistryDelta::RevocationRegistryDeltaV1(RevocationRegistryDeltaV1 { value: rev_reg_delta });

        let rev_reg_delta_json = serde_json::to_string(&rev_reg_delta)
            .to_indy(IndyErrorKind::InvalidState, "Cannot serialize RevocationRegistryDelta")?;

        let rev_reg = RevocationRegistry::RevocationRegistryV1(rev_reg);

        self.wallet_service.update_indy_object(wallet_handle, &rev_reg_id.0, &rev_reg)?;
        self.wallet_service.update_indy_object(wallet_handle, &rev_reg_id.0, &rev_reg_info)?;

        debug!("revoke_credential <<< rev_reg_delta_json: {:?}", rev_reg_delta_json);

        Ok(rev_reg_delta_json)
    }

    fn _recovery_credential(&self,
                            wallet_handle: WalletHandle,
                            blob_storage_reader_handle: i32,
                            rev_reg_id: &RevocationRegistryId,
                            cred_revoc_id: &str) -> IndyResult<String> {
        debug!("recovery_credential >>> wallet_handle: {:?}, blob_storage_reader_handle: {:?}, rev_reg_id: {:?}, cred_revoc_id: {:?}",
               wallet_handle, blob_storage_reader_handle, rev_reg_id, secret!(cred_revoc_id));

        let cred_revoc_id = parse_cred_rev_id(cred_revoc_id)?;

        let revocation_registry_definition: RevocationRegistryDefinitionV1 =
            RevocationRegistryDefinitionV1::from(
                self._wallet_get_rev_reg_def(wallet_handle, &rev_reg_id)?);

        let mut rev_reg: RevocationRegistryV1 =
            RevocationRegistryV1::from(
                self._wallet_get_rev_reg(wallet_handle, &rev_reg_id)?);

        let sdk_tails_accessor = SDKTailsAccessor::new(self.blob_storage_service.clone(),
                                                       blob_storage_reader_handle,
                                                       &revocation_registry_definition)?;

        if cred_revoc_id > revocation_registry_definition.value.max_cred_num + 1 {
            return Err(err_msg(IndyErrorKind::InvalidUserRevocId, format!("Revocation id: {:?} not found in RevocationRegistry", cred_revoc_id)));
        }

        let mut rev_reg_info = self._wallet_get_rev_reg_info(wallet_handle, &rev_reg_id)?;

        match revocation_registry_definition.value.issuance_type {
            IssuanceType::ISSUANCE_ON_DEMAND => {
                if !rev_reg_info.used_ids.insert(cred_revoc_id) {
                    return Err(err_msg(IndyErrorKind::InvalidUserRevocId, format!("Revocation id: {:?} not found in RevocationRegistry", cred_revoc_id)));
                }
            }
            IssuanceType::ISSUANCE_BY_DEFAULT => {
                if !rev_reg_info.used_ids.remove(&cred_revoc_id) {
                    return Err(err_msg(IndyErrorKind::InvalidUserRevocId, format!("Revocation id: {:?} not found in RevocationRegistry", cred_revoc_id)));
                }
            }
        };

        let revocation_registry_delta =
            self.anoncreds_service.issuer.recovery(&mut rev_reg.value, revocation_registry_definition.value.max_cred_num, cred_revoc_id, &sdk_tails_accessor)?;

        let rev_reg_delta = RevocationRegistryDelta::RevocationRegistryDeltaV1(RevocationRegistryDeltaV1 { value: revocation_registry_delta });

        let rev_reg_delta_json = serde_json::to_string(&rev_reg_delta)
            .to_indy(IndyErrorKind::InvalidState, "Cannot serialize RevocationRegistryDelta: {:?}")?;

        let rev_reg = RevocationRegistry::RevocationRegistryV1(rev_reg);

        self.wallet_service.update_indy_object(wallet_handle, &rev_reg_id.0, &rev_reg)?;
        self.wallet_service.update_indy_object(wallet_handle, &rev_reg_id.0, &rev_reg_info)?;

        debug!("recovery_credential <<< rev_reg_delta_json: {:?}", rev_reg_delta_json);

        Ok(rev_reg_delta_json)
    }

    fn merge_revocation_registry_deltas(&self,
                                        rev_reg_delta: &mut RevocationRegistryDeltaV1,
                                        other_rev_reg_delta: &RevocationRegistryDeltaV1) -> IndyResult<String> {
        debug!("merge_revocation_registry_deltas >>> rev_reg_delta: {:?}, other_rev_reg_delta: {:?}", rev_reg_delta, other_rev_reg_delta);

        rev_reg_delta.value.merge(&other_rev_reg_delta.value)?;

        let rev_reg_delta = RevocationRegistryDelta::RevocationRegistryDeltaV1(rev_reg_delta.clone());

        let merged_rev_reg_delta_json = serde_json::to_string(&rev_reg_delta)
            .to_indy(IndyErrorKind::InvalidState, "Cannot serialize RevocationRegistryDelta")?;

        debug!("merge_revocation_registry_deltas <<< merged_rev_reg_delta: {:?}", merged_rev_reg_delta_json);

        Ok(merged_rev_reg_delta_json)
    }

    // TODO: DELETE IT
    fn _wallet_set_schema_id(&self, wallet_handle: WalletHandle, id: &str, schema_id: &SchemaId) -> IndyResult<()> {
        self.wallet_service.add_record(wallet_handle, &self.wallet_service.add_prefix("SchemaId"), id, &schema_id.0, &Tags::new())
    }

    // TODO: DELETE IT
    fn _wallet_get_schema_id(&self, wallet_handle: WalletHandle, key: &str) -> IndyResult<SchemaId> {
        let schema_id_record = self.wallet_service.get_record(wallet_handle, &self.wallet_service.add_prefix("SchemaId"), &key, &RecordOptions::id_value())?;
<<<<<<< HEAD
        schema_id_record
            .get_value()
            .map(|id| SchemaId(id.to_string()))
            .ok_or_else(||err_msg(IndyErrorKind::InvalidStructure, format!("SchemaId not found for id: {}", key)))
=======
        Ok(schema_id_record.get_value()
            .ok_or_else(||err_msg(IndyErrorKind::InvalidStructure, format!("SchemaId not found for id: {}", key)))?.to_string())
>>>>>>> a6a13449
    }

    fn _wallet_get_rev_reg_def(&self, wallet_handle: WalletHandle, key: &RevocationRegistryId) -> IndyResult<RevocationRegistryDefinition> {
        self.wallet_service.get_indy_object(wallet_handle, &key.0, &RecordOptions::id_value())
    }

    fn _wallet_get_rev_reg(&self, wallet_handle: WalletHandle, key: &RevocationRegistryId) -> IndyResult<RevocationRegistry> {
        self.wallet_service.get_indy_object(wallet_handle, &key.0, &RecordOptions::id_value())
    }

    fn _wallet_get_rev_reg_info(&self, wallet_handle: WalletHandle, key: &RevocationRegistryId) -> IndyResult<RevocationRegistryInfo> {
        self.wallet_service.get_indy_object(wallet_handle, &key.0, &RecordOptions::id_value())
    }
}<|MERGE_RESOLUTION|>--- conflicted
+++ resolved
@@ -910,15 +910,10 @@
     // TODO: DELETE IT
     fn _wallet_get_schema_id(&self, wallet_handle: WalletHandle, key: &str) -> IndyResult<SchemaId> {
         let schema_id_record = self.wallet_service.get_record(wallet_handle, &self.wallet_service.add_prefix("SchemaId"), &key, &RecordOptions::id_value())?;
-<<<<<<< HEAD
         schema_id_record
             .get_value()
             .map(|id| SchemaId(id.to_string()))
             .ok_or_else(||err_msg(IndyErrorKind::InvalidStructure, format!("SchemaId not found for id: {}", key)))
-=======
-        Ok(schema_id_record.get_value()
-            .ok_or_else(||err_msg(IndyErrorKind::InvalidStructure, format!("SchemaId not found for id: {}", key)))?.to_string())
->>>>>>> a6a13449
     }
 
     fn _wallet_get_rev_reg_def(&self, wallet_handle: WalletHandle, key: &RevocationRegistryId) -> IndyResult<RevocationRegistryDefinition> {
