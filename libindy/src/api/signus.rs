--- conflicted
+++ resolved
@@ -216,21 +216,13 @@
 /// Wallet*
 /// Crypto*
 #[no_mangle]
-<<<<<<< HEAD
+#[allow(unused_variables)]
 pub  extern fn indy_create_key(command_handle: i32,
                                wallet_handle: i32,
                                key_json: *const c_char,
                                cb: Option<extern fn(xcommand_handle: i32, err: ErrorCode,
                                                     verkey: *const c_char)>) -> ErrorCode {
     unimplemented!()
-=======
-#[allow(unused_variables)]
-pub extern fn indy_create_key(command_handle: i32, seed: *const c_char,
-                              cb: Option<extern fn(command_handle_: i32,
-                                                   err: ErrorCode,
-                                                   vk: *const c_char)>) -> ErrorCode {
-    unimplemented!();
->>>>>>> f52b6a21
 }
 
 /// Saves/replaces the meta information for the giving key in the wallet.
@@ -253,23 +245,13 @@
 /// Wallet*
 /// Crypto*
 #[no_mangle]
-<<<<<<< HEAD
+#[allow(unused_variables)]
 pub  extern fn indy_set_key_metadata(command_handle: i32,
                                      wallet_handle: i32,
                                      verkey: *const c_char,
                                      metadata: *const c_char,
                                      cb: Option<extern fn(xcommand_handle: i32,
                                                           err: ErrorCode)>) -> ErrorCode {
-    unimplemented!()
-=======
-#[allow(unused_variables)]
-pub extern fn indy_store_key_metadata(command_handle: i32,
-                                      vk: *const c_char,
-                                      metadata: *const c_char,
-                                      cb: Option<extern fn(command_handle_: i32,
-                                                           err: ErrorCode)>) -> ErrorCode {
-    unimplemented!();
->>>>>>> f52b6a21
 }
 
 /// Retrieves the meta information for the giving key in the wallet.
@@ -292,7 +274,7 @@
 /// Wallet*
 /// Crypto*
 #[no_mangle]
-<<<<<<< HEAD
+#[allow(unused_variables)]
 pub  extern fn indy_get_key_metadata(command_handle: i32,
                                      wallet_handle: i32,
                                      verkey: *const c_char,
@@ -300,15 +282,6 @@
                                                           err: ErrorCode,
                                                           metadata: *const c_char)>) -> ErrorCode {
     unimplemented!()
-=======
-#[allow(unused_variables)]
-pub extern fn indy_get_key_metadata(command_handle: i32,
-                                    vk: *const c_char,
-                                    cb: Option<extern fn(command_handle_: i32,
-                                                         err: ErrorCode,
-                                                         metadata: *const c_char)>) -> ErrorCode {
-    unimplemented!();
->>>>>>> f52b6a21
 }
 
 #[no_mangle]
@@ -354,21 +327,13 @@
 /// Wallet*
 /// Crypto*
 #[no_mangle]
-<<<<<<< HEAD
+#[allow(unused_variables)]
 pub extern fn indy_set_did_metadata(command_handle: i32,
                                     wallet_handle: i32,
                                     did: *const c_char,
                                     metadata: *const c_char,
                                     cb: Option<extern fn(command_handle_: i32,
                                                          err: ErrorCode)>) -> ErrorCode {
-=======
-#[allow(unused_variables)]
-pub extern fn indy_store_did_metadata(command_handle: i32,
-                                      did: *const c_char,
-                                      metadata: *const c_char,
-                                      cb: Option<extern fn(command_handle_: i32,
-                                                           err: ErrorCode)>) -> ErrorCode {
->>>>>>> f52b6a21
     unimplemented!();
 }
 
