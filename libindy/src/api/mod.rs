--- conflicted
+++ resolved
@@ -241,13 +241,9 @@
 /// #Params
 /// config: {
 ///     "crypto_thread_pool_size": Optional<int> - size of thread pool for the most expensive crypto operations. (4 by default)
-<<<<<<< HEAD
-///     "collect_backtrace": Optional<bool> - whether backtrace should be collected
-=======
 ///     "collect_backtrace": Optional<bool> - whether errors backtrace should be collected.
 ///         Capturing of backtrace can affect library performance.
 ///         NOTE: must be set before invocation of any other API functions.
->>>>>>> 3f87b55b
 /// }
 ///
 /// #Errors
@@ -273,12 +269,8 @@
 ///     1) synchronous  - in the same application thread
 ///     2) asynchronous - inside of function callback
 ///
-<<<<<<< HEAD
-/// NOTE: Error is stored until the next one occurs in the same execution thread.
-=======
 /// NOTE: Error is stored until the next one occurs in the same execution thread or until asynchronous callback finished.
 ///       Returning pointer has the same lifetime.
->>>>>>> 3f87b55b
 ///
 /// #Params
 /// * `error_json_p` - Reference that will contain error details (if any error has occurred before)
@@ -295,14 +287,8 @@
 pub extern fn indy_get_current_error(error_json_p: *mut *const c_char) {
     trace!("indy_get_current_error >>> error_json_p: {:?}", error_json_p);
 
-<<<<<<< HEAD
-    let res = get_last_error(error_json_p);
-
-    trace!("indy_get_current_error: <<< res: {:?}", res);
-=======
     let error = get_last_error_c_json();
     unsafe { *error_json_p = error };
->>>>>>> 3f87b55b
 
     trace!("indy_get_current_error: <<<");
 }