extern crate indy;

// Workaround to share some utils code based on indy sdk types between tests and indy sdk
use indy::api as api;

#[macro_use]
extern crate serde_derive;
extern crate serde_json;
#[macro_use]
extern crate lazy_static;
#[macro_use]
extern crate log;

#[macro_use]
mod utils;

use indy::api::ErrorCode;
#[cfg(feature = "local_nodes_pool")]
use utils::test::TestUtils;
#[cfg(feature = "local_nodes_pool")]
use utils::pool::PoolUtils;
#[cfg(feature = "local_nodes_pool")]
use utils::wallet::WalletUtils;
#[cfg(feature = "local_nodes_pool")]
use utils::ledger::LedgerUtils;
#[cfg(feature = "local_nodes_pool")]
use utils::signus::SignusUtils;
#[cfg(feature = "local_nodes_pool")]
use utils::anoncreds::AnoncredsUtils;
use utils::types::*;
use utils::constants::*;


pub const MESSAGE: &'static str = r#"{"reqId":1495034346617224651}"#;
pub const GET_SCHEMA_DATA: &'static str = r#"{"name":"name","version":"1.0"}"#;
pub const ATTRIB_RAW_DATA: &'static str = r#"{"endpoint":{"ha":"127.0.0.1:5555"}}"#;
pub const NODE_DATA: &'static str = r#"{"node_ip":"10.0.0.100", "node_port": 1, "client_ip": "10.0.0.100", "client_port": 1, "alias":"some", "services": ["VALIDATOR"], "blskey": "CnEDk9HrMnmiHXEV1WFgbVCRteYnPqsJwrTdcZaNhFVW"}"#;


mod high_cases {
    use super::*;

    mod requests {
        use super::*;

        #[test]
        #[cfg(feature = "local_nodes_pool")]
        fn indy_send_request_works_for_invalid_pool_handle() {
            TestUtils::cleanup_storage();

            let pool_handle = PoolUtils::create_and_open_pool_ledger(POOL).unwrap();
            let wallet_handle = WalletUtils::create_and_open_wallet(POOL, None).unwrap();

            let (my_did, _, _) = SignusUtils::create_and_store_my_did(wallet_handle, Some(TRUSTEE_SEED)).unwrap();

            let get_nym_request = LedgerUtils::build_get_nym_request(&my_did, &my_did).unwrap();

            let invalid_pool_handle = pool_handle + 1;
            let res = PoolUtils::send_request(invalid_pool_handle, &get_nym_request);
            assert_eq!(res.unwrap_err(), ErrorCode::PoolLedgerInvalidPoolHandle);

            PoolUtils::close(pool_handle).unwrap();
            WalletUtils::close_wallet(wallet_handle).unwrap();

            TestUtils::cleanup_storage();
        }

        #[test]
        #[cfg(feature = "local_nodes_pool")]
        fn indy_sign_and_submit_request_works_for_invalid_pool_handle() {
            TestUtils::cleanup_storage();

            let pool_handle = PoolUtils::create_and_open_pool_ledger(POOL).unwrap();
            let wallet_handle = WalletUtils::create_and_open_wallet(POOL, None).unwrap();

            let (my_did, _, _) = SignusUtils::create_and_store_my_did(wallet_handle, Some(TRUSTEE_SEED)).unwrap();

            let get_nym_request = LedgerUtils::build_get_nym_request(&my_did, &my_did).unwrap();

            let invalid_pool_handle = pool_handle + 1;
            let res = LedgerUtils::sign_and_submit_request(invalid_pool_handle, wallet_handle, &my_did, &get_nym_request);
            assert_eq!(res.unwrap_err(), ErrorCode::PoolLedgerInvalidPoolHandle);

            PoolUtils::close(pool_handle).unwrap();
            WalletUtils::close_wallet(wallet_handle).unwrap();

            TestUtils::cleanup_storage();
        }

        #[test]
        #[cfg(feature = "local_nodes_pool")]
        fn indy_sign_and_submit_request_works_for_invalid_wallet_handle() {
            TestUtils::cleanup_storage();

            let pool_handle = PoolUtils::create_and_open_pool_ledger(POOL).unwrap();
            let wallet_handle = WalletUtils::create_and_open_wallet(POOL, None).unwrap();

            let (trustee_did, _, _) = SignusUtils::create_and_store_my_did(wallet_handle, Some(TRUSTEE_SEED)).unwrap();
            let (my_did, _, _) = SignusUtils::create_and_store_my_did(wallet_handle, None).unwrap();

            let nym_request = LedgerUtils::build_nym_request(&trustee_did, &my_did, None, None, None).unwrap();

            let invalid_wallet_handle = wallet_handle + 1;
            let res = LedgerUtils::sign_and_submit_request(pool_handle, invalid_wallet_handle, &trustee_did, &nym_request);
            assert_eq!(res.unwrap_err(), ErrorCode::WalletInvalidHandle);

            PoolUtils::close(pool_handle).unwrap();
            WalletUtils::close_wallet(wallet_handle).unwrap();

            TestUtils::cleanup_storage();
        }

        #[test]
        #[cfg(feature = "local_nodes_pool")]
        fn indy_sign_and_submit_request_works_for_incompatible_wallet_and_pool() {
            TestUtils::cleanup_storage();

            let pool_handle = PoolUtils::create_and_open_pool_ledger(POOL).unwrap();
            let wallet_handle = WalletUtils::create_and_open_wallet("other_pool", None).unwrap();

            let (trustee_did, _, _) = SignusUtils::create_and_store_my_did(wallet_handle, Some(TRUSTEE_SEED)).unwrap();
            let (my_did, _, _) = SignusUtils::create_and_store_my_did(wallet_handle, None).unwrap();

            let nym_request = LedgerUtils::build_nym_request(&trustee_did, &my_did, None, None, None).unwrap();

            let res = LedgerUtils::sign_and_submit_request(pool_handle, wallet_handle, &trustee_did, &nym_request);
            assert_eq!(res.unwrap_err(), ErrorCode::WalletIncompatiblePoolError);

            PoolUtils::close(pool_handle).unwrap();
            WalletUtils::close_wallet(wallet_handle).unwrap();

            TestUtils::cleanup_storage();
        }

        #[test]
        #[cfg(feature = "local_nodes_pool")]
        fn indy_submit_request_works() {
            TestUtils::cleanup_storage();

            let pool_handle = PoolUtils::create_and_open_pool_ledger(POOL).unwrap();

            let request = r#"{
                        "reqId":1491566332010860,
                         "identifier":"Th7MpTaRZVRYnPiabds81Y",
                         "operation":{
                            "type":"105",
                            "dest":"Th7MpTaRZVRYnPiabds81Y"
                         },
                         "signature":"4o86XfkiJ4e2r3J6Ufoi17UU3W5Zi9sshV6FjBjkVw4sgEQFQov9dxqDEtLbAJAWffCWd5KfAk164QVo7mYwKkiV"}"#;

            let resp = PoolUtils::send_request(pool_handle, request);
            let reply: serde_json::Value = serde_json::from_str(resp.unwrap().as_str()).unwrap();

            assert_eq!(reply["op"].as_str().unwrap(), "REPLY");
            assert_eq!(reply["result"]["type"].as_str().unwrap(), "105");
            assert_eq!(reply["result"]["reqId"].as_u64().unwrap(), 1491566332010860);

            let data: serde_json::Value = serde_json::from_str(reply["result"]["data"].as_str().unwrap()).unwrap();
            assert_eq!(data["dest"].as_str().unwrap(), "Th7MpTaRZVRYnPiabds81Y");
            assert_eq!(data["identifier"].as_str().unwrap(), "V4SGRU86Z58d6TV7PBUe6f");
            assert_eq!(data["role"].as_str().unwrap(), "2");
            assert_eq!(data["verkey"].as_str().unwrap(), "~7TYfekw4GUagBnBVCqPjiC");

            assert_eq!(reply["result"]["identifier"].as_str().unwrap(), "Th7MpTaRZVRYnPiabds81Y");
            assert_eq!(reply["result"]["dest"].as_str().unwrap(), "Th7MpTaRZVRYnPiabds81Y");

            PoolUtils::close(pool_handle).unwrap();

            TestUtils::cleanup_storage();
        }

        #[test]
        #[cfg(feature = "local_nodes_pool")]
        fn indy_sign_and_submit_request_works() {
            TestUtils::cleanup_storage();

            let pool_handle = PoolUtils::create_and_open_pool_ledger(POOL).unwrap();
            let wallet_handle = WalletUtils::create_and_open_wallet(POOL, None).unwrap();

            let (trustee_did, _, _) = SignusUtils::create_and_store_my_did(wallet_handle, Some(TRUSTEE_SEED)).unwrap();
            let (my_did, _, _) = SignusUtils::create_and_store_my_did(wallet_handle, None).unwrap();

            let nym_request = LedgerUtils::build_nym_request(&trustee_did, &my_did, None, None, None).unwrap();
            LedgerUtils::sign_and_submit_request(pool_handle, wallet_handle, &trustee_did, &nym_request).unwrap();

            PoolUtils::close(pool_handle).unwrap();
            WalletUtils::close_wallet(wallet_handle).unwrap();

            TestUtils::cleanup_storage();
        }
    }

    mod sign_request {
        use super::*;

        #[test]
        fn indy_sign_request_works() {
            TestUtils::cleanup_storage();

            let wallet_handle = WalletUtils::create_and_open_wallet(POOL, None).unwrap();

            let (my_did, _, _) = SignusUtils::create_and_store_my_did(wallet_handle, Some(TRUSTEE_SEED)).unwrap();

            let message = r#"{
                "reqId":1496822211362017764,
                "identifier":"GJ1SzoWzavQYfNL9XkaJdrQejfztN4XqdsiV4ct3LXKL",
                "operation":{
                    "type":"1",
                    "dest":"VsKV7grR1BUE29mG2Fm2kX",
                    "verkey":"GjZWsBLgZCR18aL468JAT7w9CZRiBnpxUPPgyQxh4voa"
                }
            }"#;

            let expected_signature = r#""signature":"65hzs4nsdQsTUqLCLy2qisbKLfwYKZSWoyh1C6CU59p5pfG3EHQXGAsjW4Qw4QdwkrvjSgQuyv8qyABcXRBznFKW""#;

            let msg = LedgerUtils::sign_request(wallet_handle, &my_did, message).unwrap();
            assert!(msg.contains(expected_signature));

            WalletUtils::close_wallet(wallet_handle).unwrap();

            TestUtils::cleanup_storage();
        }

        #[test]
        fn indy_sign_works_for_unknow_signer() {
            TestUtils::cleanup_storage();

            let wallet_handle = WalletUtils::create_and_open_wallet(POOL, None).unwrap();

            let res = LedgerUtils::sign_request(wallet_handle, DID, MESSAGE);
            assert_eq!(res.unwrap_err(), ErrorCode::WalletNotFoundError);

            WalletUtils::close_wallet(wallet_handle).unwrap();

            TestUtils::cleanup_storage();
        }

        #[test]
        fn indy_sign_request_works_for_invalid_message_format() {
            TestUtils::cleanup_storage();

            let wallet_handle = WalletUtils::create_and_open_wallet(POOL, None).unwrap();

            let (my_did, _, _) = SignusUtils::create_my_did(wallet_handle, r#"{}"#).unwrap();

            let res = LedgerUtils::sign_request(wallet_handle, &my_did, "1495034346617224651");
            assert_eq!(res.unwrap_err(), ErrorCode::CommonInvalidStructure);

            WalletUtils::close_wallet(wallet_handle).unwrap();

            TestUtils::cleanup_storage();
        }

        #[test]
        fn indy_sign_request_works_for_invalid_handle() {
            TestUtils::cleanup_storage();

            let wallet_handle = WalletUtils::create_and_open_wallet(POOL, None).unwrap();

            let (my_did, _, _) = SignusUtils::create_my_did(wallet_handle, r#"{}"#).unwrap();

            let invalid_wallet_handle = wallet_handle + 1;
            let res = LedgerUtils::sign_request(invalid_wallet_handle, &my_did, MESSAGE);
            assert_eq!(res.unwrap_err(), ErrorCode::WalletInvalidHandle);

            WalletUtils::close_wallet(wallet_handle).unwrap();

            TestUtils::cleanup_storage();
        }
    }

    mod nym_requests {
        use super::*;

        #[test]
        #[cfg(feature = "local_nodes_pool")]
        fn indy_build_nym_requests_works_for_only_required_fields() {
            let expected_result = format!(
                "\"identifier\":\"{}\",\
                \"operation\":{{\
                    \"dest\":\"{}\",\
                    \"type\":\"1\"\
<<<<<<< HEAD
                }}", IDENTIFIER, DEST);
=======
                }},\
                \"protocolVersion\":1", identifier, dest);
>>>>>>> b6f21d0f

            let nym_request = LedgerUtils::build_nym_request(&IDENTIFIER, &DEST, None, None, None).unwrap();
            assert!(nym_request.contains(&expected_result));
        }

        #[test]
        #[cfg(feature = "local_nodes_pool")]
        fn indy_build_nym_requests_works_with_option_fields() {
            let verkey = "Anfh2rjAcxkE249DcdsaQl";
            let role = "STEWARD";
            let alias = "some_alias";

            let expected_result = format!(
                "\"identifier\":\"{}\",\
                \"operation\":{{\
                    \"alias\":\"{}\",\
                    \"dest\":\"{}\",\
                    \"role\":\"2\",\
                    \"type\":\"1\",\
                    \"verkey\":\"{}\"\
<<<<<<< HEAD
                }}", IDENTIFIER, alias, DEST, verkey);
=======
                }},\
                \"protocolVersion\":1", identifier, alias, dest, verkey);

            let nym_request = LedgerUtils::build_nym_request(&identifier.clone(), &dest.clone(), Some(verkey), Some(alias), Some(role)).unwrap();
>>>>>>> b6f21d0f

            let nym_request = LedgerUtils::build_nym_request(&IDENTIFIER, &DEST, Some(verkey), Some(alias), Some(role)).unwrap();
            assert!(nym_request.contains(&expected_result));
        }

        #[test]
        #[cfg(feature = "local_nodes_pool")]
        fn indy_build_nym_requests_works_for_empty_role() {
            let expected_result = format!(
                "\"identifier\":\"{}\",\
                \"operation\":{{\
                    \"dest\":\"{}\",\
                    \"role\":null,\
                    \"type\":\"1\"\
<<<<<<< HEAD
                }}", IDENTIFIER, DEST);
=======
                }},\
                \"protocolVersion\":1", identifier, dest);
>>>>>>> b6f21d0f

            let nym_request = LedgerUtils::build_nym_request(&IDENTIFIER, &DEST, None, None, Some("")).unwrap();
            assert!(nym_request.contains(&expected_result));
        }

        #[test]
        #[cfg(feature = "local_nodes_pool")]
        fn indy_build_get_nym_requests_works() {
            let expected_result = format!(
                "\"identifier\":\"{}\",\
                \"operation\":{{\
                    \"type\":\"105\",\
                    \"dest\":\"{}\"\
<<<<<<< HEAD
                }}", IDENTIFIER, DEST);
=======
                }},\
                \"protocolVersion\":1", identifier, dest);

            let get_nym_request = LedgerUtils::build_get_nym_request(&identifier.clone(), &dest.clone()).unwrap();
>>>>>>> b6f21d0f

            let get_nym_request = LedgerUtils::build_get_nym_request(&IDENTIFIER, &DEST).unwrap();
            assert!(get_nym_request.contains(&expected_result));
        }

        #[test]
        #[cfg(feature = "local_nodes_pool")]
        fn indy_nym_request_works_without_signature() {
            TestUtils::cleanup_storage();

            let pool_handle = PoolUtils::create_and_open_pool_ledger(POOL).unwrap();
            let wallet_handle = WalletUtils::create_and_open_wallet(POOL, None).unwrap();

            let (did, _, _) = SignusUtils::create_and_store_my_did(wallet_handle, None).unwrap();

            let nym_request = LedgerUtils::build_nym_request(&did, &did, None, None, None).unwrap();

            let res = PoolUtils::send_request(pool_handle, &nym_request);
            assert_eq!(res.unwrap_err(), ErrorCode::LedgerInvalidTransaction);

            PoolUtils::close(pool_handle).unwrap();

            TestUtils::cleanup_storage();
        }

        #[test]
        #[cfg(feature = "local_nodes_pool")]
        fn indy_send_get_nym_request_works() {
            TestUtils::cleanup_storage();

            let pool_handle = PoolUtils::create_and_open_pool_ledger(POOL).unwrap();
            let wallet_handle = WalletUtils::create_and_open_wallet(POOL, None).unwrap();

            let (did, _, _) = SignusUtils::create_and_store_my_did(wallet_handle, Some(TRUSTEE_SEED)).unwrap();

            let get_nym_request = LedgerUtils::build_get_nym_request(&did, &did).unwrap();

            let get_nym_response = PoolUtils::send_request(pool_handle, &get_nym_request).unwrap();
            let get_nym_response: Reply<GetNymReplyResult> = serde_json::from_str(&get_nym_response).unwrap();
            assert!(get_nym_response.result.data.is_some());

            PoolUtils::close(pool_handle).unwrap();
            WalletUtils::close_wallet(wallet_handle).unwrap();

            TestUtils::cleanup_storage();
        }

        #[test]
        #[cfg(feature = "local_nodes_pool")]
        fn indy_nym_requests_works() {
            TestUtils::cleanup_storage();

            let pool_handle = PoolUtils::create_and_open_pool_ledger(POOL).unwrap();
            let wallet_handle = WalletUtils::create_and_open_wallet(POOL, None).unwrap();

            let (trustee_did, _, _) = SignusUtils::create_and_store_my_did(wallet_handle, Some(TRUSTEE_SEED)).unwrap();
            let (my_did, my_verkey, _) = SignusUtils::create_and_store_my_did(wallet_handle, None).unwrap();

            let nym_request = LedgerUtils::build_nym_request(&trustee_did, &my_did, Some(&my_verkey), None, None).unwrap();
            LedgerUtils::sign_and_submit_request(pool_handle, wallet_handle, &trustee_did, &nym_request).unwrap();

            let get_nym_request = LedgerUtils::build_get_nym_request(&my_did, &my_did).unwrap();
            let get_nym_response = PoolUtils::send_request(pool_handle, &get_nym_request).unwrap();

            let get_nym_response: Reply<GetNymReplyResult> = serde_json::from_str(&get_nym_response).unwrap();
            assert!(get_nym_response.result.data.is_some());

            PoolUtils::close(pool_handle).unwrap();
            WalletUtils::close_wallet(wallet_handle).unwrap();

            TestUtils::cleanup_storage();
        }
    }

    mod attrib_requests {
        use super::*;

        #[test]
        #[cfg(feature = "local_nodes_pool")]
        fn indy_build_attrib_requests_works_for_raw_data() {
            let expected_result = format!(
                "\"identifier\":\"{}\",\
                \"operation\":{{\
                    \"type\":\"100\",\
                    \"dest\":\"{}\",\
                    \"raw\":\"{{\\\"endpoint\\\":{{\\\"ha\\\":\\\"127.0.0.1:5555\\\"}}}}\"\
<<<<<<< HEAD
                }}", IDENTIFIER, DEST);
=======
                }},\
                \"protocolVersion\":1", identifier, dest);

            let attrib_request = LedgerUtils::build_attrib_request(&identifier, &dest, None, Some(raw), None).unwrap();
>>>>>>> b6f21d0f

            let attrib_request = LedgerUtils::build_attrib_request(&IDENTIFIER, &DEST, None, Some(ATTRIB_RAW_DATA), None).unwrap();
            assert!(attrib_request.contains(&expected_result));
        }

        #[test]
        #[cfg(feature = "local_nodes_pool")]
        fn indy_build_attrib_requests_works_for_missed_attribute() {
            let res = LedgerUtils::build_attrib_request(&IDENTIFIER, &DEST, None, None, None);
            assert_eq!(res.unwrap_err(), ErrorCode::CommonInvalidStructure);
        }

        #[test]
        #[cfg(feature = "local_nodes_pool")]
        fn indy_build_get_attrib_requests_works() {
            let raw = "endpoint";

            let expected_result = format!(
                "\"identifier\":\"{}\",\
                \"operation\":{{\
                    \"type\":\"104\",\
                    \"dest\":\"{}\",\
                    \"raw\":\"{}\"\
<<<<<<< HEAD
                }}", IDENTIFIER, DEST, raw);
=======
                }},\
                \"protocolVersion\":1", identifier, dest, raw);

            let get_attrib_request = LedgerUtils::build_get_attrib_request(&identifier, &dest, raw).unwrap();
>>>>>>> b6f21d0f

            let get_attrib_request = LedgerUtils::build_get_attrib_request(&IDENTIFIER, &DEST, raw).unwrap();
            assert!(get_attrib_request.contains(&expected_result));
        }

        #[test]
        #[cfg(feature = "local_nodes_pool")]
        fn indy_attrib_request_works_without_signature() {
            TestUtils::cleanup_storage();

            let pool_handle = PoolUtils::create_and_open_pool_ledger(POOL).unwrap();
            let wallet_handle = WalletUtils::create_and_open_wallet(POOL, None).unwrap();

            let (my_did, _, _) = SignusUtils::create_and_store_my_did(wallet_handle, Some(TRUSTEE_SEED)).unwrap();

            let attrib_request = LedgerUtils::build_attrib_request(&my_did, &my_did, None, Some(ATTRIB_RAW_DATA), None).unwrap();

            let res = PoolUtils::send_request(pool_handle, &attrib_request);
            assert_eq!(res.unwrap_err(), ErrorCode::LedgerInvalidTransaction);

            PoolUtils::close(pool_handle).unwrap();
            WalletUtils::close_wallet(wallet_handle).unwrap();

            TestUtils::cleanup_storage();
        }

        #[test]
        #[cfg(feature = "local_nodes_pool")]
        fn indy_attrib_requests_works() {
            TestUtils::cleanup_storage();

            let pool_handle = PoolUtils::create_and_open_pool_ledger(POOL).unwrap();
            let wallet_handle = WalletUtils::create_and_open_wallet(POOL, None).unwrap();

            let (trustee_did, _, _) = SignusUtils::create_and_store_my_did(wallet_handle, Some(TRUSTEE_SEED)).unwrap();

            let attrib_request = LedgerUtils::build_attrib_request(&trustee_did,
                                                                   &trustee_did,
                                                                   None,
                                                                   Some(ATTRIB_RAW_DATA),
                                                                   None).unwrap();
            LedgerUtils::sign_and_submit_request(pool_handle, wallet_handle, &trustee_did, &attrib_request).unwrap();

            let get_attrib_request = LedgerUtils::build_get_attrib_request(&trustee_did, &trustee_did, "endpoint").unwrap();
            let get_attrib_response = PoolUtils::send_request(pool_handle, &get_attrib_request).unwrap();

            let get_attrib_response: Reply<GetAttribReplyResult> = serde_json::from_str(&get_attrib_response).unwrap();
            assert!(get_attrib_response.result.data.is_some());

            PoolUtils::close(pool_handle).unwrap();
            WalletUtils::close_wallet(wallet_handle).unwrap();

            TestUtils::cleanup_storage();
        }
    }

    mod schema_requests {
        use super::*;

        #[test]
        #[cfg(feature = "local_nodes_pool")]
        fn indy_build_schema_requests_works_for_correct_data_json() {
<<<<<<< HEAD
            let expected_result = r#""operation":{"type":"101","data":{"name":"name","version":"1.0","attr_names":["name","male"]"#;
=======
            let identifier = "identifier";
            let data = r#"{"name":"name", "version":"1.0", "attr_names":["name","male"]}"#;

            let expected_result = r#""operation":{"type":"101","data":{"name":"name","version":"1.0","attr_names":["name","male"]}},"protocolVersion":1"#;
>>>>>>> b6f21d0f

            let schema_request = LedgerUtils::build_schema_request(IDENTIFIER, SCHEMA_DATA).unwrap();
            assert!(schema_request.contains(expected_result));
        }

        #[test]
        #[cfg(feature = "local_nodes_pool")]
        fn indy_build_get_schema_requests_works_for_correct_data_json() {
<<<<<<< HEAD
            let expected_result = format!(r#""identifier":"{}","operation":{{"type":"107","dest":"{}","data":{{"name":"name","version":"1.0"}}}}"#,
                                          IDENTIFIER, DEST);
=======
            let identifier = "identifier";
            let data = r#"{"name":"name","version":"1.0"}"#;

            let expected_result = r#""identifier":"identifier","operation":{"type":"107","dest":"identifier","data":{"name":"name","version":"1.0"}},"protocolVersion":1"#;
>>>>>>> b6f21d0f

            let get_schema_request = LedgerUtils::build_get_schema_request(IDENTIFIER, DEST, GET_SCHEMA_DATA).unwrap();
            assert!(get_schema_request.contains(&expected_result));
        }

        #[test]
        #[cfg(feature = "local_nodes_pool")]
        fn indy_schema_request_works_without_signature() {
            TestUtils::cleanup_storage();

            let pool_handle = PoolUtils::create_and_open_pool_ledger(POOL).unwrap();
            let wallet_handle = WalletUtils::create_and_open_wallet(POOL, None).unwrap();

            let (did, _, _) = SignusUtils::create_and_store_my_did(wallet_handle, Some(TRUSTEE_SEED)).unwrap();

            let schema_request = LedgerUtils::build_schema_request(&did, SCHEMA_DATA).unwrap();

            let res = PoolUtils::send_request(pool_handle, &schema_request);
            assert_eq!(res.unwrap_err(), ErrorCode::LedgerInvalidTransaction);

            PoolUtils::close(pool_handle).unwrap();
            WalletUtils::close_wallet(wallet_handle).unwrap();

            TestUtils::cleanup_storage();
        }

        #[test]
        #[cfg(feature = "local_nodes_pool")]
        fn indy_schema_requests_works() {
            TestUtils::cleanup_storage();

            let pool_handle = PoolUtils::create_and_open_pool_ledger(POOL).unwrap();
            let wallet_handle = WalletUtils::create_and_open_wallet(POOL, None).unwrap();

            let (did, _, _) = SignusUtils::create_and_store_my_did(wallet_handle, Some(TRUSTEE_SEED)).unwrap();

            let schema_request = LedgerUtils::build_schema_request(&did, SCHEMA_DATA).unwrap();
            LedgerUtils::sign_and_submit_request(pool_handle, wallet_handle, &did, &schema_request).unwrap();

            let get_schema_request = LedgerUtils::build_get_schema_request(&did, &did, GET_SCHEMA_DATA).unwrap();
            let get_schema_response = PoolUtils::send_request(pool_handle, &get_schema_request).unwrap();

            let get_schema_response: Reply<GetSchemaReplyResult> = serde_json::from_str(&get_schema_response).unwrap();
            assert!(get_schema_response.result.data.is_some());

            PoolUtils::close(pool_handle).unwrap();
            WalletUtils::close_wallet(wallet_handle).unwrap();

            TestUtils::cleanup_storage();
        }
    }

    mod node_request {
        use super::*;

        #[test]
        fn indy_build_node_request_works_for_correct_data_json() {
<<<<<<< HEAD
            let expected_result = format!(r#""identifier":"{}","operation":{{"type":"0","dest":"{}","data":{{"node_ip":"10.0.0.100","node_port":1,"client_ip":"10.0.0.100","client_port":1,"alias":"some","services":["VALIDATOR"],"blskey":"CnEDk9HrMnmiHXEV1WFgbVCRteYnPqsJwrTdcZaNhFVW"}}}}"#,
                                          IDENTIFIER, DEST);
=======
            let identifier = "identifier";
            let dest = "dest";
            let data = r#"{"node_ip":"10.0.0.100", "node_port": 1, "client_ip": "10.0.0.100", "client_port": 1, "alias":"some", "services": ["VALIDATOR"], "blskey": "CnEDk9HrMnmiHXEV1WFgbVCRteYnPqsJwrTdcZaNhFVW"}"#;

            let expected_result = r#""identifier":"identifier","operation":{"type":"0","dest":"dest","data":{"node_ip":"10.0.0.100","node_port":1,"client_ip":"10.0.0.100","client_port":1,"alias":"some","services":["VALIDATOR"],"blskey":"CnEDk9HrMnmiHXEV1WFgbVCRteYnPqsJwrTdcZaNhFVW"}},"protocolVersion":1"#;
>>>>>>> b6f21d0f

            let node_request = LedgerUtils::build_node_request(IDENTIFIER, DEST, NODE_DATA).unwrap();
            assert!(node_request.contains(&expected_result));
        }

        #[test]
        #[cfg(feature = "local_nodes_pool")]
        fn indy_send_node_request_works_without_signature() {
            TestUtils::cleanup_storage();

            let pool_handle = PoolUtils::create_and_open_pool_ledger(POOL).unwrap();
            let wallet_handle = WalletUtils::create_and_open_wallet(POOL, None).unwrap();

            let (did, _, _) = SignusUtils::create_and_store_my_did(wallet_handle, Some(STEWARD_SEED)).unwrap();

            let node_request = LedgerUtils::build_node_request(&did, &did, NODE_DATA).unwrap();

            let res = PoolUtils::send_request(pool_handle, &node_request);
            assert_eq!(res.unwrap_err(), ErrorCode::LedgerInvalidTransaction);

            PoolUtils::close(pool_handle).unwrap();
            WalletUtils::close_wallet(wallet_handle).unwrap();

            TestUtils::cleanup_storage();
        }

        #[test]
        #[cfg(feature = "local_nodes_pool")]
        #[ignore] //FIXME currently unstable pool behaviour after new non-existing node was added
        fn indy_submit_node_request_works_for_new_steward() {
            TestUtils::cleanup_storage();

            let pool_handle = PoolUtils::create_and_open_pool_ledger(POOL).unwrap();
            let wallet_handle = WalletUtils::create_and_open_wallet(POOL, None).unwrap();

            let (trustee_did, _, _) = SignusUtils::create_and_store_my_did(wallet_handle, Some(TRUSTEE_SEED)).unwrap();
            let (my_did, my_verkey, _) = SignusUtils::create_and_store_my_did(wallet_handle, None).unwrap();

            let role = "STEWARD";
            let nym_request = LedgerUtils::build_nym_request(&trustee_did, &my_did, Some(&my_verkey), None, Some(role)).unwrap();
            LedgerUtils::sign_and_submit_request(pool_handle, wallet_handle, &trustee_did, &nym_request).unwrap();

            let dest = "A5iWQVT3k8Zo9nXj4otmeqaUziPQPCiDqcydXkAJBk1Y"; // random(32) and base58

            let node_request = LedgerUtils::build_node_request(&my_did, dest, NODE_DATA).unwrap();
            LedgerUtils::sign_and_submit_request(pool_handle, wallet_handle, &my_did, &node_request).unwrap();

            PoolUtils::close(pool_handle).unwrap();
            WalletUtils::close_wallet(wallet_handle).unwrap();

            TestUtils::cleanup_storage();
        }
    }

    mod claim_def_requests {
        use super::*;

        #[test]
        fn indy_build_claim_def_request_works_for_correct_data_json() {
            let data = r#"{"primary":{"n":"1","s":"2","rms":"3","r":{"name":"1"},"rctxt":"1","z":"1"}}"#;

<<<<<<< HEAD
            let expected_result = format!(r#""identifier":"{}","operation":{{"ref":{},"data":{{"primary":{{"n":"1","s":"2","rms":"3","r":{{"name":"1"}},"rctxt":"1","z":"1"}},"revocation":{{}}}},"type":"102","signature_type":"{}""#,
                                          IDENTIFIER, SEQ_NO, SIGNATURE_TYPE);
=======
            let expected_result = r#""identifier":"identifier","operation":{"ref":1,"data":{"primary":{"n":"1","s":"2","rms":"3","r":{"name":"1"},"rctxt":"1","z":"1"},"revocation":{}},"type":"102","signature_type":"CL"},"protocolVersion":1"#;
>>>>>>> b6f21d0f

            let claim_def_request = LedgerUtils::build_claim_def_txn(IDENTIFIER, SEQ_NO, SIGNATURE_TYPE, &data).unwrap();
            assert!(claim_def_request.contains(&expected_result));
        }

        #[test]
        fn indy_build_get_claim_def_request_works() {
            let origin = "origin";

<<<<<<< HEAD
            let expected_result = format!(r#""identifier":"{}","operation":{{"type":"108","ref":{},"signature_type":"{}","origin":"{}"}}"#,
                                          IDENTIFIER, SEQ_NO, SIGNATURE_TYPE, origin);
=======
            let expected_result = r#""identifier":"identifier","operation":{"type":"108","ref":1,"signature_type":"signature_type","origin":"origin"},"protocolVersion":1"#;
>>>>>>> b6f21d0f

            let get_claim_def_request = LedgerUtils::build_get_claim_def_txn(IDENTIFIER, SEQ_NO, SIGNATURE_TYPE, origin).unwrap();
            assert!(get_claim_def_request.contains(&expected_result));
        }

        #[test]
        #[cfg(feature = "local_nodes_pool")]
        fn indy_claim_def_request_works_without_signature() {
            TestUtils::cleanup_storage();

            let pool_handle = PoolUtils::create_and_open_pool_ledger(POOL).unwrap();
            let wallet_handle = WalletUtils::create_and_open_wallet(POOL, None).unwrap();

            let (did, _, _) = SignusUtils::create_and_store_my_did(wallet_handle, Some(TRUSTEE_SEED)).unwrap();

            let schema_request = LedgerUtils::build_schema_request(&did, SCHEMA_DATA).unwrap();
            LedgerUtils::sign_and_submit_request(pool_handle, wallet_handle, &did, &schema_request).unwrap();

            let get_schema_request = LedgerUtils::build_get_schema_request(&did, &did, GET_SCHEMA_DATA).unwrap();
            let get_schema_response = PoolUtils::send_request(pool_handle, &get_schema_request).unwrap();

            let get_schema_response: Reply<GetSchemaReplyResult> = serde_json::from_str(&get_schema_response).unwrap();

            let claim_def_data_json = AnoncredsUtils::get_gvt_claim_def_data_json();

            let claim_def_request = LedgerUtils::build_claim_def_txn(&did, get_schema_response.result.seq_no.unwrap(),
                                                                     SIGNATURE_TYPE, &claim_def_data_json).unwrap();

            let res = PoolUtils::send_request(pool_handle, &claim_def_request);
            assert_eq!(res.unwrap_err(), ErrorCode::LedgerInvalidTransaction);

            PoolUtils::close(pool_handle).unwrap();
            WalletUtils::close_wallet(wallet_handle).unwrap();

            TestUtils::cleanup_storage();
        }

        #[test]
        #[cfg(feature = "local_nodes_pool")]
        fn indy_claim_def_requests_works() {
            TestUtils::cleanup_storage();

            let pool_handle = PoolUtils::create_and_open_pool_ledger(POOL).unwrap();
            let wallet_handle = WalletUtils::create_and_open_wallet(POOL, None).unwrap();

            let (did, _, _) = SignusUtils::create_and_store_my_did(wallet_handle, Some(TRUSTEE_SEED)).unwrap();

            let schema_request = LedgerUtils::build_schema_request(&did, SCHEMA_DATA).unwrap();
            LedgerUtils::sign_and_submit_request(pool_handle, wallet_handle, &did, &schema_request).unwrap();

            let get_schema_request = LedgerUtils::build_get_schema_request(&did, &did, GET_SCHEMA_DATA).unwrap();
            let get_schema_response = PoolUtils::send_request(pool_handle, &get_schema_request).unwrap();

            let get_schema_response: Reply<GetSchemaReplyResult> = serde_json::from_str(&get_schema_response).unwrap();
            let schema_seq_no = get_schema_response.result.seq_no.unwrap();

            let claim_def_data_json = AnoncredsUtils::get_gvt_claim_def_data_json();

            let claim_def_request = LedgerUtils::build_claim_def_txn(&did, schema_seq_no,
                                                                     SIGNATURE_TYPE, &claim_def_data_json).unwrap();

            LedgerUtils::sign_and_submit_request(pool_handle, wallet_handle, &did, &claim_def_request).unwrap();

            let get_claim_def_request = LedgerUtils::build_get_claim_def_txn(&did, schema_seq_no,
                                                                             &SIGNATURE_TYPE, &did).unwrap();

            let get_claim_def_response = PoolUtils::send_request(pool_handle, &get_claim_def_request).unwrap();
            let _: Reply<GetClaimDefReplyResult> = serde_json::from_str(&get_claim_def_response).unwrap();

            PoolUtils::close(pool_handle).unwrap();
            WalletUtils::close_wallet(wallet_handle).unwrap();

            TestUtils::cleanup_storage();
        }
    }

    mod get_txn_requests {
        use super::*;

        #[test]
        fn indy_build_get_txn_request() {
            let expected_result = format!(r#""identifier":"{}","operation":{{"type":"3","data":{}}}"#, IDENTIFIER, SEQ_NO);

<<<<<<< HEAD
            let get_txn_request = LedgerUtils::build_get_txn_request(IDENTIFIER, SEQ_NO).unwrap();
            assert!(get_txn_request.contains(&expected_result));
=======
            let expected_result = r#""identifier":"identifier","operation":{"type":"3","data":1},"protocolVersion":1"#;

            let get_txn_request = LedgerUtils::build_get_txn_request(identifier, data).unwrap();
            assert!(get_txn_request.contains(expected_result));
>>>>>>> b6f21d0f
        }

        #[test]
        #[cfg(feature = "local_nodes_pool")]
        fn indy_get_txn_request_works() {
            TestUtils::cleanup_storage();

            let pool_handle = PoolUtils::create_and_open_pool_ledger(POOL).unwrap();
            let wallet_handle = WalletUtils::create_and_open_wallet(POOL, None).unwrap();

            let (did, _, _) = SignusUtils::create_and_store_my_did(wallet_handle, Some(TRUSTEE_SEED)).unwrap();

            let schema_request = LedgerUtils::build_schema_request(&did, &SCHEMA_DATA).unwrap();
            let schema_response = LedgerUtils::sign_and_submit_request(pool_handle, wallet_handle, &did, &schema_request).unwrap();
            let schema_response: Reply<SchemaResult> = serde_json::from_str(&schema_response).unwrap();
            let seq_no = schema_response.result.seq_no;

            let get_schema_request = LedgerUtils::build_get_schema_request(&did, &did, GET_SCHEMA_DATA).unwrap();
            PoolUtils::send_request(pool_handle, &get_schema_request).unwrap();

            let get_txn_request = LedgerUtils::build_get_txn_request(&did, seq_no).unwrap();
            let get_txn_response = LedgerUtils::submit_request(pool_handle, &get_txn_request).unwrap();

            let get_txn_response: Reply<GetTxnResult> = serde_json::from_str(&get_txn_response).unwrap();

            let get_txn_schema_result: SchemaResult = serde_json::from_value(get_txn_response.result.data.unwrap()).unwrap();

            let expected_schema_data: SchemaData = serde_json::from_str(SCHEMA_DATA).unwrap();
            assert_eq!(expected_schema_data, get_txn_schema_result.data.unwrap());

            PoolUtils::close(pool_handle).unwrap();
            WalletUtils::close_wallet(wallet_handle).unwrap();

            TestUtils::cleanup_storage();
        }

        #[test]
        #[cfg(feature = "local_nodes_pool")]
        fn indy_get_txn_request_works_for_invalid_seq_no() {
            TestUtils::cleanup_storage();

            let pool_handle = PoolUtils::create_and_open_pool_ledger(POOL).unwrap();
            let wallet_handle = WalletUtils::create_and_open_wallet(POOL, None).unwrap();

            let (did, _, _) = SignusUtils::create_and_store_my_did(wallet_handle, Some(TRUSTEE_SEED)).unwrap();

            let schema_request = LedgerUtils::build_schema_request(&did, &SCHEMA_DATA).unwrap();
            let schema_response = LedgerUtils::sign_and_submit_request(pool_handle, wallet_handle, &did, &schema_request).unwrap();
            let schema_response: Reply<SchemaResult> = serde_json::from_str(&schema_response).unwrap();

            let seq_no = schema_response.result.seq_no + 1;

            let get_txn_request = LedgerUtils::build_get_txn_request(&did, seq_no).unwrap();

            let get_txn_response = LedgerUtils::submit_request(pool_handle, &get_txn_request).unwrap();
            let get_txn_response: Reply<GetTxnResult> = serde_json::from_str(&get_txn_response).unwrap();
            assert!(get_txn_response.result.data.is_none());

            PoolUtils::close(pool_handle).unwrap();
            WalletUtils::close_wallet(wallet_handle).unwrap();

            TestUtils::cleanup_storage();
        }
    }
}

mod medium_cases {
    use super::*;

    mod requests {
        use super::*;

        #[test]
        #[cfg(feature = "local_nodes_pool")]
        fn indy_sign_and_submit_request_works_for_not_found_signer() {
            TestUtils::cleanup_storage();

            let pool_handle = PoolUtils::create_and_open_pool_ledger(POOL).unwrap();
            let wallet_handle = WalletUtils::create_and_open_wallet(POOL, None).unwrap();

            let nym_request = LedgerUtils::build_nym_request(&DID, &DID, None, None, None).unwrap();

            let res = LedgerUtils::sign_and_submit_request(pool_handle, wallet_handle, &DID, &nym_request);
            assert_eq!(res.unwrap_err(), ErrorCode::WalletNotFoundError);

            PoolUtils::close(pool_handle).unwrap();
            WalletUtils::close_wallet(wallet_handle).unwrap();

            TestUtils::cleanup_storage();
        }

        #[test]
        #[cfg(feature = "local_nodes_pool")]
        fn indy_submit_request_works_for_invalid_message() {
            TestUtils::cleanup_storage();

            let pool_handle = PoolUtils::create_and_open_pool_ledger(POOL).unwrap();

            let res = PoolUtils::send_request(pool_handle, "request");
            assert_eq!(res.unwrap_err(), ErrorCode::CommonInvalidStructure);

            PoolUtils::close(pool_handle).unwrap();

            TestUtils::cleanup_storage();
        }

        #[test]
        #[cfg(feature = "local_nodes_pool")]
        fn indy_sign_and_submit_request_works_for_invalid_json() {
            TestUtils::cleanup_storage();

            let pool_handle = PoolUtils::create_and_open_pool_ledger(POOL).unwrap();
            let wallet_handle = WalletUtils::create_and_open_wallet(POOL, None).unwrap();

            let (did, _, _) = SignusUtils::create_and_store_my_did(wallet_handle, Some(TRUSTEE_SEED)).unwrap();

            let res = LedgerUtils::sign_and_submit_request(pool_handle, wallet_handle, &did, "request");
            assert_eq!(res.unwrap_err(), ErrorCode::CommonInvalidStructure);

            PoolUtils::close(pool_handle).unwrap();
            WalletUtils::close_wallet(wallet_handle).unwrap();

            TestUtils::cleanup_storage();
        }
    }

    mod nym_requests {
        use super::*;

        #[test]
        #[cfg(feature = "local_nodes_pool")]
        fn indy_send_nym_request_works_for_only_required_fields() {
            TestUtils::cleanup_storage();

            let pool_handle = PoolUtils::create_and_open_pool_ledger(POOL).unwrap();
            let wallet_handle = WalletUtils::create_and_open_wallet(POOL, None).unwrap();

            let (trustee_did, _, _) = SignusUtils::create_and_store_my_did(wallet_handle, Some(TRUSTEE_SEED)).unwrap();
            let (my_did, _, _) = SignusUtils::create_and_store_my_did(wallet_handle, None).unwrap();

            let nym_request = LedgerUtils::build_nym_request(&trustee_did, &my_did, None, None, None).unwrap();

            LedgerUtils::sign_and_submit_request(pool_handle, wallet_handle, &trustee_did, &nym_request).unwrap();

            PoolUtils::close(pool_handle).unwrap();
            WalletUtils::close_wallet(wallet_handle).unwrap();

            TestUtils::cleanup_storage();
        }

        #[test]
        #[cfg(feature = "local_nodes_pool")]
        fn indy_send_nym_request_works_with_option_fields() {
            TestUtils::cleanup_storage();

            let pool_handle = PoolUtils::create_and_open_pool_ledger(POOL).unwrap();
            let wallet_handle = WalletUtils::create_and_open_wallet(POOL, None).unwrap();

            let (trustee_did, _, _) = SignusUtils::create_and_store_my_did(wallet_handle, Some(TRUSTEE_SEED)).unwrap();
            let (my_did, my_verkey, _) = SignusUtils::create_and_store_my_did(wallet_handle, None).unwrap();

            let role = "STEWARD";
            let alias = "some_alias";
            let nym_request = LedgerUtils::build_nym_request(&trustee_did, &my_did, Some(&my_verkey), Some(alias), Some(role)).unwrap();

            LedgerUtils::sign_and_submit_request(pool_handle, wallet_handle, &trustee_did, &nym_request).unwrap();

            PoolUtils::close(pool_handle).unwrap();
            WalletUtils::close_wallet(wallet_handle).unwrap();

            TestUtils::cleanup_storage();
        }

        #[test]
        #[cfg(feature = "local_nodes_pool")]
        fn indy_send_nym_request_works_for_different_roles() {
            TestUtils::cleanup_storage();

            let pool_handle = PoolUtils::create_and_open_pool_ledger(POOL).unwrap();
            let wallet_handle = WalletUtils::create_and_open_wallet(POOL, None).unwrap();

            let (trustee_did, _, _) = SignusUtils::create_and_store_my_did(wallet_handle, Some(TRUSTEE_SEED)).unwrap();

            let (my_did, _, _) = SignusUtils::create_and_store_my_did(wallet_handle, None).unwrap();
            let role = "STEWARD";
            let nym_request = LedgerUtils::build_nym_request(&trustee_did, &my_did, None, None, Some(role)).unwrap();
            LedgerUtils::sign_and_submit_request(pool_handle, wallet_handle, &trustee_did, &nym_request).unwrap();

            let (my_did2, _, _) = SignusUtils::create_and_store_my_did(wallet_handle, None).unwrap();
            let role = "TRUSTEE";
            let nym_request = LedgerUtils::build_nym_request(&trustee_did, &my_did2, None, None, Some(role)).unwrap();
            LedgerUtils::sign_and_submit_request(pool_handle, wallet_handle, &trustee_did, &nym_request).unwrap();

            let (my_did3, _, _) = SignusUtils::create_and_store_my_did(wallet_handle, None).unwrap();
            let role = "TRUST_ANCHOR";
            let nym_request = LedgerUtils::build_nym_request(&trustee_did, &my_did3, None, None, Some(role)).unwrap();
            LedgerUtils::sign_and_submit_request(pool_handle, wallet_handle, &trustee_did, &nym_request).unwrap();

            PoolUtils::close(pool_handle).unwrap();
            WalletUtils::close_wallet(wallet_handle).unwrap();

            TestUtils::cleanup_storage();
        }

        #[test]
        #[cfg(feature = "local_nodes_pool")]
        fn indy_build_nym_requests_works_for_wrong_role() {
            let role = "WRONG_ROLE";
            let res = LedgerUtils::build_nym_request(&IDENTIFIER, &DEST, None, None, Some(role));
            assert_eq!(res.unwrap_err(), ErrorCode::CommonInvalidStructure);
        }

        #[test]
        #[cfg(feature = "local_nodes_pool")]
        fn indy_nym_request_works_for_wrong_signer_role() {
            TestUtils::cleanup_storage();

            let pool_handle = PoolUtils::create_and_open_pool_ledger(POOL).unwrap();
            let wallet_handle = WalletUtils::create_and_open_wallet(POOL, None).unwrap();

            let (trustee_did, _, _) = SignusUtils::create_and_store_my_did(wallet_handle, Some(TRUSTEE_SEED)).unwrap();
            let (my_did, _, _) = SignusUtils::create_my_did(wallet_handle, "{}").unwrap();

            let nym_request = LedgerUtils::build_nym_request(&trustee_did, &my_did, None, None, None).unwrap();
            LedgerUtils::sign_and_submit_request(pool_handle, wallet_handle, &trustee_did, &nym_request).unwrap();
            let (my_did2, _, _) = SignusUtils::create_my_did(wallet_handle, "{}").unwrap();

            let nym_request = LedgerUtils::build_nym_request(&my_did, &my_did2, None, None, None).unwrap();
            let res = LedgerUtils::sign_and_submit_request(pool_handle, wallet_handle, &my_did, &nym_request);
            assert_eq!(res.unwrap_err(), ErrorCode::LedgerInvalidTransaction);

            PoolUtils::close(pool_handle).unwrap();
            WalletUtils::close_wallet(wallet_handle).unwrap();

            TestUtils::cleanup_storage();
        }

        #[test]
        #[cfg(feature = "local_nodes_pool")]
        fn indy_nym_request_works_for_unknown_signer_did() {
            TestUtils::cleanup_storage();

            let pool_handle = PoolUtils::create_and_open_pool_ledger(POOL).unwrap();
            let wallet_handle = WalletUtils::create_and_open_wallet(POOL, None).unwrap();

            let (trustee_did, _, _) = SignusUtils::create_my_did(wallet_handle, r#"{"seed":"000000000000000000000000Trustee9"}"#).unwrap();
            let (my_did, _, _) = SignusUtils::create_and_store_my_did(wallet_handle, None).unwrap();

            let nym_request = LedgerUtils::build_nym_request(&trustee_did, &my_did, None, None, None).unwrap();
            let res = LedgerUtils::sign_and_submit_request(pool_handle, wallet_handle, &trustee_did, &nym_request);
            assert_eq!(res.unwrap_err(), ErrorCode::LedgerInvalidTransaction);

            PoolUtils::close(pool_handle).unwrap();
            WalletUtils::close_wallet(wallet_handle).unwrap();

            TestUtils::cleanup_storage();
        }

        #[test]
        #[cfg(feature = "local_nodes_pool")]
        fn indy_get_nym_request_works_for_unknown_did() {
            TestUtils::cleanup_storage();

            let pool_handle = PoolUtils::create_and_open_pool_ledger(POOL).unwrap();
            let wallet_handle = WalletUtils::create_and_open_wallet(POOL, None).unwrap();

            let (did, _, _) = SignusUtils::create_my_did(wallet_handle, r#"{"seed":"00000000000000000000000000000My3"}"#).unwrap();

            let get_nym_request = LedgerUtils::build_get_nym_request(&did, &did).unwrap();

            let get_nym_response = PoolUtils::send_request(pool_handle, &get_nym_request).unwrap();
            let get_nym_response: Reply<GetNymReplyResult> = serde_json::from_str(&get_nym_response).unwrap();
            assert!(get_nym_response.result.data.is_none());

            PoolUtils::close(pool_handle).unwrap();
            WalletUtils::close_wallet(wallet_handle).unwrap();

            TestUtils::cleanup_storage();
        }

        #[test]
        #[cfg(feature = "local_nodes_pool")]
        fn indy_build_nym_request_works_for_invalid_submitter_identifier() {
            let res = LedgerUtils::build_nym_request(INVALID_IDENTIFIER, IDENTIFIER, None, None, None);
            assert_eq!(res.unwrap_err(), ErrorCode::CommonInvalidStructure);
        }

        #[test]
        #[cfg(feature = "local_nodes_pool")]
        fn indy_build_nym_request_works_for_invalid_target_identifier() {
            let res = LedgerUtils::build_nym_request(IDENTIFIER, INVALID_IDENTIFIER, None, None, None);
            assert_eq!(res.unwrap_err(), ErrorCode::CommonInvalidStructure);
        }

        #[test]
        #[cfg(feature = "local_nodes_pool")]
        fn indy_build_get_nym_request_works_for_invalid_submitter_identifier() {
            let res = LedgerUtils::build_get_nym_request(INVALID_IDENTIFIER, IDENTIFIER);
            assert_eq!(res.unwrap_err(), ErrorCode::CommonInvalidStructure);
        }

        #[test]
        #[cfg(feature = "local_nodes_pool")]
        fn indy_build_get_nym_request_works_for_invalid_target_identifier() {
            let res = LedgerUtils::build_get_nym_request(IDENTIFIER, INVALID_IDENTIFIER);
            assert_eq!(res.unwrap_err(), ErrorCode::CommonInvalidStructure);
        }

        #[test]
        #[cfg(feature = "local_nodes_pool")]
        fn indy_nym_requests_works_for_reset_role() {
            TestUtils::cleanup_storage();

            let pool_handle = PoolUtils::create_and_open_pool_ledger(POOL).unwrap();
            let wallet_handle = WalletUtils::create_and_open_wallet(POOL, None).unwrap();

            let (trustee_did, _, _) = SignusUtils::create_and_store_my_did(wallet_handle, Some(TRUSTEE_SEED)).unwrap();
            let (my_did, my_verkey, _) = SignusUtils::create_and_store_my_did(wallet_handle, None).unwrap();

            let mut nym_request = LedgerUtils::build_nym_request(&trustee_did, &my_did,
                                                                 Some(&my_verkey), None, Some("TRUSTEE")).unwrap();
            LedgerUtils::sign_and_submit_request(pool_handle, wallet_handle, &trustee_did, &nym_request).unwrap();

            let mut get_nym_request = LedgerUtils::build_get_nym_request(&my_did, &my_did).unwrap();
            let get_nym_response_with_role = PoolUtils::send_request(pool_handle, &get_nym_request).unwrap();

            let get_nym_response_with_role: Reply<GetNymReplyResult> = serde_json::from_str(&get_nym_response_with_role).unwrap();
            let get_nym_response_data_with_role: GetNymResultData = serde_json::from_str(&get_nym_response_with_role.result.data.unwrap()).unwrap();

            nym_request = LedgerUtils::build_nym_request(&my_did, &my_did,
                                                         Some(&my_verkey), None, Some("")).unwrap();
            LedgerUtils::sign_and_submit_request(pool_handle, wallet_handle, &my_did, &nym_request).unwrap();

            get_nym_request = LedgerUtils::build_get_nym_request(&my_did, &my_did).unwrap();
            let get_nym_response_without_role = PoolUtils::send_request(pool_handle, &get_nym_request).unwrap();

            let get_nym_response_without_role: Reply<GetNymReplyResult> = serde_json::from_str(&get_nym_response_without_role).unwrap();
            let get_nym_response_data_without_role: GetNymResultData = serde_json::from_str(&get_nym_response_without_role.result.data.unwrap()).unwrap();

            assert!(get_nym_response_data_without_role.role.is_none());
            assert_ne!(get_nym_response_data_without_role.role, get_nym_response_data_with_role.role);

            PoolUtils::close(pool_handle).unwrap();
            WalletUtils::close_wallet(wallet_handle).unwrap();

            TestUtils::cleanup_storage();
        }
    }

    mod attrib_requests {
        use super::*;

        #[test]
        #[cfg(feature = "local_nodes_pool")]
        fn indy_attrib_request_works_for_unknown_did() {
            TestUtils::cleanup_storage();

            let pool_handle = PoolUtils::create_and_open_pool_ledger(POOL).unwrap();
            let wallet_handle = WalletUtils::create_and_open_wallet(POOL, None).unwrap();

            let (did, _, _) = SignusUtils::create_and_store_my_did(wallet_handle, None).unwrap();

            let attrib_request = LedgerUtils::build_attrib_request(&did, &did, None, Some(ATTRIB_RAW_DATA), None).unwrap();

            let res = PoolUtils::send_request(pool_handle, &attrib_request);
            assert_eq!(res.unwrap_err(), ErrorCode::LedgerInvalidTransaction);

            PoolUtils::close(pool_handle).unwrap();
            WalletUtils::close_wallet(wallet_handle).unwrap();

            TestUtils::cleanup_storage();
        }

        #[test]
        #[cfg(feature = "local_nodes_pool")]
        fn indy_get_attrib_request_works_for_unknown_did() {
            TestUtils::cleanup_storage();

            let pool_handle = PoolUtils::create_and_open_pool_ledger(POOL).unwrap();
            let wallet_handle = WalletUtils::create_and_open_wallet(POOL, None).unwrap();

            let (did, _, _) = SignusUtils::create_my_did(wallet_handle, r#"{}"#).unwrap();

            let get_attrib_request = LedgerUtils::build_get_attrib_request(&did, &did, "endpoint").unwrap();
            let get_attrib_response = PoolUtils::send_request(pool_handle, &get_attrib_request).unwrap();
            let get_attrib_response: Reply<GetAttribReplyResult> = serde_json::from_str(&get_attrib_response).unwrap();
            assert!(get_attrib_response.result.data.is_none());

            PoolUtils::close(pool_handle).unwrap();
            WalletUtils::close_wallet(wallet_handle).unwrap();

            TestUtils::cleanup_storage();
        }

        #[test]
        #[cfg(feature = "local_nodes_pool")]
        fn indy_get_attrib_request_works_for_unknown_attribute() {
            TestUtils::cleanup_storage();

            let pool_handle = PoolUtils::create_and_open_pool_ledger(POOL).unwrap();
            let wallet_handle = WalletUtils::create_and_open_wallet(POOL, None).unwrap();

            let (did, _, _) = SignusUtils::create_and_store_my_did(wallet_handle, Some(TRUSTEE_SEED)).unwrap();

            let get_attrib_request = LedgerUtils::build_get_attrib_request(&did, &did, "some_attribute").unwrap();
            let get_attrib_response = PoolUtils::send_request(pool_handle, &get_attrib_request).unwrap();
            let get_attrib_response: Reply<GetAttribReplyResult> = serde_json::from_str(&get_attrib_response).unwrap();
            assert!(get_attrib_response.result.data.is_none());

            PoolUtils::close(pool_handle).unwrap();
            WalletUtils::close_wallet(wallet_handle).unwrap();

            TestUtils::cleanup_storage();
        }


        #[test]
        #[cfg(feature = "local_nodes_pool")]
        fn indy_build_attrib_request_works_for_invalid_submitter_did() {
            let res = LedgerUtils::build_attrib_request(INVALID_IDENTIFIER, IDENTIFIER, None,
                                                        Some(ATTRIB_RAW_DATA), None);
            assert_eq!(res.unwrap_err(), ErrorCode::CommonInvalidStructure);
        }

        #[test]
        #[cfg(feature = "local_nodes_pool")]
        fn indy_build_attrib_request_works_for_invalid_target_did() {
            let res = LedgerUtils::build_attrib_request(IDENTIFIER, INVALID_IDENTIFIER, None,
                                                        Some(ATTRIB_RAW_DATA), None);
            assert_eq!(res.unwrap_err(), ErrorCode::CommonInvalidStructure);
        }

        #[test]
        #[cfg(feature = "local_nodes_pool")]
        fn indy_build_get_attrib_request_works_for_invalid_submitter_identifier() {
            let res = LedgerUtils::build_get_attrib_request(INVALID_IDENTIFIER, IDENTIFIER, "endpoint");
            assert_eq!(res.unwrap_err(), ErrorCode::CommonInvalidStructure);
        }

        #[test]
        #[cfg(feature = "local_nodes_pool")]
        fn indy_build_get_attrib_request_works_for_invalid_target_identifier() {
            let res = LedgerUtils::build_get_attrib_request(IDENTIFIER, INVALID_IDENTIFIER, "endpoint");
            assert_eq!(res.unwrap_err(), ErrorCode::CommonInvalidStructure);
        }
    }

    mod schemas_requests {
        use super::*;

        #[test]
        #[cfg(feature = "local_nodes_pool")]
        fn indy_build_schema_requests_works_for_missed_field_in_data_json() {
            let data = r#"{"name":"name"}"#;

            let res = LedgerUtils::build_schema_request(IDENTIFIER, data);
            assert_eq!(res.unwrap_err(), ErrorCode::CommonInvalidStructure);
        }

        #[test]
        #[cfg(feature = "local_nodes_pool")]
        fn indy_build_schema_requests_works_for_invalid_data_json_format() {
            let data = r#"{"name":"name", "keys":"name"}"#;

            let res = LedgerUtils::build_schema_request(IDENTIFIER, data);
            assert_eq!(res.unwrap_err(), ErrorCode::CommonInvalidStructure);
        }

        #[test]
        #[cfg(feature = "local_nodes_pool")]
        fn indy_build_schema_requests_works_for_invalid_submitter_identifier() {
            let res = LedgerUtils::build_schema_request(INVALID_IDENTIFIER, SCHEMA_DATA);
            assert_eq!(res.unwrap_err(), ErrorCode::CommonInvalidStructure);
        }

        #[test]
        #[cfg(feature = "local_nodes_pool")]
        fn indy_build_get_schema_requests_works_for_invalid_data_json() {
            let data = r#"{"name":"name"}"#;
            let res = LedgerUtils::build_get_schema_request(IDENTIFIER, IDENTIFIER, data);
            assert_eq!(res.unwrap_err(), ErrorCode::CommonInvalidStructure);
        }

        #[test]
        #[cfg(feature = "local_nodes_pool")]
        fn indy_build_get_schema_requests_works_for_invalid_submitter_identifier() {
            let res = LedgerUtils::build_get_schema_request(INVALID_IDENTIFIER, DEST, GET_SCHEMA_DATA);
            assert_eq!(res.unwrap_err(), ErrorCode::CommonInvalidStructure);
        }

        #[test]
        #[cfg(feature = "local_nodes_pool")]
        fn indy_build_get_schema_requests_works_for_invalid_dest() {
            let res = LedgerUtils::build_get_schema_request(IDENTIFIER, INVALID_IDENTIFIER, GET_SCHEMA_DATA);
            assert_eq!(res.unwrap_err(), ErrorCode::CommonInvalidStructure);
        }

        #[test]
        #[cfg(feature = "local_nodes_pool")]
        fn indy_schema_request_works_for_unknown_did() {
            TestUtils::cleanup_storage();

            let pool_handle = PoolUtils::create_and_open_pool_ledger(POOL).unwrap();
            let wallet_handle = WalletUtils::create_and_open_wallet(POOL, None).unwrap();

            let (did, _, _) = SignusUtils::create_my_did(wallet_handle, "{}").unwrap();

            let schema_request = LedgerUtils::build_schema_request(&did, SCHEMA_DATA).unwrap();

            let res = LedgerUtils::sign_and_submit_request(pool_handle, wallet_handle, &did, &schema_request);
            assert_eq!(res.unwrap_err(), ErrorCode::LedgerInvalidTransaction);

            PoolUtils::close(pool_handle).unwrap();
            WalletUtils::close_wallet(wallet_handle).unwrap();

            TestUtils::cleanup_storage();
        }

        #[test]
        #[cfg(feature = "local_nodes_pool")]
        fn indy_get_schema_request_works_for_unknown_schema() {
            TestUtils::cleanup_storage();

            let pool_handle = PoolUtils::create_and_open_pool_ledger(POOL).unwrap();
            let wallet_handle = WalletUtils::create_and_open_wallet(POOL, None).unwrap();

            let (did, _, _) = SignusUtils::create_and_store_my_did(wallet_handle, Some(TRUSTEE_SEED)).unwrap();

            let get_schema_data = r#"{"name":"unknown_schema_name","version":"2.0"}"#;
            let get_schema_request = LedgerUtils::build_get_schema_request(&did, &did, get_schema_data).unwrap();

            let get_schema_response = PoolUtils::send_request(pool_handle, &get_schema_request).unwrap();
            // TODO FIXME restore after INDY-699 will be fixed
            // let get_schema_response: Reply<GetSchemaReplyResult> = serde_json::from_str(&get_schema_response).unwrap();
            // assert!(get_schema_response.result.data.is_none());
            assert!(serde_json::from_str::<Reply<GetSchemaReplyResult>>(&get_schema_response).unwrap_err().to_string().contains("missing field `attr_names`"));

            PoolUtils::close(pool_handle).unwrap();
            WalletUtils::close_wallet(wallet_handle).unwrap();

            TestUtils::cleanup_storage();
        }
    }

    mod node_requests {
        use super::*;

        #[test]
        fn indy_build_node_request_works_for_missed_field_in_data_json() {
            let data = r#"{"node_ip":"10.0.0.100", "node_port": 1, "client_ip": "10.0.0.100", "client_port": 1}"#;
            let res = LedgerUtils::build_node_request(IDENTIFIER, DEST, data);
            assert_eq!(res.unwrap_err(), ErrorCode::CommonInvalidStructure);
        }

        #[test]
        fn indy_build_node_request_works_for_wrong_service() {
            let data = r#"{"node_ip":"10.0.0.100", "node_port": 1, "client_ip": "10.0.0.100", "client_port": 1, "alias":"some", "services": ["SERVICE"], "blskey": "CnEDk9HrMnmiHXEV1WFgbVCRteYnPqsJwrTdcZaNhFVW"}"#;
            let res = LedgerUtils::build_node_request(IDENTIFIER, DEST, data);
            assert_eq!(res.unwrap_err(), ErrorCode::CommonInvalidStructure);
        }

        #[test]
        #[cfg(feature = "local_nodes_pool")]
        fn indy_send_node_request_works_for_wrong_role() {
            TestUtils::cleanup_storage();

            let pool_handle = PoolUtils::create_and_open_pool_ledger(POOL).unwrap();
            let wallet_handle = WalletUtils::create_and_open_wallet(POOL, None).unwrap();

            let (did, _, _) = SignusUtils::create_and_store_my_did(wallet_handle, Some(TRUSTEE_SEED)).unwrap();

            let node_request = LedgerUtils::build_node_request(&did, &did, NODE_DATA).unwrap();

            let res: Result<String, ErrorCode> = LedgerUtils::sign_and_submit_request(pool_handle, wallet_handle, &did, &node_request);
            assert_eq!(res.unwrap_err(), ErrorCode::LedgerInvalidTransaction);

            PoolUtils::close(pool_handle).unwrap();
            WalletUtils::close_wallet(wallet_handle).unwrap();

            TestUtils::cleanup_storage();
        }

        #[test]
        #[cfg(feature = "local_nodes_pool")]
        fn indy_submit_node_request_works_for_steward_already_has_node() {
            TestUtils::cleanup_storage();

            let pool_handle = PoolUtils::create_and_open_pool_ledger(POOL).unwrap();
            let wallet_handle = WalletUtils::create_and_open_wallet(POOL, None).unwrap();

            let (did, _, _) = SignusUtils::create_and_store_my_did(wallet_handle, Some(STEWARD_SEED)).unwrap();

            let node_request = LedgerUtils::build_node_request(&did, &did, NODE_DATA).unwrap();

            let res: Result<String, ErrorCode> = LedgerUtils::sign_and_submit_request(pool_handle, wallet_handle, &did, &node_request);
            assert_eq!(res.unwrap_err(), ErrorCode::LedgerInvalidTransaction);

            PoolUtils::close(pool_handle).unwrap();
            WalletUtils::close_wallet(wallet_handle).unwrap();

            TestUtils::cleanup_storage();
        }
    }

    mod claim_def_requests {
        use super::*;

        #[test]
        fn indy_build_claim_def_request_works_for_invalid_data_json() {
            TestUtils::cleanup_storage();

            let data = r#"{"primary":{"n":"1","s":"2","rms":"3","r":{"name":"1"}}}"#;

            let res = LedgerUtils::build_claim_def_txn(IDENTIFIER, SEQ_NO, SIGNATURE_TYPE, data);
            assert_eq!(res.unwrap_err(), ErrorCode::CommonInvalidStructure);
        }

        #[test]
        fn indy_build_claim_def_request_works_for_invalid_submitter_did() {
            TestUtils::cleanup_storage();

            let data = r#"{"primary":{"n":"1","s":"2","rms":"3","r":{"name":"1"},"rctxt":"1","z":"1"}}"#;

            let res = LedgerUtils::build_claim_def_txn(INVALID_IDENTIFIER, SEQ_NO, SIGNATURE_TYPE, data);
            assert_eq!(res.unwrap_err(), ErrorCode::CommonInvalidStructure);
        }

        #[test]
        fn indy_build_get_claim_def_request_works_for_invalid_submitter_did() {
            TestUtils::cleanup_storage();

            let res = LedgerUtils::build_get_claim_def_txn(INVALID_IDENTIFIER, SEQ_NO, SIGNATURE_TYPE, IDENTIFIER);
            assert_eq!(res.unwrap_err(), ErrorCode::CommonInvalidStructure);
        }

        #[test]
        fn indy_build_get_claim_def_request_works_for_invalid_origin() {
            TestUtils::cleanup_storage();

            let res = LedgerUtils::build_get_claim_def_txn(IDENTIFIER, SEQ_NO, SIGNATURE_TYPE, INVALID_IDENTIFIER);
            assert_eq!(res.unwrap_err(), ErrorCode::CommonInvalidStructure);
        }
    }
}<|MERGE_RESOLUTION|>--- conflicted
+++ resolved
@@ -280,12 +280,8 @@
                 \"operation\":{{\
                     \"dest\":\"{}\",\
                     \"type\":\"1\"\
-<<<<<<< HEAD
-                }}", IDENTIFIER, DEST);
-=======
                 }},\
-                \"protocolVersion\":1", identifier, dest);
->>>>>>> b6f21d0f
+                \"protocolVersion\":1", IDENTIFIER, DEST);
 
             let nym_request = LedgerUtils::build_nym_request(&IDENTIFIER, &DEST, None, None, None).unwrap();
             assert!(nym_request.contains(&expected_result));
@@ -306,14 +302,8 @@
                     \"role\":\"2\",\
                     \"type\":\"1\",\
                     \"verkey\":\"{}\"\
-<<<<<<< HEAD
-                }}", IDENTIFIER, alias, DEST, verkey);
-=======
                 }},\
-                \"protocolVersion\":1", identifier, alias, dest, verkey);
-
-            let nym_request = LedgerUtils::build_nym_request(&identifier.clone(), &dest.clone(), Some(verkey), Some(alias), Some(role)).unwrap();
->>>>>>> b6f21d0f
+                \"protocolVersion\":1", IDENTIFIER, alias, DEST, verkey);
 
             let nym_request = LedgerUtils::build_nym_request(&IDENTIFIER, &DEST, Some(verkey), Some(alias), Some(role)).unwrap();
             assert!(nym_request.contains(&expected_result));
@@ -328,12 +318,8 @@
                     \"dest\":\"{}\",\
                     \"role\":null,\
                     \"type\":\"1\"\
-<<<<<<< HEAD
-                }}", IDENTIFIER, DEST);
-=======
                 }},\
-                \"protocolVersion\":1", identifier, dest);
->>>>>>> b6f21d0f
+                \"protocolVersion\":1", IDENTIFIER, DEST);
 
             let nym_request = LedgerUtils::build_nym_request(&IDENTIFIER, &DEST, None, None, Some("")).unwrap();
             assert!(nym_request.contains(&expected_result));
@@ -347,14 +333,8 @@
                 \"operation\":{{\
                     \"type\":\"105\",\
                     \"dest\":\"{}\"\
-<<<<<<< HEAD
-                }}", IDENTIFIER, DEST);
-=======
                 }},\
-                \"protocolVersion\":1", identifier, dest);
-
-            let get_nym_request = LedgerUtils::build_get_nym_request(&identifier.clone(), &dest.clone()).unwrap();
->>>>>>> b6f21d0f
+                \"protocolVersion\":1", IDENTIFIER, DEST);
 
             let get_nym_request = LedgerUtils::build_get_nym_request(&IDENTIFIER, &DEST).unwrap();
             assert!(get_nym_request.contains(&expected_result));
@@ -441,14 +421,8 @@
                     \"type\":\"100\",\
                     \"dest\":\"{}\",\
                     \"raw\":\"{{\\\"endpoint\\\":{{\\\"ha\\\":\\\"127.0.0.1:5555\\\"}}}}\"\
-<<<<<<< HEAD
-                }}", IDENTIFIER, DEST);
-=======
                 }},\
-                \"protocolVersion\":1", identifier, dest);
-
-            let attrib_request = LedgerUtils::build_attrib_request(&identifier, &dest, None, Some(raw), None).unwrap();
->>>>>>> b6f21d0f
+                \"protocolVersion\":1", IDENTIFIER, DEST);
 
             let attrib_request = LedgerUtils::build_attrib_request(&IDENTIFIER, &DEST, None, Some(ATTRIB_RAW_DATA), None).unwrap();
             assert!(attrib_request.contains(&expected_result));
@@ -472,14 +446,8 @@
                     \"type\":\"104\",\
                     \"dest\":\"{}\",\
                     \"raw\":\"{}\"\
-<<<<<<< HEAD
-                }}", IDENTIFIER, DEST, raw);
-=======
                 }},\
-                \"protocolVersion\":1", identifier, dest, raw);
-
-            let get_attrib_request = LedgerUtils::build_get_attrib_request(&identifier, &dest, raw).unwrap();
->>>>>>> b6f21d0f
+                \"protocolVersion\":1", IDENTIFIER, DEST, raw);
 
             let get_attrib_request = LedgerUtils::build_get_attrib_request(&IDENTIFIER, &DEST, raw).unwrap();
             assert!(get_attrib_request.contains(&expected_result));
@@ -542,14 +510,7 @@
         #[test]
         #[cfg(feature = "local_nodes_pool")]
         fn indy_build_schema_requests_works_for_correct_data_json() {
-<<<<<<< HEAD
-            let expected_result = r#""operation":{"type":"101","data":{"name":"name","version":"1.0","attr_names":["name","male"]"#;
-=======
-            let identifier = "identifier";
-            let data = r#"{"name":"name", "version":"1.0", "attr_names":["name","male"]}"#;
-
             let expected_result = r#""operation":{"type":"101","data":{"name":"name","version":"1.0","attr_names":["name","male"]}},"protocolVersion":1"#;
->>>>>>> b6f21d0f
 
             let schema_request = LedgerUtils::build_schema_request(IDENTIFIER, SCHEMA_DATA).unwrap();
             assert!(schema_request.contains(expected_result));
@@ -558,15 +519,8 @@
         #[test]
         #[cfg(feature = "local_nodes_pool")]
         fn indy_build_get_schema_requests_works_for_correct_data_json() {
-<<<<<<< HEAD
-            let expected_result = format!(r#""identifier":"{}","operation":{{"type":"107","dest":"{}","data":{{"name":"name","version":"1.0"}}}}"#,
+            let expected_result = format!(r#""identifier":"{}","operation":{{"type":"107","dest":"{}","data":{{"name":"name","version":"1.0"}}}},"protocolVersion":1"#,
                                           IDENTIFIER, DEST);
-=======
-            let identifier = "identifier";
-            let data = r#"{"name":"name","version":"1.0"}"#;
-
-            let expected_result = r#""identifier":"identifier","operation":{"type":"107","dest":"identifier","data":{"name":"name","version":"1.0"}},"protocolVersion":1"#;
->>>>>>> b6f21d0f
 
             let get_schema_request = LedgerUtils::build_get_schema_request(IDENTIFIER, DEST, GET_SCHEMA_DATA).unwrap();
             assert!(get_schema_request.contains(&expected_result));
@@ -624,16 +578,8 @@
 
         #[test]
         fn indy_build_node_request_works_for_correct_data_json() {
-<<<<<<< HEAD
-            let expected_result = format!(r#""identifier":"{}","operation":{{"type":"0","dest":"{}","data":{{"node_ip":"10.0.0.100","node_port":1,"client_ip":"10.0.0.100","client_port":1,"alias":"some","services":["VALIDATOR"],"blskey":"CnEDk9HrMnmiHXEV1WFgbVCRteYnPqsJwrTdcZaNhFVW"}}}}"#,
+            let expected_result = format!(r#""identifier":"{}","operation":{{"type":"0","dest":"{}","data":{{"node_ip":"10.0.0.100","node_port":1,"client_ip":"10.0.0.100","client_port":1,"alias":"some","services":["VALIDATOR"],"blskey":"CnEDk9HrMnmiHXEV1WFgbVCRteYnPqsJwrTdcZaNhFVW"}}}},"protocolVersion":1"#,
                                           IDENTIFIER, DEST);
-=======
-            let identifier = "identifier";
-            let dest = "dest";
-            let data = r#"{"node_ip":"10.0.0.100", "node_port": 1, "client_ip": "10.0.0.100", "client_port": 1, "alias":"some", "services": ["VALIDATOR"], "blskey": "CnEDk9HrMnmiHXEV1WFgbVCRteYnPqsJwrTdcZaNhFVW"}"#;
-
-            let expected_result = r#""identifier":"identifier","operation":{"type":"0","dest":"dest","data":{"node_ip":"10.0.0.100","node_port":1,"client_ip":"10.0.0.100","client_port":1,"alias":"some","services":["VALIDATOR"],"blskey":"CnEDk9HrMnmiHXEV1WFgbVCRteYnPqsJwrTdcZaNhFVW"}},"protocolVersion":1"#;
->>>>>>> b6f21d0f
 
             let node_request = LedgerUtils::build_node_request(IDENTIFIER, DEST, NODE_DATA).unwrap();
             assert!(node_request.contains(&expected_result));
@@ -695,12 +641,8 @@
         fn indy_build_claim_def_request_works_for_correct_data_json() {
             let data = r#"{"primary":{"n":"1","s":"2","rms":"3","r":{"name":"1"},"rctxt":"1","z":"1"}}"#;
 
-<<<<<<< HEAD
-            let expected_result = format!(r#""identifier":"{}","operation":{{"ref":{},"data":{{"primary":{{"n":"1","s":"2","rms":"3","r":{{"name":"1"}},"rctxt":"1","z":"1"}},"revocation":{{}}}},"type":"102","signature_type":"{}""#,
+            let expected_result = format!(r#""identifier":"{}","operation":{{"ref":{},"data":{{"primary":{{"n":"1","s":"2","rms":"3","r":{{"name":"1"}},"rctxt":"1","z":"1"}},"revocation":{{}}}},"type":"102","signature_type":"{}"}},"protocolVersion":1"#,
                                           IDENTIFIER, SEQ_NO, SIGNATURE_TYPE);
-=======
-            let expected_result = r#""identifier":"identifier","operation":{"ref":1,"data":{"primary":{"n":"1","s":"2","rms":"3","r":{"name":"1"},"rctxt":"1","z":"1"},"revocation":{}},"type":"102","signature_type":"CL"},"protocolVersion":1"#;
->>>>>>> b6f21d0f
 
             let claim_def_request = LedgerUtils::build_claim_def_txn(IDENTIFIER, SEQ_NO, SIGNATURE_TYPE, &data).unwrap();
             assert!(claim_def_request.contains(&expected_result));
@@ -710,12 +652,8 @@
         fn indy_build_get_claim_def_request_works() {
             let origin = "origin";
 
-<<<<<<< HEAD
-            let expected_result = format!(r#""identifier":"{}","operation":{{"type":"108","ref":{},"signature_type":"{}","origin":"{}"}}"#,
+            let expected_result = format!(r#""identifier":"{}","operation":{{"type":"108","ref":{},"signature_type":"{}","origin":"{}"}},"protocolVersion":1"#,
                                           IDENTIFIER, SEQ_NO, SIGNATURE_TYPE, origin);
-=======
-            let expected_result = r#""identifier":"identifier","operation":{"type":"108","ref":1,"signature_type":"signature_type","origin":"origin"},"protocolVersion":1"#;
->>>>>>> b6f21d0f
 
             let get_claim_def_request = LedgerUtils::build_get_claim_def_txn(IDENTIFIER, SEQ_NO, SIGNATURE_TYPE, origin).unwrap();
             assert!(get_claim_def_request.contains(&expected_result));
@@ -797,17 +735,10 @@
 
         #[test]
         fn indy_build_get_txn_request() {
-            let expected_result = format!(r#""identifier":"{}","operation":{{"type":"3","data":{}}}"#, IDENTIFIER, SEQ_NO);
-
-<<<<<<< HEAD
+            let expected_result = format!(r#""identifier":"{}","operation":{{"type":"3","data":{}}},"protocolVersion":1"#, IDENTIFIER, SEQ_NO);
+
             let get_txn_request = LedgerUtils::build_get_txn_request(IDENTIFIER, SEQ_NO).unwrap();
             assert!(get_txn_request.contains(&expected_result));
-=======
-            let expected_result = r#""identifier":"identifier","operation":{"type":"3","data":1},"protocolVersion":1"#;
-
-            let get_txn_request = LedgerUtils::build_get_txn_request(identifier, data).unwrap();
-            assert!(get_txn_request.contains(expected_result));
->>>>>>> b6f21d0f
         }
 
         #[test]
