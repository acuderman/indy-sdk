--- conflicted
+++ resolved
@@ -21,10 +21,7 @@
         * [Message Threading](https://github.com/hyperledger/indy-hipe/tree/master/text/0027-message-id-and-threading)
         * [Wire Message](https://github.com/hyperledger/indy-hipe/tree/master/text/0028-wire-message-format).
 * Set default freshness threshold to 600 seconds.
-<<<<<<< HEAD
-=======
 * Send GET requests to two Nodes.
->>>>>>> b164aae8
 * Bugfixes:
     * Restart catchup in case of outdated pool cache.
     * Fixed publishing of nodejs package for VCX wrapper.
