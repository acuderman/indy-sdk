--- conflicted
+++ resolved
@@ -203,13 +203,8 @@
                                                                                    COMMON_MASTER_SECRET).unwrap();
             let claim_req: ClaimRequestJson = serde_json::from_str(&claim_req_json).unwrap();
 
-<<<<<<< HEAD
-            assert_eq!(claim_req.claim_def_seq_no, claim_def_seq_no);
-            assert_eq!(claim_req.issuer_did, issuer_did);
-=======
             assert_eq!(claim_req.schema_seq_no, schema_seq_no);
             assert_eq!(claim_req.issuer_did, ISSUER_DID);
->>>>>>> ec0ea1a3
             assert!(claim_req.blinded_ms.u.len() > 0);
         }
 
@@ -264,11 +259,7 @@
         fn issuer_create_claim_works() {
             let (wallet_handle, _) = AnoncredsUtils::init_common_wallet();
 
-<<<<<<< HEAD
-            let claim_req = r#"{"blinded_ms":{"prover_did":"CnEDk9HrMnmiHXEV1WFgbVCRteYnPqsJwrTdcZaNhFVW","u":"54172737564529332710724213139048941083013176891644677117322321823630308734620627329227591845094100636256829761959157314784293939045176621327154990908459072821826818718739696323299787928173535529024556540323709578850706993294234966440826690899266872682790228513973999212370574548239877108511283629423807338632435431097339875665075453785141722989098387895970395982432709011505864533727415552566715069675346220752584449560407261446567731711814188836703337365986725429656195275616846543535707364215498980750860746440672050640048215761507774996460985293327604627646056062013419674090094698841792968543317468164175921100038","ur":null},"issuer_did":"NcYxiDXkpYi6ov5FcYDi1e","claim_def_seq_no":1,"schema_seq_no":1}"#;
-=======
             let claim_req = format!(r#"{{"blinded_ms":{{"prover_did":"CnEDk9HrMnmiHXEV1WFgbVCRteYnPqsJwrTdcZaNhFVW","u":"54172737564529332710724213139048941083013176891644677117322321823630308734620627329227591845094100636256829761959157314784293939045176621327154990908459072821826818718739696323299787928173535529024556540323709578850706993294234966440826690899266872682790228513973999212370574548239877108511283629423807338632435431097339875665075453785141722989098387895970395982432709011505864533727415552566715069675346220752584449560407261446567731711814188836703337365986725429656195275616846543535707364215498980750860746440672050640048215761507774996460985293327604627646056062013419674090094698841792968543317468164175921100038","ur":null}},"issuer_did":"{}","schema_seq_no":1}}"#, ISSUER_DID);
->>>>>>> ec0ea1a3
 
             let claim_json = AnoncredsUtils::get_gvt_claim_json();
 
@@ -284,11 +275,7 @@
         fn issuer_create_claim_works_for_claim_does_not_correspond_to_claim_req() {
             let (wallet_handle, _) = AnoncredsUtils::init_common_wallet();
 
-<<<<<<< HEAD
-            let claim_req = r#"{"blinded_ms"{"prover_did":"CnEDk9HrMnmiHXEV1WFgbVCRteYnPqsJwrTdcZaNhFVW","u":"78642009183061519681642949186511883517561213024253007693605674585288964920641017651779407190325620073544451273313223865970730324882004218654708785143702626337327148875137393101464687794953218753005927492179012286511197396945795208681795313939767499444933139277315113356530041684437761038663276793040349557294620223093906897574215436647703667891052762523022326049857738264833807472302707972331207200720216038057270470116611478516211732505056236404960175670287081433670657644042478872537481050085523491110773623684416797190117083084618649667528194409150615774512701755156055570554349550169869411668543258825800016015079","ur":null},"issuer_did":"NcYxiDXkpYi6ov5FcYDi1e","claim_def_seq_no":1,"schema_seq_no":1}"#;
-=======
             let claim_req = format!(r#"{{"blinded_ms"{{"prover_did":"CnEDk9HrMnmiHXEV1WFgbVCRteYnPqsJwrTdcZaNhFVW","u":"78642009183061519681642949186511883517561213024253007693605674585288964920641017651779407190325620073544451273313223865970730324882004218654708785143702626337327148875137393101464687794953218753005927492179012286511197396945795208681795313939767499444933139277315113356530041684437761038663276793040349557294620223093906897574215436647703667891052762523022326049857738264833807472302707972331207200720216038057270470116611478516211732505056236404960175670287081433670657644042478872537481050085523491110773623684416797190117083084618649667528194409150615774512701755156055570554349550169869411668543258825800016015079","ur":null}},"issuer_did":"{}","schema_seq_no":1}}"#, ISSUER_DID);
->>>>>>> ec0ea1a3
 
             let claim_json = AnoncredsUtils::get_xyz_claim_json();
 
@@ -300,11 +287,7 @@
         fn issuer_create_claim_works_for_for_invalid_wallet_handle() {
             let (wallet_handle, _) = AnoncredsUtils::init_common_wallet();
 
-<<<<<<< HEAD
-            let claim_req = r#"{"blinded_ms":{"prover_did":"CnEDk9HrMnmiHXEV1WFgbVCRteYnPqsJwrTdcZaNhFVW","u":"54172737564529332710724213139048941083013176891644677117322321823630308734620627329227591845094100636256829761959157314784293939045176621327154990908459072821826818718739696323299787928173535529024556540323709578850706993294234966440826690899266872682790228513973999212370574548239877108511283629423807338632435431097339875665075453785141722989098387895970395982432709011505864533727415552566715069675346220752584449560407261446567731711814188836703337365986725429656195275616846543535707364215498980750860746440672050640048215761507774996460985293327604627646056062013419674090094698841792968543317468164175921100038","ur":null},"issuer_did":"NcYxiDXkpYi6ov5FcYDi1e","claim_def_seq_no":1,"schema_seq_no":1}"#;
-=======
             let claim_req = format!(r#"{{"blinded_ms":{{"prover_did":"CnEDk9HrMnmiHXEV1WFgbVCRteYnPqsJwrTdcZaNhFVW","u":"54172737564529332710724213139048941083013176891644677117322321823630308734620627329227591845094100636256829761959157314784293939045176621327154990908459072821826818718739696323299787928173535529024556540323709578850706993294234966440826690899266872682790228513973999212370574548239877108511283629423807338632435431097339875665075453785141722989098387895970395982432709011505864533727415552566715069675346220752584449560407261446567731711814188836703337365986725429656195275616846543535707364215498980750860746440672050640048215761507774996460985293327604627646056062013419674090094698841792968543317468164175921100038","ur":null}},"issuer_did":"{}","schema_seq_no":1}}"#, ISSUER_DID);
->>>>>>> ec0ea1a3
 
             let claim_json = AnoncredsUtils::get_gvt_claim_json();
 
@@ -419,11 +402,7 @@
             let proof_req = r#"{"nonce":"123432421212",
                                 "name":"proof_req_1",
                                 "version":"0.1",
-<<<<<<< HEAD
-                                "verifiableAttributes":{"attr1_uuid":{"schema_seq_no":1, "name":"name"}},
-=======
                                 "requested_attrs":{"attr1_uuid":{"schema_seq_no":1, "name":"name"}},
->>>>>>> ec0ea1a3
                                 "requested_predicates":{}
                               }"#;
 
@@ -445,11 +424,7 @@
             let proof_req = r#"{"nonce":"123432421212",
                                 "name":"proof_req_1",
                                 "version":"0.1",
-<<<<<<< HEAD
-                                "verifiableAttributes":{"attr1_uuid":{"schema_seq_no":1, "name":"some_attr"}},
-=======
                                 "requested_attrs":{"attr1_uuid":{"schema_seq_no":1, "name":"some_attr"}},
->>>>>>> ec0ea1a3
                                 "requested_predicates":{}
                                }"#;
 
@@ -471,11 +446,7 @@
             let proof_req = r#"{"nonce":"123432421212",
                                 "name":"proof_req_1",
                                 "version":"0.1",
-<<<<<<< HEAD
-                                "verifiableAttributes":{},
-=======
                                 "requested_attrs":{},
->>>>>>> ec0ea1a3
                                 "requested_predicates":{"predicate1_uuid":{"attr_name":"age","p_type":"GE","value":18}}
                               }"#;
 
@@ -497,11 +468,7 @@
             let proof_req = r#"{"nonce":"123432421212",
                                 "name":"proof_req_1",
                                 "version":"0.1",
-<<<<<<< HEAD
-                                "verifiableAttributes":{},
-=======
                                 "requested_attrs":{},
->>>>>>> ec0ea1a3
                                 "requested_predicates":{"predicate1_uuid":{"attr_name":"age","p_type":"GE","value":58}}
                               }"#;
 
@@ -523,11 +490,7 @@
             let proof_req = r#"{"nonce":"123432421212",
                                 "name":"proof_req_1",
                                 "version":"0.1",
-<<<<<<< HEAD
-                                "verifiableAttributes":{
-=======
                                 "requested_attrs":{
->>>>>>> ec0ea1a3
                                     "attr1_uuid":{"schema_seq_no":1, "name":"name"},
                                     "attr2_uuid":{"schema_seq_no":1, "name":"sex"}
                                 },
@@ -563,11 +526,7 @@
             let proof_req = r#"{"nonce":"123432421212",
                                 "name":"proof_req_1",
                                 "version":"0.1",
-<<<<<<< HEAD
-                                "verifiableAttributes":{},
-=======
                                 "requested_attrs":{},
->>>>>>> ec0ea1a3
                                 "requested_predicates":{"predicate1_uuid":{"attr_name":"age","p_type":"GE","value":58}}
                                 }"#;
 
@@ -588,11 +547,7 @@
             let proof_req = r#"{"nonce":"123432421212",
                                 "name":"proof_req_1",
                                 "version":"0.1",
-<<<<<<< HEAD
-                                "verifiableAttributes":{"attr1_uuid":{"schema_seq_no":1, "name":"name"}},
-=======
                                 "requested_attrs":{"attr1_uuid":{"schema_seq_no":1, "name":"name"}},
->>>>>>> ec0ea1a3
                                 "requested_predicates":{"predicate1_uuid":{"attr_name":"age","p_type":"GE","value":18}}
                               }"#;
 
@@ -635,11 +590,7 @@
             let proof_req = r#"{"nonce":"123432421212",
                                 "name":"proof_req_1",
                                 "version":"0.1",
-<<<<<<< HEAD
-                                "verifiableAttributes":{"attr1_uuid":{"schema_seq_no":1, "name":"some_attr"}},
-=======
                                 "requested_attrs":{"attr1_uuid":{"schema_seq_no":1, "name":"some_attr"}},
->>>>>>> ec0ea1a3
                                 "requested_predicates":{}
                               }"#;
 
@@ -670,11 +621,7 @@
             let proof_req = r#"{"nonce":"123432421212",
                                 "name":"proof_req_1",
                                 "version":"0.1",
-<<<<<<< HEAD
-                                "verifiableAttributes":{"attr1_uuid":{"schema_seq_no":1, "name":"name"}},
-=======
                                 "requested_attrs":{"attr1_uuid":{"schema_seq_no":1, "name":"name"}},
->>>>>>> ec0ea1a3
                                 "requested_predicates":{}
                                 }"#;
 
@@ -717,11 +664,7 @@
                                    "nonce":"123432421212",
                                     "name":"proof_req_1",
                                     "version":"0.1",
-<<<<<<< HEAD
-                                   "verifiableAttributes":{{"attr1_uuid":{{"schema_seq_no":1,"name":"name"}}}},
-=======
                                    "requested_attrs":{{"attr1_uuid":{{"schema_seq_no":1,"name":"name"}}}},
->>>>>>> ec0ea1a3
                                    "requested_predicates":{{"predicate1_uuid":{{"attr_name":"age","p_type":"GE","value":18}}}}
                                 }}"#);
 
@@ -749,11 +692,7 @@
                                    "nonce":"123432421212",
                                     "name":"proof_req_1",
                                     "version":"0.1",
-<<<<<<< HEAD
-                                   "verifiableAttributes":{{"attr1_uuid":{{"schema_seq_no":1,"name":"sex"}}}},
-=======
                                    "requested_attrs":{{"attr1_uuid":{{"schema_seq_no":1,"name":"sex"}}}},
->>>>>>> ec0ea1a3
                                    "requested_predicates":{{"predicate1_uuid":{{"attr_name":"height","p_type":"GE","value":180}}}}
                                 }}"#);
 
@@ -781,11 +720,7 @@
                                    "nonce":"123432421212",
                                     "name":"proof_req_1",
                                     "version":"0.1",
-<<<<<<< HEAD
-                                   "verifiableAttributes":{{"attr1_uuid":{{"schema_seq_no":1,"name":"name"}}}},
-=======
                                    "requested_attrs":{{"attr1_uuid":{{"schema_seq_no":1,"name":"name"}}}},
->>>>>>> ec0ea1a3
                                    "requested_predicates":{{"predicate1_uuid":{{"attr_name":"age","p_type":"GE","value":18}}}}
                                 }}"#);
 
@@ -966,11 +901,7 @@
         fn issuer_create_claim_works_for_for_invalid_claim_req_json() {
             let (wallet_handle, _) = AnoncredsUtils::init_common_wallet();
 
-<<<<<<< HEAD
-            let claim_req = r#"{"blinded_ms"{"prover_did":"CnEDk9HrMnmiHXEV1WFgbVCRteYnPqsJwrTdcZaNhFVW"","ur":null},"claim_def_seq_no":1,"schema_seq_no":1}"#;
-=======
             let claim_req = format!(r#"{{"blinded_ms"{{"prover_did":"CnEDk9HrMnmiHXEV1WFgbVCRteYnPqsJwrTdcZaNhFVW"","ur":null}},"issuer_did":"{}","schema_seq_no":1}}"#, ISSUER_DID);
->>>>>>> ec0ea1a3
 
             let claim_json = AnoncredsUtils::get_gvt_claim_json();
 
@@ -982,11 +913,7 @@
         fn issuer_create_claim_works_for_for_invalid_claim_json() {
             let (wallet_handle, _) = AnoncredsUtils::init_common_wallet();
 
-<<<<<<< HEAD
-            let claim_req = r#"{"blinded_ms":{"prover_did":"CnEDk9HrMnmiHXEV1WFgbVCRteYnPqsJwrTdcZaNhFVW","u":"54172737564529332710724213139048941083013176891644677117322321823630308734620627329227591845094100636256829761959157314784293939045176621327154990908459072821826818718739696323299787928173535529024556540323709578850706993294234966440826690899266872682790228513973999212370574548239877108511283629423807338632435431097339875665075453785141722989098387895970395982432709011505864533727415552566715069675346220752584449560407261446567731711814188836703337365986725429656195275616846543535707364215498980750860746440672050640048215761507774996460985293327604627646056062013419674090094698841792968543317468164175921100038","ur":null},"issuer_did":"NcYxiDXkpYi6ov5FcYDi1e","claim_def_seq_no":1,"schema_seq_no":1}"#;
-=======
             let claim_req = format!(r#"{{"blinded_ms":{{"prover_did":"CnEDk9HrMnmiHXEV1WFgbVCRteYnPqsJwrTdcZaNhFVW","u":"54172737564529332710724213139048941083013176891644677117322321823630308734620627329227591845094100636256829761959157314784293939045176621327154990908459072821826818718739696323299787928173535529024556540323709578850706993294234966440826690899266872682790228513973999212370574548239877108511283629423807338632435431097339875665075453785141722989098387895970395982432709011505864533727415552566715069675346220752584449560407261446567731711814188836703337365986725429656195275616846543535707364215498980750860746440672050640048215761507774996460985293327604627646056062013419674090094698841792968543317468164175921100038","ur":null}},"issuer_did":"{}","schema_seq_no":1}}"#, ISSUER_DID);
->>>>>>> ec0ea1a3
 
             let claim_json = r#"{
                                "sex":"male",
@@ -1011,12 +938,7 @@
                                 "issuer_did":"{}",
                                 "revoc_reg_seq_no":null,
                                 "schema_seq_no":10,
-<<<<<<< HEAD
-                                "identifier":"did",
-                                "claims_signature":{"primary_claim":{"m2":"1","a":"1","e":"2","v":"3"},"non_revocation_claim":null}}"#;
-=======
                                 "signature":{{"primary_claim":{{"m2":"1","a":"1","e":"2","v":"3"}},"non_revocation_claim":null}}}}"#, ISSUER_DID);
->>>>>>> ec0ea1a3
 
             let res = AnoncredsUtils::prover_store_claim(wallet_handle, &claim_json);
             assert_eq!(res.unwrap_err(), ErrorCode::WalletNotFoundError);
@@ -1065,11 +987,7 @@
             let proof_req = r#"{"nonce":"123432421212",
                                 "name":"proof_req_1",
                                 "version":"0.1",
-<<<<<<< HEAD
-                                "verifiableAttributes":{},
-=======
                                 "requested_attrs":{},
->>>>>>> ec0ea1a3
                                 "requested_predicates":{}
                               }"#;
 
@@ -1102,11 +1020,7 @@
             let proof_req = r#"{"nonce":"123432421212",
                                 "name":"proof_req_1",
                                 "version":"0.1",
-<<<<<<< HEAD
-                                "verifiableAttributes":{"attr1_uuid":{"schema_seq_no":2, "name":"name"}},
-=======
                                 "requested_attrs":{"attr1_uuid":{"schema_seq_no":2, "name":"name"}},
->>>>>>> ec0ea1a3
                                 "requested_predicates":{}
                               }"#;
 
@@ -1128,11 +1042,7 @@
             let proof_req = r#"{"nonce":"123432421212",
                                 "name":"proof_req_1",
                                 "version":"0.1",
-<<<<<<< HEAD
-                                "verifiableAttributes":{},
-=======
                                 "requested_attrs":{},
->>>>>>> ec0ea1a3
                                 "requested_predicates":{"predicate1_uuid":{"attr_name":"age"}}
                               }"#;
 
@@ -1147,11 +1057,7 @@
             let proof_req = r#"{"nonce":"123432421212",
                                 "name":"proof_req_1",
                                 "version":"0.1",
-<<<<<<< HEAD
-                                "verifiableAttributes":{},
-=======
                                 "requested_attrs":{},
->>>>>>> ec0ea1a3
                                 "requested_predicates":{"predicate1_uuid":{"attr_name":"age","p_type":"LE","value":58}}
                               }"#;
 
@@ -1170,11 +1076,7 @@
             let proof_req = r#"{"nonce":"123432421212",
                                 "name":"proof_req_1",
                                 "version":"0.1",
-<<<<<<< HEAD
-                                "verifiableAttributes":{"attr1_uuid":{"schema_seq_no":1, "name":"name"}},
-=======
                                 "requested_attrs":{"attr1_uuid":{"schema_seq_no":1, "name":"name"}},
->>>>>>> ec0ea1a3
                                 "requested_predicates":{}
                               }"#;
 
@@ -1211,11 +1113,7 @@
             let proof_req = r#"{"nonce":"123432421212",
                                 "name":"proof_req_1",
                                 "version":"0.1",
-<<<<<<< HEAD
-                                "verifiableAttributes":{"attr1_uuid":{"schema_seq_no":1, "name":"name"}},
-=======
                                 "requested_attrs":{"attr1_uuid":{"schema_seq_no":1, "name":"name"}},
->>>>>>> ec0ea1a3
                                 "requested_predicates":{}
                              }"#;
 
@@ -1252,11 +1150,7 @@
             let proof_req = r#"{"nonce":"123432421212",
                                 "name":"proof_req_1",
                                 "version":"0.1",
-<<<<<<< HEAD
-                                "verifiableAttributes":{"attr1_uuid":{"schema_seq_no":1, "name":"name"}},
-=======
                                 "requested_attrs":{"attr1_uuid":{"schema_seq_no":1, "name":"name"}},
->>>>>>> ec0ea1a3
                                 "requested_predicates":{}
                              }"#;
 
@@ -1293,11 +1187,7 @@
             let proof_req = r#"{"nonce":"123432421212",
                                 "name":"proof_req_1",
                                 "version":"0.1",
-<<<<<<< HEAD
-                                "verifiableAttributes":{"attr1_uuid":{"schema_seq_no":1, "name":"name"}},
-=======
                                 "requested_attrs":{"attr1_uuid":{"schema_seq_no":1, "name":"name"}},
->>>>>>> ec0ea1a3
                                 "requested_predicates":{}
                              }"#;
 
@@ -1339,11 +1229,7 @@
                                    "nonce":"123432421212",
                                    "name":"proof_req_1",
                                    "version":"0.1",
-<<<<<<< HEAD
-                                   "verifiableAttributes":{{"attr1_uuid":{{"schema_seq_no":1,"name":"name"}}}},
-=======
                                    "requested_attrs":{{"attr1_uuid":{{"schema_seq_no":1,"name":"name"}}}},
->>>>>>> ec0ea1a3
                                    "requested_predicates":{{"predicate1_uuid":{{"attr_name":"age","p_type":"GE","value":18}}}}
                                 }}"#);
 
@@ -1370,11 +1256,7 @@
                                    "nonce":"123432421212",
                                    "name":"proof_req_1",
                                    "version":"0.1",
-<<<<<<< HEAD
-                                   "verifiableAttributes":{{"attr1_uuid":{{"schema_seq_no":1,"name":"name"}}}},
-=======
                                    "requested_attrs":{{"attr1_uuid":{{"schema_seq_no":1,"name":"name"}}}},
->>>>>>> ec0ea1a3
                                    "requested_predicates":{{"predicate1_uuid":{{"attr_name":"age","p_type":"GE","value":18}}}}
                                 }}"#);
 
@@ -1401,11 +1283,7 @@
                                    "nonce":"123432421212",
                                    "name":"proof_req_1",
                                    "version":"0.1",
-<<<<<<< HEAD
-                                   "verifiableAttributes":{{"attr1_uuid":{{"schema_seq_no":1,"name":"name"}}}},
-=======
                                    "requested_attrs":{{"attr1_uuid":{{"schema_seq_no":1,"name":"name"}}}},
->>>>>>> ec0ea1a3
                                    "requested_predicates":{{"predicate1_uuid":{{"attr_name":"age","p_type":"GE","value":18}}}}
                                 }}"#);
 
@@ -1469,11 +1347,7 @@
                                    "nonce":"123432421212",
                                    "name":"proof_req_1",
                                    "version":"0.1",
-<<<<<<< HEAD
-                                   "verifiableAttributes":{{"attr1_uuid":{{"schema_seq_no":{},"name":"name"}}}},
-=======
                                    "requested_attrs":{{"attr1_uuid":{{"schema_seq_no":{},"name":"name"}}}},
->>>>>>> ec0ea1a3
                                    "requested_predicates":{{}}
                                 }}"#, schema_seq_no);
 
@@ -1507,11 +1381,7 @@
                                    "nonce":"123432421212",
                                    "name":"proof_req_1",
                                    "version":"0.1",
-<<<<<<< HEAD
-                                   "verifiableAttributes":{{"attr1_uuid":{{"schema_seq_no":{},"name":"name"}}}},
-=======
                                    "requested_attrs":{{"attr1_uuid":{{"schema_seq_no":{},"name":"name"}}}},
->>>>>>> ec0ea1a3
                                    "requested_predicates":{{"predicate1_uuid":{{"attr_name":"age","p_type":"GE","value":18}}}}
                                 }}"#, schema_seq_no);
 
@@ -1587,11 +1457,7 @@
                                    "nonce":"123432421212",
                                    "name":"proof_req_1",
                                    "version":"0.1",
-<<<<<<< HEAD
-                                   "verifiableAttributes":{{"attr1_uuid":{{"schema_seq_no":{},"name":"name"}},
-=======
                                    "requested_attrs":{{"attr1_uuid":{{"schema_seq_no":{},"name":"name"}},
->>>>>>> ec0ea1a3
                                                        "attr2_uuid":{{"schema_seq_no":{},"name":"sex"}}}},
                                    "requested_predicates":{{"predicate1_uuid":{{"attr_name":"age","p_type":"GE","value":18}}}}
                                 }}"#, schema_seq_no, schema_seq_no);
@@ -1763,11 +1629,7 @@
                                    "nonce":"123432421212",
                                    "name":"proof_req_1",
                                    "version":"0.1",
-<<<<<<< HEAD
-                                   "verifiableAttributes":{{"attr1_uuid":{{"schema_seq_no":{},"name":"name"}},
-=======
                                    "requested_attrs":{{"attr1_uuid":{{"schema_seq_no":{},"name":"name"}},
->>>>>>> ec0ea1a3
                                                        "attr2_uuid":{{"schema_seq_no":{},"name":"status"}}}},
                                    "requested_predicates":{{"predicate1_uuid":{{"attr_name":"age","p_type":"GE","value":18}},
                                                             "predicate2_uuid":{{"attr_name":"period","p_type":"GE","value":5}}}}
@@ -1958,11 +1820,7 @@
                                    "nonce":"123432421212",
                                    "name":"proof_req_1",
                                    "version":"0.1",
-<<<<<<< HEAD
-                                   "verifiableAttributes":{{"attr1_uuid":{{"schema_seq_no":{},"name":"name"}}}},
-=======
                                    "requested_attrs":{{"attr1_uuid":{{"schema_seq_no":{},"name":"name"}}}},
->>>>>>> ec0ea1a3
                                    "requested_predicates":{{"predicate1_uuid":{{"attr_name":"age","p_type":"GE","value":18}},
                                                             "predicate2_uuid":{{"attr_name":"period","p_type":"GE","value":5}}}}
                                 }}"#, gvt_schema_seq_no);
