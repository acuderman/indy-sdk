--- conflicted
+++ resolved
@@ -1,12 +1,8 @@
 #![warn(unused_variables)]
 
-<<<<<<< HEAD
 extern crate rust_base58;
 extern crate serde_json;
 extern crate zmq_pw as zmq;
-=======
-extern crate serde_json;
->>>>>>> 6fd0813b
 
 use std::cell::RefCell;
 use std::collections::{HashMap, HashSet};
@@ -270,21 +266,6 @@
     fn resume_connect_process(&self, cmd_id: i32, res: Result<(MyConnectInfo, String), SovrinError>) {
         let cbs = self.connect_callbacks.borrow_mut().remove(&cmd_id);
         if let Some((connect_cb, on_msg)) = cbs {
-<<<<<<< HEAD
-            let res = res.and_then(|(my_info, ddo_resp)| -> Result<(MyConnectInfo, ConnectInfo), SovrinError> {
-                let ddo_resp: serde_json::Value = serde_json::from_str(ddo_resp.as_str()).map_err(|err|
-                    CommonError::InvalidStructure(
-                        format!("Can't parse get DDO response json {}", err.description())))?; // TODO change error type?
-                let ddo_data = ddo_resp["result"]["data"].as_str().ok_or(
-                    CommonError::InvalidStructure(
-                        "Can't parse get DDO response - sub-field result.data not found".to_string()))?; // TODO
-                let ddo: DDO = DDO::from_json(ddo_data).map_err(|err|
-                    CommonError::InvalidStructure(
-                        format!("Can't parse get DDO response data {}", err.description())))?; // TODO
-                let conn_info = ConnectInfo {
-                    endpoint: ddo.endpoint.ha,
-                    server_key: ddo.endpoint.verkey,
-=======
             let res = res.and_then(|(my_info, attrib_resp_json)| -> Result<(MyConnectInfo, ConnectInfo), SovrinError> {
                 let attrib_resp: serde_json::Value = serde_json::from_str(attrib_resp_json.as_str()).map_err(|err|
                     CommonError::InvalidStructure(
@@ -298,7 +279,6 @@
                 let conn_info = ConnectInfo {
                     endpoint: attrib_data.endpoint.ha,
                     server_key: attrib_data.endpoint.verkey,
->>>>>>> 6fd0813b
                 };
                 Ok((my_info, conn_info))
             });
@@ -348,17 +328,11 @@
                                            my_conn_info: MyConnectInfo,
                                            connect_cb: AgentConnectCB, message_cb: AgentMessageCB) {
         check_wallet_and_pool_handles_consistency!(self.wallet_service, self.pool_service, wallet_handle, pool_handle, connect_cb);
-<<<<<<< HEAD
-        let ddo_request = match self.ledger_service
+        let attrib_request = match self.ledger_service
             .build_get_attrib_request(my_conn_info.sender_did.as_str(), /* TODO use DDO request */
                                       my_conn_info.receiver_did.as_str(),
                                       "endpoint") {
-            Ok(ddo_request) => ddo_request,
-=======
-        let attrib_request = match self.ledger_service
-            .build_get_attrib_request(my_conn_info.did.as_str(), receiver_did, "endpoint") /* TODO use DDO */ {
             Ok(attrib_request) => attrib_request,
->>>>>>> 6fd0813b
             Err(err) => {
                 return connect_cb(Err(SovrinError::from(err)));
             }
@@ -366,11 +340,7 @@
         let cmd_id = SequenceUtils::get_next_id();
         self.connect_callbacks.borrow_mut().insert(cmd_id, (connect_cb, message_cb));
         CommandExecutor::instance().send(Command::Ledger(LedgerCommand::SignAndSubmitRequest(
-<<<<<<< HEAD
-            pool_handle, wallet_handle, my_conn_info.sender_did.clone(), ddo_request.to_string(),
-=======
-            pool_handle, wallet_handle, my_conn_info.did.clone(), attrib_request.to_string(),
->>>>>>> 6fd0813b
+            pool_handle, wallet_handle, my_conn_info.sender_did.clone(), attrib_request.to_string(),
             Box::new(move |res: Result<String, SovrinError>| {
                 let res = res.and_then(|attrib_resp| { Ok((my_conn_info.clone(), attrib_resp)) });
                 CommandExecutor::instance().send(Command::Agent(
@@ -551,23 +521,14 @@
 }
 
 #[derive(Deserialize)]
-<<<<<<< HEAD
-struct EndpointDDO {
-=======
 struct Endpoint {
->>>>>>> 6fd0813b
     verkey: String,
     ha: String,
 }
 
 #[derive(Deserialize)]
-<<<<<<< HEAD
-struct DDO {
-    endpoint: EndpointDDO,
-=======
 struct AttribData {
     endpoint: Endpoint,
->>>>>>> 6fd0813b
 }
 
 impl<'a> JsonDecodable<'a> for AttribData {}