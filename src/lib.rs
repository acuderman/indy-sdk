#[macro_use]
extern crate log;

<<<<<<< HEAD
mod errors;
=======
mod api;
>>>>>>> 8f312608
mod commands;
mod errors;
mod services;

use api::anoncreds::AnoncredsAPI;
use api::sovrin::SovrinAPI;
use commands::{Command, CommandExecutor};
use std::error;
use std::sync::Arc;

pub struct SovrinClient {
    anoncreds: AnoncredsAPI,
    sovrin: SovrinAPI
}

impl SovrinClient {
    pub fn new() -> SovrinClient {
        let command_executor = Arc::new(CommandExecutor::new());
        SovrinClient {
            anoncreds: AnoncredsAPI::new(command_executor.clone()),
            sovrin: SovrinAPI::new(command_executor.clone())
        }
    }
}

#[cfg(test)]
mod tests {
    use super::*;
    use std::sync::mpsc::channel;

    #[test]
    fn sovrin_client_can_be_created() {
        let sovrin_client = SovrinClient::new();
        assert! (true, "No crashes on SovrinClient::new");
    }

    #[test]
    fn sovrin_client_can_be_dropped() {
        fn drop_test() {
            let sovrin_client = SovrinClient::new();
        }

        drop_test();
        assert! (true, "No crashes on SovrinClient::drop");
    }

    #[test]
    fn sovrin_set_did_method_can_be_called() {
        let (sender, receiver) = channel();

        let cb = Box::new(move |result| {
            match result {
                Ok(val) => sender.send("OK"),
                Err(err) => sender.send("ERROR")
            };
        });

        let sovrin_client = SovrinClient::new();
        sovrin_client.sovrin.set_did("DID0".to_string(), cb);

        match receiver.recv() {
            Ok(result) => {
                assert_eq! ("OK", result);
            }
            Err(err) => {
                panic!("Error on result recv: {:?}", err);
            }
        }
    }
}<|MERGE_RESOLUTION|>--- conflicted
+++ resolved
@@ -1,11 +1,7 @@
 #[macro_use]
 extern crate log;
 
-<<<<<<< HEAD
-mod errors;
-=======
 mod api;
->>>>>>> 8f312608
 mod commands;
 mod errors;
 mod services;
