--- conflicted
+++ resolved
@@ -130,35 +130,18 @@
         z = z.pow(&pow)?;
         let acc = PointG1::new_inf()?;
         let v: HashSet<i32> = HashSet::new();
-<<<<<<< HEAD
-
-        let acc = Accumulator {
-            acc: acc,
-            v: v,
-            max_claim_num: max_claim_num,
-            current_i: 1
-        };
-
-        let acc_pk = AccumulatorPublicKey {
-            z: z
-        };
-
-        let acc_sk = AccumulatorSecretKey {
-            gamma: gamma
-        };
+
+        let acc = Accumulator::new(acc, v, max_claim_num, 1);
+
+
+        let acc_pk = AccumulatorPublicKey::new(z);
+
+        let acc_sk = AccumulatorSecretKey::new(gamma);
 
         let revocation_registry = RevocationRegistry::new(acc, acc_pk, claim_def_seq_no);
         let revocation_registry_private = RevocationRegistryPrivate::new(acc_sk, g);
 
         Ok((revocation_registry, revocation_registry_private))
-=======
-        Ok((
-            Accumulator::new(accumulator_id, acc, v, max_claim_num, 1),
-            g,
-            AccumulatorPublicKey::new(z),
-            AccumulatorSecretKey::new(gamma)
-        ))
->>>>>>> 63d21f2f
     }
 
     fn _issue_non_revocation_claim(accumulator: RefCell<Accumulator>, pk_r: &RevocationPublicKey,
