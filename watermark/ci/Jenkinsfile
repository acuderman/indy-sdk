--- conflicted
+++ resolved
@@ -4,11 +4,7 @@
     return sh(returnStdout: true, script: 'id -u').trim()
 }
 
-<<<<<<< HEAD
-def build(name, file = 'watermark/ci/dockerfile ci', customParams = '') {
-=======
 def build(name, file = 'ci/ubuntu-enterprise.dockerfile ci', customParams = '') {
->>>>>>> 5568fe92
     return docker.build("$name-test", "--build-arg uid=${getUserUid()} -f $file")
 }
 
