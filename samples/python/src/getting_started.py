import time

from indy import anoncreds, crypto, did, ledger, pool, wallet

import json
import logging
<<<<<<< HEAD
=======
from typing import Optional
import argparse
import sys
from ctypes import *
>>>>>>> de184095

from indy.error import ErrorCode, IndyError

from src.utils import get_pool_genesis_txn_path, run_coroutine, PROTOCOL_VERSION

logger = logging.getLogger(__name__)
logging.basicConfig(level=logging.INFO)

parser = argparse.ArgumentParser(description='Run python getting-started scenario (Alice/Faber)')
parser.add_argument('-t', '--storage_type', help='load custom wallet storage plug-in')
parser.add_argument('-l', '--library', help='dynamic library to load for plug-in')
parser.add_argument('-e', '--entrypoint', help='entry point for dynamic library')
parser.add_argument('-c', '--config', help='entry point for dynamic library')
parser.add_argument('-s', '--creds', help='entry point for dynamic library')

args = parser.parse_args()


# check if we need to dyna-load a custom wallet storage plug-in
if args.storage_type:
    if not (args.library and args.entrypoint):
        parser.print_help()
        sys.exit(0)
    stg_lib = CDLL(args.library)
    result = stg_lib[args.entrypoint]()
    if result != 0:
        print("Error unable to load wallet storage", result)
        parser.print_help()
        sys.exit(0)

    print("Success, loaded wallet storage", args.storage_type)


async def run():
    logger.info("Getting started -> started")

    pool_ = {
        'name': 'pool1'
    }
    logger.info("Open Pool Ledger: {}".format(pool_['name']))
    pool_['genesis_txn_path'] = get_pool_genesis_txn_path(pool_['name'])
    pool_['config'] = json.dumps({"genesis_txn": str(pool_['genesis_txn_path'])})

    # Set protocol version 2 to work with Indy Node 1.4
    await pool.set_protocol_version(PROTOCOL_VERSION)

    try:
        await pool.create_pool_ledger_config(pool_['name'], pool_['config'])
    except IndyError as ex:
        if ex.error_code == ErrorCode.PoolLedgerConfigAlreadyExistsError:
            pass
    pool_['handle'] = await pool.open_pool_ledger(pool_['name'], None)

    logger.info("==============================")
    logger.info("=== Getting Trust Anchor credentials for Faber, Acme, Thrift and Government  ==")
    logger.info("------------------------------")

    logger.info("\"Sovrin Steward\" -> Create wallet")
    steward = {
        'name': "Sovrin Steward",
        'wallet_config': json.dumps({'id': 'sovrin_steward_wallet'}),
        'wallet_credentials': json.dumps({'key': 'steward_wallet_key'}),
        'pool': pool_['handle'],
        'seed': '000000000000000000000000Steward1'
    }

    try:
        await wallet.create_wallet(steward['wallet_config'], steward['wallet_credentials'])
    except IndyError as ex:
        if ex.error_code == ErrorCode.WalletAlreadyExistsError:
            pass

    steward['wallet'] = await wallet.open_wallet(steward['wallet_config'], steward['wallet_credentials'])

    logger.info("\"Sovrin Steward\" -> Create and store in Wallet DID from seed")
    steward['did_info'] = json.dumps({'seed': steward['seed']})
    steward['did'], steward['key'] = await did.create_and_store_my_did(steward['wallet'], steward['did_info'])

    logger.info("==============================")
    logger.info("== Getting Trust Anchor credentials - Government Onboarding  ==")
    logger.info("------------------------------")

    government = {
        'name': 'Government',
        'wallet_config': json.dumps({'id': 'government_wallet'}),
        'wallet_credentials': json.dumps({'key': 'government_wallet_key'}),
        'pool': pool_['handle'],
        'role': 'TRUST_ANCHOR'
    }
    steward['did_for_government'], steward['key_for_government'], government['did_for_steward'], \
    government['key_for_steward'], _ = await onboarding(steward, government)

    logger.info("==============================")
    logger.info("== Getting Trust Anchor credentials - Government getting Verinym  ==")
    logger.info("------------------------------")

    government['did'] = await get_verinym(steward, steward['did_for_government'], steward['key_for_government'],
                                          government, government['did_for_steward'], government['key_for_steward'])

    logger.info("==============================")
    logger.info("== Getting Trust Anchor credentials - Faber Onboarding  ==")
    logger.info("------------------------------")

    faber = {
        'name': 'Faber',
        'wallet_config': json.dumps({'id': 'faber_wallet'}),
        'wallet_credentials': json.dumps({'key': 'faber_wallet_key'}),
        'pool': pool_['handle'],
        'role': 'TRUST_ANCHOR'
    }
    steward['did_for_faber'], steward['key_for_faber'], faber['did_for_steward'], faber['key_for_steward'], _ = \
        await onboarding(steward, faber)

    logger.info("==============================")
    logger.info("== Getting Trust Anchor credentials - Faber getting Verinym  ==")
    logger.info("------------------------------")

    faber['did'] = \
        await get_verinym(steward, steward['did_for_faber'], steward['key_for_faber'],
                          faber, faber['did_for_steward'], faber['key_for_steward'])

    logger.info("==============================")
    logger.info("== Getting Trust Anchor credentials - Acme Onboarding  ==")
    logger.info("------------------------------")

    acme = {
        'name': 'Acme',
        'wallet_config': json.dumps({'id': 'acme_wallet'}),
        'wallet_credentials': json.dumps({'key': 'acme_wallet_key'}),
        'pool': pool_['handle'],
        'role': 'TRUST_ANCHOR'
    }
    steward['did_for_acme'], steward['key_for_acme'], acme['did_for_steward'], acme['key_for_steward'], _ = \
        await onboarding(steward, acme)

    logger.info("==============================")
    logger.info("== Getting Trust Anchor credentials - Acme getting Verinym  ==")
    logger.info("------------------------------")

    acme['did'] = await get_verinym(steward, steward['did_for_acme'], steward['key_for_acme'],
                                    acme, acme['did_for_steward'], acme['key_for_steward'])

    logger.info("==============================")
    logger.info("== Getting Trust Anchor credentials - Thrift Onboarding  ==")
    logger.info("------------------------------")

<<<<<<< HEAD
    thrift = {
        'name': 'Thrift',
        'wallet_config': json.dumps({'id': 'thrift_wallet'}),
        'wallet_credentials': json.dumps({'key': 'thrift_wallet_key'}),
        'pool': pool_['handle'],
        'role': 'TRUST_ANCHOR'
    }
    steward['did_for_thrift'], steward['key_for_thrift'], thrift['did_for_steward'], thrift['key_for_steward'], _ = \
        await onboarding(steward, thrift)
=======
    thrift_wallet_config = json.dumps({"id": "thrift_wallet"})
    thrift_wallet_credentials = json.dumps({"key": "thrift_wallet_key"})
    thrift_wallet, steward_thrift_key, thrift_steward_did, thrift_steward_key, _ = \
        await onboarding(pool_handle, "Sovrin Steward", steward_wallet, steward_did, "Thrift", None,
                         thrift_wallet_config, thrift_wallet_credentials)
>>>>>>> de184095

    logger.info("==============================")
    logger.info("== Getting Trust Anchor credentials - Thrift getting Verinym  ==")
    logger.info("------------------------------")

    thrift['did'] = await get_verinym(steward, steward['did_for_thrift'], steward['key_for_thrift'],
                                      thrift, thrift['did_for_steward'], thrift['key_for_steward'])

    logger.info("==============================")
    logger.info("=== Credential Schemas Setup ==")
    logger.info("------------------------------")

    logger.info("\"Government\" -> Create \"Job-Certificate\" Schema")
    job_certificate = {
        'name': 'Job-Certificate',
        'version': '0.2',
        'attributes': ['first_name', 'last_name', 'salary', 'employee_status', 'experience']
    }
    (government['job_certificate_schema_id'], government['job_certificate_schema']) = \
        await anoncreds.issuer_create_schema(government['did'], job_certificate['name'], job_certificate['version'],
                                             json.dumps(job_certificate['attributes']))
    job_certificate_schema_id = government['job_certificate_schema_id']

    logger.info("\"Government\" -> Send \"Job-Certificate\" Schema to Ledger")
    await send_schema(government['pool'], government['wallet'], government['did'], government['job_certificate_schema'])

    logger.info("\"Government\" -> Create \"Transcript\" Schema")
    transcript = {
        'name': 'Transcript',
        'version': '1.2',
        'attributes': ['first_name', 'last_name', 'degree', 'status', 'year', 'average', 'ssn']
    }
    (government['transcript_schema_id'], government['transcript_schema']) = \
        await anoncreds.issuer_create_schema(government['did'], transcript['name'], transcript['version'],
                                             json.dumps(transcript['attributes']))
    transcript_schema_id = government['transcript_schema_id']

    logger.info("\"Government\" -> Send \"Transcript\" Schema to Ledger")
    await send_schema(government['pool'], government['wallet'], government['did'], government['transcript_schema'])

    time.sleep(1)  # sleep 1 second before getting schema

    logger.info("==============================")
    logger.info("=== Faber Credential Definition Setup ==")
    logger.info("------------------------------")

    logger.info("\"Faber\" -> Get \"Transcript\" Schema from Ledger")
    (faber['transcript_schema_id'], faber['transcript_schema']) = \
        await get_schema(faber['pool'], faber['did'], transcript_schema_id)

    logger.info("\"Faber\" -> Create and store in Wallet \"Faber Transcript\" Credential Definition")
    transcript_cred_def = {
        'tag': 'TAG1',
        'type': 'CL',
        'config': {"support_revocation": False}
    }
    (faber['transcript_cred_def_id'], faber['transcript_cred_def']) = \
        await anoncreds.issuer_create_and_store_credential_def(faber['wallet'], faber['did'],
                                                               faber['transcript_schema'], transcript_cred_def['tag'],
                                                               transcript_cred_def['type'],
                                                               json.dumps(transcript_cred_def['config']))

    logger.info("\"Faber\" -> Send  \"Faber Transcript\" Credential Definition to Ledger")
    await send_cred_def(faber['pool'], faber['wallet'], faber['did'], faber['transcript_cred_def'])

    logger.info("==============================")
    logger.info("=== Acme Credential Definition Setup ==")
    logger.info("------------------------------")

    logger.info("\"Acme\" -> Get from Ledger \"Job-Certificate\" Schema")
    (acme['job_certificate_schema_id'], acme['job_certificate_schema']) = \
        await get_schema(acme['pool'], acme['did'], job_certificate_schema_id)

    logger.info("\"Acme\" -> Create and store in Wallet \"Acme Job-Certificate\" Credential Definition")
    job_certificate_cred_def = {
        'tag': 'TAG1',
        'type': 'CL',
        'config': {"support_revocation": False}
    }
    (acme['job_certificate_cred_def_id'], acme['job_certificate_cred_def']) = \
        await anoncreds.issuer_create_and_store_credential_def(acme['wallet'], acme['did'],
                                                               acme['job_certificate_schema'],
                                                               job_certificate_cred_def['tag'],
                                                               job_certificate_cred_def['type'],
                                                               json.dumps(job_certificate_cred_def['config']))

    logger.info("\"Acme\" -> Send \"Acme Job-Certificate\" Credential Definition to Ledger")
    await send_cred_def(acme['pool'], acme['wallet'], acme['did'], acme['job_certificate_cred_def'])

    logger.info("==============================")
    logger.info("=== Getting Transcript with Faber ==")
    logger.info("==============================")
    logger.info("== Getting Transcript with Faber - Onboarding ==")
    logger.info("------------------------------")

<<<<<<< HEAD
    alice = {
        'name': 'Alice',
        'wallet_config': json.dumps({'id': 'alice_wallet'}),
        'wallet_credentials': json.dumps({'key': 'alice_wallet_key'}),
        'pool': pool_['handle'],
    }
    faber['did_for_alice'], faber['key_for_alice'], alice['did_for_faber'], alice['key_for_faber'], \
    faber['alice_connection_response'] = await onboarding(faber, alice)
=======
    alice_wallet_config = json.dumps({"id": "alice_wallet"})
    alice_wallet_credentials = json.dumps({"key": "alice_wallet_key"})
    alice_wallet, faber_alice_key, alice_faber_did, alice_faber_key, faber_alice_connection_response \
        = await onboarding(pool_handle, "Faber", faber_wallet, faber_did, "Alice", None, alice_wallet_config,
                           alice_wallet_credentials)
>>>>>>> de184095

    logger.info("==============================")
    logger.info("== Getting Transcript with Faber - Getting Transcript Credential ==")
    logger.info("------------------------------")

    logger.info("\"Faber\" -> Create \"Transcript\" Credential Offer for Alice")
    faber['transcript_cred_offer'] = \
        await anoncreds.issuer_create_credential_offer(faber['wallet'], faber['transcript_cred_def_id'])

    logger.info("\"Faber\" -> Get key for Alice did")
    faber['alic_key_for_faber'] = \
        await did.key_for_did(faber['pool'], faber['wallet'], faber['alice_connection_response']['did'])

    logger.info("\"Faber\" -> Authcrypt \"Transcript\" Credential Offer for Alice")
    faber['authcrypted_transcript_cred_offer'] = \
        await crypto.auth_crypt(faber['wallet'], faber['key_for_alice'], faber['alic_key_for_faber'],
                                faber['transcript_cred_offer'].encode('utf-8'))

    logger.info("\"Faber\" -> Send authcrypted \"Transcript\" Credential Offer to Alice")
    alice['authcrypted_transcript_cred_offer'] = faber['authcrypted_transcript_cred_offer']

    logger.info("\"Alice\" -> Authdecrypted \"Transcript\" Credential Offer from Faber")
    alice['faber_key_for_alice'], alice['transcript_cred_offer'], authdecrypted_transcript_cred_offer = \
        await auth_decrypt(alice['wallet'], alice['key_for_faber'], alice['authcrypted_transcript_cred_offer'])
    alice['transcript_schema_id'] = authdecrypted_transcript_cred_offer['schema_id']
    alice['transcript_cred_def_id'] = authdecrypted_transcript_cred_offer['cred_def_id']

    logger.info("\"Alice\" -> Create and store \"Alice\" Master Secret in Wallet")
    alice['master_secret_id'] = await anoncreds.prover_create_master_secret(alice['wallet'], None)

    logger.info("\"Alice\" -> Get \"Faber Transcript\" Credential Definition from Ledger")
    (alice['faber_transcript_cred_def_id'], alice['faber_transcript_cred_def']) = \
        await get_cred_def(alice['pool'], alice['did_for_faber'], authdecrypted_transcript_cred_offer['cred_def_id'])

    logger.info("\"Alice\" -> Create \"Transcript\" Credential Request for Faber")
    (alice['transcript_cred_request'], alice['transcript_cred_request_metadata']) = \
        await anoncreds.prover_create_credential_req(alice['wallet'], alice['did_for_faber'],
                                                     alice['transcript_cred_offer'], alice['faber_transcript_cred_def'],
                                                     alice['master_secret_id'])

    logger.info("\"Alice\" -> Authcrypt \"Transcript\" Credential Request for Faber")
    alice['authcrypted_transcript_cred_request'] = \
        await crypto.auth_crypt(alice['wallet'], alice['key_for_faber'], alice['faber_key_for_alice'],
                                alice['transcript_cred_request'].encode('utf-8'))

    logger.info("\"Alice\" -> Send authcrypted \"Transcript\" Credential Request to Faber")
    alice['transcript_cred_values'] = json.dumps({
        "first_name": {"raw": "Alice", "encoded": "1139481716457488690172217916278103335"},
        "last_name": {"raw": "Garcia", "encoded": "5321642780241790123587902456789123452"},
        "degree": {"raw": "Bachelor of Science, Marketing", "encoded": "12434523576212321"},
        "status": {"raw": "graduated", "encoded": "2213454313412354"},
        "ssn": {"raw": "123-45-6789", "encoded": "3124141231422543541"},
        "year": {"raw": "2015", "encoded": "2015"},
        "average": {"raw": "5", "encoded": "5"}
    })
    faber['authcrypted_transcript_cred_request'] = alice['authcrypted_transcript_cred_request']
    faber['alice_transcript_cred_values'] = alice['transcript_cred_values']

    logger.info("\"Faber\" -> Authdecrypt \"Transcript\" Credential Request from Alice")
    faber['alice_key_for_faber'], faber['transcript_cred_request'], _ = \
        await auth_decrypt(faber['wallet'], faber['key_for_alice'], faber['authcrypted_transcript_cred_request'])

    logger.info("\"Faber\" -> Create \"Transcript\" Credential for Alice")

    faber['transcript_cred'], _, _ = \
        await anoncreds.issuer_create_credential(faber['wallet'], faber['transcript_cred_offer'],
                                                 faber['transcript_cred_request'],
                                                 faber['alice_transcript_cred_values'], None, None)

    logger.info("\"Faber\" -> Authcrypt \"Transcript\" Credential for Alice")
    faber['authcrypted_transcript_cred'] = \
        await crypto.auth_crypt(faber['wallet'], faber['key_for_alice'], faber['alice_key_for_faber'],
                                faber['transcript_cred'].encode('utf-8'))

    logger.info("\"Faber\" -> Send authcrypted \"Transcript\" Credential to Alice")
    alice['authcrypted_transcript_cred'] = faber['authcrypted_transcript_cred']

    logger.info("\"Alice\" -> Authdecrypted \"Transcript\" Credential from Faber")
    _, alice['transcript_cred'], _ = \
        await auth_decrypt(alice['wallet'], alice['key_for_faber'], alice['authcrypted_transcript_cred'])

    logger.info("\"Alice\" -> Store \"Transcript\" Credential from Faber")
    _, alice['transcript_cred_def'] = await get_cred_def(alice['pool'], alice['did_for_faber'],
                                                         alice['transcript_cred_def_id'])

    await anoncreds.prover_store_credential(alice['wallet'], None, alice['transcript_cred_request_metadata'],
                                            alice['transcript_cred'], alice['transcript_cred_def'], None)

    logger.info("==============================")
    logger.info("=== Apply for the job with Acme ==")
    logger.info("==============================")
    logger.info("== Apply for the job with Acme - Onboarding ==")
    logger.info("------------------------------")

    acme['did_for_alice'], acme['key_for_alice'], alice['did_for_acme'], alice['key_for_acme'], \
    acme['alice_connection_response'] = await onboarding(acme, alice)

    logger.info("==============================")
    logger.info("== Apply for the job with Acme - Transcript proving ==")
    logger.info("------------------------------")

    logger.info("\"Acme\" -> Create \"Job-Application\" Proof Request")
    acme['job_application_proof_request'] = json.dumps({
        'nonce': '1432422343242122312411212',
        'name': 'Job-Application',
        'version': '0.1',
        'requested_attributes': {
            'attr1_referent': {
                'name': 'first_name'
            },
            'attr2_referent': {
                'name': 'last_name'
            },
            'attr3_referent': {
                'name': 'degree',
                'restrictions': [{'cred_def_id': faber['transcript_cred_def_id']}]
            },
            'attr4_referent': {
                'name': 'status',
                'restrictions': [{'cred_def_id': faber['transcript_cred_def_id']}]
            },
            'attr5_referent': {
                'name': 'ssn',
                'restrictions': [{'cred_def_id': faber['transcript_cred_def_id']}]
            },
            'attr6_referent': {
                'name': 'phone_number'
            }
        },
        'requested_predicates': {
            'predicate1_referent': {
                'name': 'average',
                'p_type': '>=',
                'p_value': 4,
                'restrictions': [{'cred_def_id': faber['transcript_cred_def_id']}]
            }
        }
    })

    logger.info("\"Acme\" -> Get key for Alice did")
    acme['alice_key_for_acme'] = \
        await did.key_for_did(acme['pool'], acme['wallet'], acme['alice_connection_response']['did'])

    logger.info("\"Acme\" -> Authcrypt \"Job-Application\" Proof Request for Alice")
    acme['authcrypted_job_application_proof_request'] = \
        await crypto.auth_crypt(acme['wallet'], acme['key_for_alice'], acme['alice_key_for_acme'],
                                acme['job_application_proof_request'].encode('utf-8'))

    logger.info("\"Acme\" -> Send authcrypted \"Job-Application\" Proof Request to Alice")
    alice['authcrypted_job_application_proof_request'] = acme['authcrypted_job_application_proof_request']

    logger.info("\"Alice\" -> Authdecrypt \"Job-Application\" Proof Request from Acme")
    alice['acme_key_for_alice'], alice['job_application_proof_request'], _ = \
        await auth_decrypt(alice['wallet'], alice['key_for_acme'], alice['authcrypted_job_application_proof_request'])

    logger.info("\"Alice\" -> Get credentials for \"Job-Application\" Proof Request")

    search_for_job_application_proof_request = \
        await anoncreds.prover_search_credentials_for_proof_req(alice['wallet'],
                                                                alice['job_application_proof_request'], None)

    cred_for_attr1 = await get_credential_for_referent(search_for_job_application_proof_request, 'attr1_referent')
    cred_for_attr2 = await get_credential_for_referent(search_for_job_application_proof_request, 'attr2_referent')
    cred_for_attr3 = await get_credential_for_referent(search_for_job_application_proof_request, 'attr3_referent')
    cred_for_attr4 = await get_credential_for_referent(search_for_job_application_proof_request, 'attr4_referent')
    cred_for_attr5 = await get_credential_for_referent(search_for_job_application_proof_request, 'attr5_referent')
    cred_for_predicate1 = \
        await get_credential_for_referent(search_for_job_application_proof_request, 'predicate1_referent')

    await anoncreds.prover_close_credentials_search_for_proof_req(search_for_job_application_proof_request)

    alice['creds_for_job_application_proof'] = {cred_for_attr1['referent']: cred_for_attr1,
                                                cred_for_attr2['referent']: cred_for_attr2,
                                                cred_for_attr3['referent']: cred_for_attr3,
                                                cred_for_attr4['referent']: cred_for_attr4,
                                                cred_for_attr5['referent']: cred_for_attr5,
                                                cred_for_predicate1['referent']: cred_for_predicate1}

    alice['schemas'], alice['cred_defs'], alice['revoc_states'] = \
        await prover_get_entities_from_ledger(alice['pool'], alice['did_for_acme'],
                                              alice['creds_for_job_application_proof'], alice['name'])

    logger.info("\"Alice\" -> Create \"Job-Application\" Proof")
    alice['job_application_requested_creds'] = json.dumps({
        'self_attested_attributes': {
            'attr1_referent': 'Alice',
            'attr2_referent': 'Garcia',
            'attr6_referent': '123-45-6789'
        },
        'requested_attributes': {
            'attr3_referent': {'cred_id': cred_for_attr3['referent'], 'revealed': True},
            'attr4_referent': {'cred_id': cred_for_attr4['referent'], 'revealed': True},
            'attr5_referent': {'cred_id': cred_for_attr5['referent'], 'revealed': True},
        },
        'requested_predicates': {'predicate1_referent': {'cred_id': cred_for_predicate1['referent']}}
    })

    alice['job_application_proof'] = \
        await anoncreds.prover_create_proof(alice['wallet'], alice['job_application_proof_request'],
                                            alice['job_application_requested_creds'], alice['master_secret_id'],
                                            alice['schemas'], alice['cred_defs'], alice['revoc_states'])

    logger.info("\"Alice\" -> Authcrypt \"Job-Application\" Proof for Acme")
    alice['authcrypted_job_application_proof'] = \
        await crypto.auth_crypt(alice['wallet'], alice['key_for_acme'], alice['acme_key_for_alice'],
                                alice['job_application_proof'].encode('utf-8'))

    logger.info("\"Alice\" -> Send authcrypted \"Job-Application\" Proof to Acme")
    acme['authcrypted_job_application_proof'] = alice['authcrypted_job_application_proof']

    logger.info("\"Acme\" -> Authdecrypted \"Job-Application\" Proof from Alice")
    _, acme['job_application_proof'], decrypted_job_application_proof = \
        await auth_decrypt(acme['wallet'], acme['key_for_alice'], acme['authcrypted_job_application_proof'])

    acme['schemas'], acme['cred_defs'], acme['revoc_ref_defs'], acme['revoc_regs'] = \
        await verifier_get_entities_from_ledger(acme['pool'], acme['did'],
                                                decrypted_job_application_proof['identifiers'], acme['name'])

    logger.info("\"Acme\" -> Verify \"Job-Application\" Proof from Alice")
    assert 'Bachelor of Science, Marketing' == \
           decrypted_job_application_proof['requested_proof']['revealed_attrs']['attr3_referent']['raw']
    assert 'graduated' == \
           decrypted_job_application_proof['requested_proof']['revealed_attrs']['attr4_referent']['raw']
    assert '123-45-6789' == \
           decrypted_job_application_proof['requested_proof']['revealed_attrs']['attr5_referent']['raw']

    assert 'Alice' == decrypted_job_application_proof['requested_proof']['self_attested_attrs']['attr1_referent']
    assert 'Garcia' == decrypted_job_application_proof['requested_proof']['self_attested_attrs']['attr2_referent']
    assert '123-45-6789' == decrypted_job_application_proof['requested_proof']['self_attested_attrs']['attr6_referent']

    assert await anoncreds.verifier_verify_proof(acme['job_application_proof_request'], acme['job_application_proof'],
                                                 acme['schemas'], acme['cred_defs'], acme['revoc_ref_defs'],
                                                 acme['revoc_regs'])

    logger.info("==============================")
    logger.info("== Apply for the job with Acme - Getting Job-Certificate Credential ==")
    logger.info("------------------------------")

    logger.info("\"Acme\" -> Create \"Job-Certificate\" Credential Offer for Alice")
    acme['job_certificate_cred_offer'] = \
        await anoncreds.issuer_create_credential_offer(acme['wallet'], acme['job_certificate_cred_def_id'])

    logger.info("\"Acme\" -> Get key for Alice did")
    acme['alice_key_for_acme'] = \
        await did.key_for_did(acme['pool'], acme['wallet'], acme['alice_connection_response']['did'])

    logger.info("\"Acme\" -> Authcrypt \"Job-Certificate\" Credential Offer for Alice")
    acme['authcrypted_job_certificate_cred_offer'] = \
        await crypto.auth_crypt(acme['wallet'], acme['key_for_alice'], acme['alice_key_for_acme'],
                                acme['job_certificate_cred_offer'].encode('utf-8'))

    logger.info("\"Acme\" -> Send authcrypted \"Job-Certificate\" Credential Offer to Alice")
    alice['authcrypted_job_certificate_cred_offer'] = acme['authcrypted_job_certificate_cred_offer']

    logger.info("\"Alice\" -> Authdecrypted \"Job-Certificate\" Credential Offer from Acme")
    alice['acme_key_for_alice_alice'], alice['job_certificate_cred_offer'], job_certificate_cred_offer = \
        await auth_decrypt(alice['wallet'], alice['key_for_acme'], alice['authcrypted_job_certificate_cred_offer'])

    logger.info("\"Alice\" -> Get \"Acme Job-Certificate\" Credential Definition from Ledger")
    (alice['acme_job_certificate_cred_def_id'], alice['acme_job_certificate_cred_def']) = \
        await get_cred_def(alice['pool'], alice['did_for_acme'], job_certificate_cred_offer['cred_def_id'])

    logger.info("\"Alice\" -> Create and store in Wallet \"Job-Certificate\" Credential Request for Acme")
    (alice['job_certificate_cred_request'], alice['job_certificate_cred_request_metadata']) = \
        await anoncreds.prover_create_credential_req(alice['wallet'], alice['did_for_acme'],
                                                     alice['job_certificate_cred_offer'],
                                                     alice['acme_job_certificate_cred_def'], alice['master_secret_id'])

    logger.info("\"Alice\" -> Authcrypt \"Job-Certificate\" Credential Request for Acme")
    alice['authcrypted_job_certificate_cred_request'] = \
        await crypto.auth_crypt(alice['wallet'], alice['key_for_acme'], alice['acme_key_for_alice'],
                                alice['job_certificate_cred_request'].encode('utf-8'))

    logger.info("\"Alice\" -> Send authcrypted \"Job-Certificate\" Credential Request to Acme")
    alice['job_certificate_cred_values'] = json.dumps({
        "first_name": {"raw": "Alice", "encoded": "245712572474217942457235975012103335"},
        "last_name": {"raw": "Garcia", "encoded": "312643218496194691632153761283356127"},
        "employee_status": {"raw": "Permanent", "encoded": "2143135425425143112321314321"},
        "salary": {"raw": "2400", "encoded": "2400"},
        "experience": {"raw": "10", "encoded": "10"}
    })
    acme['authcrypted_job_certificate_cred_request'] = alice['authcrypted_job_certificate_cred_request']
    acme['job_certificate_cred_values'] = alice['job_certificate_cred_values']

    logger.info("\"Acme\" -> Authdecrypt \"Job-Certificate\" Credential Request from Alice")
    acme['alice_key_for_acme'], acme['job_certificate_cred_request'], _ = \
        await auth_decrypt(acme['wallet'], acme['key_for_alice'], acme['authcrypted_job_certificate_cred_request'])

    logger.info("\"Acme\" -> Create \"Job-Certificate\" Credential for Alice")

    acme['job_certificate_cred'], _, _ = \
        await anoncreds.issuer_create_credential(acme['wallet'], acme['job_certificate_cred_offer'],
                                                 acme['job_certificate_cred_request'],
                                                 acme['job_certificate_cred_values'], None, None)

    logger.info("\"Acme\" -> Authcrypt \"Job-Certificate\" Credential for Alice")
    acme['authcrypted_job_certificate_cred'] = \
        await crypto.auth_crypt(acme['wallet'], acme['key_for_alice'], acme['alice_key_for_acme'],
                                acme['job_certificate_cred'].encode('utf-8'))

    logger.info("\"Acme\" -> Send authcrypted \"Job-Certificate\" Credential to Alice")
    alice['authcrypted_job_certificate_cred'] = acme['authcrypted_job_certificate_cred']

    logger.info("\"Alice\" -> Authdecrypted \"Job-Certificate\" Credential from Acme")
    _, alice['job_certificate_cred'], _ = \
        await auth_decrypt(alice['wallet'], alice['key_for_acme'], alice['authcrypted_job_certificate_cred'])

    logger.info("\"Alice\" -> Store \"Job-Certificate\" Credential")
    await anoncreds.prover_store_credential(alice['wallet'], None, alice['job_certificate_cred_request_metadata'],
                                            alice['job_certificate_cred'],
                                            alice['acme_job_certificate_cred_def'], None)

    logger.info("==============================")
    logger.info("=== Apply for the loan with Thrift ==")
    logger.info("==============================")
    logger.info("== Apply for the loan with Thrift - Onboarding ==")
    logger.info("------------------------------")

    thrift['did_for_alice'], thrift['key_for_alice'], alice['did_for_thrift'], alice['key_for_thrift'], \
    thrift['alice_connection_response'] = await onboarding(thrift, alice)

    logger.info("==============================")
    logger.info("== Apply for the loan with Thrift - Job-Certificate proving  ==")
    logger.info("------------------------------")

    logger.info("\"Thrift\" -> Create \"Loan-Application-Basic\" Proof Request")
    thrift['apply_loan_proof_request'] = json.dumps({
        'nonce': '123432421212',
        'name': 'Loan-Application-Basic',
        'version': '0.1',
        'requested_attributes': {
            'attr1_referent': {
                'name': 'employee_status',
                'restrictions': [{'cred_def_id': acme['job_certificate_cred_def_id']}]
            }
        },
        'requested_predicates': {
            'predicate1_referent': {
                'name': 'salary',
                'p_type': '>=',
                'p_value': 2000,
                'restrictions': [{'cred_def_id': acme['job_certificate_cred_def_id']}]
            },
            'predicate2_referent': {
                'name': 'experience',
                'p_type': '>=',
                'p_value': 1,
                'restrictions': [{'cred_def_id': acme['job_certificate_cred_def_id']}]
            }
        }
    })

    logger.info("\"Thrift\" -> Get key for Alice did")
    thrift['alice_key_for_thrift'] = \
        await did.key_for_did(thrift['pool'], thrift['wallet'], thrift['alice_connection_response']['did'])

    logger.info("\"Thrift\" -> Authcrypt \"Loan-Application-Basic\" Proof Request for Alice")
    thrift['authcrypted_apply_loan_proof_request'] = \
        await crypto.auth_crypt(thrift['wallet'], thrift['key_for_alice'], thrift['alice_key_for_thrift'],
                                thrift['apply_loan_proof_request'].encode('utf-8'))

    logger.info("\"Thrift\" -> Send authcrypted \"Loan-Application-Basic\" Proof Request to Alice")
    alice['authcrypted_apply_loan_proof_request'] = thrift['authcrypted_apply_loan_proof_request']

    logger.info("\"Alice\" -> Authdecrypt \"Loan-Application-Basic\" Proof Request from Thrift")
    alice['thrift_key_for_alice'], alice['apply_loan_proof_request'], _ = \
        await auth_decrypt(alice['wallet'], alice['key_for_thrift'], alice['authcrypted_apply_loan_proof_request'])

    logger.info("\"Alice\" -> Get credentials for \"Loan-Application-Basic\" Proof Request")

    search_for_apply_loan_proof_request = \
        await anoncreds.prover_search_credentials_for_proof_req(alice['wallet'],
                                                                alice['apply_loan_proof_request'], None)

    cred_for_attr1 = await get_credential_for_referent(search_for_apply_loan_proof_request, 'attr1_referent')
    cred_for_predicate1 = await get_credential_for_referent(search_for_apply_loan_proof_request, 'predicate1_referent')
    cred_for_predicate2 = await get_credential_for_referent(search_for_apply_loan_proof_request, 'predicate2_referent')

    await anoncreds.prover_close_credentials_search_for_proof_req(search_for_apply_loan_proof_request)

    alice['creds_for_apply_loan_proof'] = {cred_for_attr1['referent']: cred_for_attr1,
                                           cred_for_predicate1['referent']: cred_for_predicate1,
                                           cred_for_predicate2['referent']: cred_for_predicate2}

    alice['schemas'], alice['cred_defs'], alice['revoc_states'] = \
        await prover_get_entities_from_ledger(alice['pool'], alice['did_for_thrift'],
                                              alice['creds_for_apply_loan_proof'],
                                              alice['name'])

    logger.info("\"Alice\" -> Create \"Loan-Application-Basic\" Proof")
    alice['apply_loan_requested_creds'] = json.dumps({
        'self_attested_attributes': {},
        'requested_attributes': {
            'attr1_referent': {'cred_id': cred_for_attr1['referent'], 'revealed': True}
        },
        'requested_predicates': {
            'predicate1_referent': {'cred_id': cred_for_predicate1['referent']},
            'predicate2_referent': {'cred_id': cred_for_predicate2['referent']}
        }
    })
    alice['apply_loan_proof'] = \
        await anoncreds.prover_create_proof(alice['wallet'], alice['apply_loan_proof_request'],
                                            alice['apply_loan_requested_creds'], alice['master_secret_id'],
                                            alice['schemas'], alice['cred_defs'], alice['revoc_states'])

    logger.info("\"Alice\" -> Authcrypt \"Loan-Application-Basic\" Proof for Thrift")
    alice['authcrypted_alice_apply_loan_proof'] = \
        await crypto.auth_crypt(alice['wallet'], alice['key_for_thrift'], alice['thrift_key_for_alice'],
                                alice['apply_loan_proof'].encode('utf-8'))

    logger.info("\"Alice\" -> Send authcrypted \"Loan-Application-Basic\" Proof to Thrift")
    thrift['authcrypted_alice_apply_loan_proof'] = alice['authcrypted_alice_apply_loan_proof']

    logger.info("\"Thrift\" -> Authdecrypted \"Loan-Application-Basic\" Proof from Alice")
    _, thrift['alice_apply_loan_proof'], authdecrypted_alice_apply_loan_proof = \
        await auth_decrypt(thrift['wallet'], thrift['key_for_alice'], thrift['authcrypted_alice_apply_loan_proof'])

    logger.info("\"Thrift\" -> Get Schemas, Credential Definitions and Revocation Registries from Ledger"
                " required for Proof verifying")

    thrift['schemas'], thrift['cred_defs'], thrift['revoc_defs'], thrift['revoc_regs'] = \
        await verifier_get_entities_from_ledger(thrift['pool'], thrift['did'],
                                                authdecrypted_alice_apply_loan_proof['identifiers'], thrift['name'])

    logger.info("\"Thrift\" -> Verify \"Loan-Application-Basic\" Proof from Alice")
    assert 'Permanent' == \
           authdecrypted_alice_apply_loan_proof['requested_proof']['revealed_attrs']['attr1_referent']['raw']

    assert await anoncreds.verifier_verify_proof(thrift['apply_loan_proof_request'], thrift['alice_apply_loan_proof'],
                                                 thrift['schemas'], thrift['cred_defs'], thrift['revoc_defs'],
                                                 thrift['revoc_regs'])

    logger.info("==============================")

    logger.info("==============================")
    logger.info("== Apply for the loan with Thrift - Transcript and Job-Certificate proving  ==")
    logger.info("------------------------------")

    logger.info("\"Thrift\" -> Create \"Loan-Application-KYC\" Proof Request")
    thrift['apply_loan_kyc_proof_request'] = json.dumps({
        'nonce': '123432421212',
        'name': 'Loan-Application-KYC',
        'version': '0.1',
        'requested_attributes': {
            'attr1_referent': {'name': 'first_name'},
            'attr2_referent': {'name': 'last_name'},
            'attr3_referent': {'name': 'ssn'}
        },
        'requested_predicates': {}
    })

    logger.info("\"Thrift\" -> Get key for Alice did")
    thrift['alice_key_for_thrift'] = await did.key_for_did(thrift['pool'], thrift['wallet'],
                                                           thrift['alice_connection_response']['did'])

    logger.info("\"Thrift\" -> Authcrypt \"Loan-Application-KYC\" Proof Request for Alice")
    thrift['authcrypted_apply_loan_kyc_proof_request'] = \
        await crypto.auth_crypt(thrift['wallet'], thrift['key_for_alice'], thrift['alice_key_for_thrift'],
                                thrift['apply_loan_kyc_proof_request'].encode('utf-8'))

    logger.info("\"Thrift\" -> Send authcrypted \"Loan-Application-KYC\" Proof Request to Alice")
    alice['authcrypted_apply_loan_kyc_proof_request'] = thrift['authcrypted_apply_loan_kyc_proof_request']

    logger.info("\"Alice\" -> Authdecrypt \"Loan-Application-KYC\" Proof Request from Thrift")
    alice['thrift_key_for_alice'], alice['apply_loan_kyc_proof_request'], _ = \
        await auth_decrypt(alice['wallet'], alice['key_for_thrift'], alice['authcrypted_apply_loan_kyc_proof_request'])

    logger.info("\"Alice\" -> Get credentials for \"Loan-Application-KYC\" Proof Request")

    search_for_apply_loan_kyc_proof_request = \
        await anoncreds.prover_search_credentials_for_proof_req(alice['wallet'],
                                                                alice['apply_loan_kyc_proof_request'], None)

    cred_for_attr1 = await get_credential_for_referent(search_for_apply_loan_kyc_proof_request, 'attr1_referent')
    cred_for_attr2 = await get_credential_for_referent(search_for_apply_loan_kyc_proof_request, 'attr2_referent')
    cred_for_attr3 = await get_credential_for_referent(search_for_apply_loan_kyc_proof_request, 'attr3_referent')

    await anoncreds.prover_close_credentials_search_for_proof_req(search_for_apply_loan_kyc_proof_request)

    alice['creds_for_apply_loan_kyc_proof'] = {cred_for_attr1['referent']: cred_for_attr1,
                                               cred_for_attr2['referent']: cred_for_attr2,
                                               cred_for_attr3['referent']: cred_for_attr3}

    alice['schemas'], alice['cred_defs'], alice['revoc_states'] = \
        await prover_get_entities_from_ledger(alice['pool'], alice['did_for_thrift'],
                                              alice['creds_for_apply_loan_kyc_proof'], 'Alice')

    logger.info("\"Alice\" -> Create \"Loan-Application-KYC\" Proof")

    alice['apply_loan_kyc_requested_creds'] = json.dumps({
        'self_attested_attributes': {},
        'requested_attributes': {
            'attr1_referent': {'cred_id': cred_for_attr1['referent'], 'revealed': True},
            'attr2_referent': {'cred_id': cred_for_attr2['referent'], 'revealed': True},
            'attr3_referent': {'cred_id': cred_for_attr3['referent'], 'revealed': True}
        },
        'requested_predicates': {}
    })

    alice['apply_loan_kyc_proof'] = \
        await anoncreds.prover_create_proof(alice['wallet'], alice['apply_loan_kyc_proof_request'],
                                            alice['apply_loan_kyc_requested_creds'], alice['master_secret_id'],
                                            alice['schemas'], alice['cred_defs'], alice['revoc_states'])

    logger.info("\"Alice\" -> Authcrypt \"Loan-Application-KYC\" Proof for Thrift")
    alice['authcrypted_alice_apply_loan_kyc_proof'] = \
        await crypto.auth_crypt(alice['wallet'], alice['key_for_thrift'], alice['thrift_key_for_alice'],
                                alice['apply_loan_kyc_proof'].encode('utf-8'))

    logger.info("\"Alice\" -> Send authcrypted \"Loan-Application-KYC\" Proof to Thrift")
    thrift['authcrypted_alice_apply_loan_kyc_proof'] = alice['authcrypted_alice_apply_loan_kyc_proof']

    logger.info("\"Thrift\" -> Authdecrypted \"Loan-Application-KYC\" Proof from Alice")
    _, thrift['alice_apply_loan_kyc_proof'], alice_apply_loan_kyc_proof = \
        await auth_decrypt(thrift['wallet'], thrift['key_for_alice'], thrift['authcrypted_alice_apply_loan_kyc_proof'])

    logger.info("\"Thrift\" -> Get Schemas, Credential Definitions and Revocation Registries from Ledger"
                " required for Proof verifying")

    thrift['schemas'], thrift['cred_defs'], thrift['revoc_defs'], thrift['revoc_regs'] = \
        await verifier_get_entities_from_ledger(thrift['pool'], thrift['did'],
                                                alice_apply_loan_kyc_proof['identifiers'], 'Thrift')

    logger.info("\"Thrift\" -> Verify \"Loan-Application-KYC\" Proof from Alice")
    assert 'Alice' == \
           alice_apply_loan_kyc_proof['requested_proof']['revealed_attrs']['attr1_referent']['raw']
    assert 'Garcia' == \
           alice_apply_loan_kyc_proof['requested_proof']['revealed_attrs']['attr2_referent']['raw']
    assert '123-45-6789' == \
           alice_apply_loan_kyc_proof['requested_proof']['revealed_attrs']['attr3_referent']['raw']

    assert await anoncreds.verifier_verify_proof(thrift['apply_loan_kyc_proof_request'],
                                                 thrift['alice_apply_loan_kyc_proof'],
                                                 thrift['schemas'], thrift['cred_defs'], thrift['revoc_defs'],
                                                 thrift['revoc_regs'])

    logger.info("==============================")

    logger.info(" \"Sovrin Steward\" -> Close and Delete wallet")
    await wallet.close_wallet(steward['wallet'])
    await wallet.delete_wallet(steward['wallet_config'], steward['wallet_credentials'])

    logger.info("\"Government\" -> Close and Delete wallet")
<<<<<<< HEAD
    await wallet.close_wallet(government['wallet'])
    await wallet.delete_wallet(government['wallet_config'], government['wallet_credentials'])

    logger.info("\"Faber\" -> Close and Delete wallet")
    await wallet.close_wallet(faber['wallet'])
    await wallet.delete_wallet(faber['wallet_config'], faber['wallet_credentials'])

    logger.info("\"Acme\" -> Close and Delete wallet")
    await wallet.close_wallet(acme['wallet'])
    await wallet.delete_wallet(acme['wallet_config'], acme['wallet_credentials'])

    logger.info("\"Thrift\" -> Close and Delete wallet")
    await wallet.close_wallet(thrift['wallet'])
    await wallet.delete_wallet(thrift['wallet_config'], thrift['wallet_credentials'])

    logger.info("\"Alice\" -> Close and Delete wallet")
    await wallet.close_wallet(alice['wallet'])
    await wallet.delete_wallet(alice['wallet_config'], alice['wallet_credentials'])
=======
    await wallet.close_wallet(government_wallet)
    await wallet.delete_wallet(wallet_config("delete", government_wallet_config), wallet_credentials("delete", government_wallet_credentials))

    logger.info("\"Faber\" -> Close and Delete wallet")
    await wallet.close_wallet(faber_wallet)
    await wallet.delete_wallet(wallet_config("delete", faber_wallet_config), wallet_credentials("delete", faber_wallet_credentials))

    logger.info("\"Acme\" -> Close and Delete wallet")
    await wallet.close_wallet(acme_wallet)
    await wallet.delete_wallet(wallet_config("delete", acme_wallet_config), wallet_credentials("delete", acme_wallet_credentials))

    logger.info("\"Thrift\" -> Close and Delete wallet")
    await wallet.close_wallet(thrift_wallet)
    await wallet.delete_wallet(wallet_config("delete", thrift_wallet_config), wallet_credentials("delete", thrift_wallet_credentials))

    logger.info("\"Alice\" -> Close and Delete wallet")
    await wallet.close_wallet(alice_wallet)
    await wallet.delete_wallet(wallet_config("delete", alice_wallet_config), wallet_credentials("delete", alice_wallet_credentials))
>>>>>>> de184095

    logger.info("Close and Delete pool")
    await pool.close_pool_ledger(pool_['handle'])
    await pool.delete_pool_ledger_config(pool_['name'])

    logger.info("Getting started -> done")


async def onboarding(_from, to):
    logger.info("\"{}\" -> Create and store in Wallet \"{} {}\" DID".format(_from['name'], _from['name'], to['name']))
    (from_to_did, from_to_key) = await did.create_and_store_my_did(_from['wallet'], "{}")

    logger.info("\"{}\" -> Send Nym to Ledger for \"{} {}\" DID".format(_from['name'], _from['name'], to['name']))
    await send_nym(_from['pool'], _from['wallet'], _from['did'], from_to_did, from_to_key, None)

    logger.info("\"{}\" -> Send connection request to {} with \"{} {}\" DID and nonce"
                .format(_from['name'], to['name'], _from['name'], to['name']))
    connection_request = {
        'did': from_to_did,
        'nonce': 123456789
    }

    if 'wallet' not in to:
        logger.info("\"{}\" -> Create wallet".format(to['name']))
        try:
<<<<<<< HEAD
            await wallet.create_wallet(to['wallet_config'], to['wallet_credentials'])
        except IndyError as ex:
            if ex.error_code == ErrorCode.PoolLedgerConfigAlreadyExistsError:
                pass
        to['wallet'] = await wallet.open_wallet(to['wallet_config'], to['wallet_credentials'])
=======
            await wallet.create_wallet(wallet_config("create", to_wallet_config), wallet_credentials("create", to_wallet_credentials))
        except IndyError as ex:
            if ex.error_code == ErrorCode.PoolLedgerConfigAlreadyExistsError:
                pass
        to_wallet = await wallet.open_wallet(wallet_config("open", to_wallet_config), wallet_credentials("open", to_wallet_credentials))
>>>>>>> de184095

    logger.info("\"{}\" -> Create and store in Wallet \"{} {}\" DID".format(to['name'], to['name'], _from['name']))
    (to_from_did, to_from_key) = await did.create_and_store_my_did(to['wallet'], "{}")

    logger.info("\"{}\" -> Get key for did from \"{}\" connection request".format(to['name'], _from['name']))
    from_to_verkey = await did.key_for_did(_from['pool'], to['wallet'], connection_request['did'])

    logger.info("\"{}\" -> Anoncrypt connection response for \"{}\" with \"{} {}\" DID, verkey and nonce"
                .format(to['name'], _from['name'], to['name'], _from['name']))
    to['connection_response'] = json.dumps({
        'did': to_from_did,
        'verkey': to_from_key,
        'nonce': connection_request['nonce']
    })
    to['anoncrypted_connection_response'] = \
        await crypto.anon_crypt(from_to_verkey, to['connection_response'].encode('utf-8'))

    logger.info("\"{}\" -> Send anoncrypted connection response to \"{}\"".format(to['name'], _from['name']))
    _from['anoncrypted_connection_response'] = to['anoncrypted_connection_response']

    logger.info("\"{}\" -> Anondecrypt connection response from \"{}\"".format(_from['name'], to['name']))
    _from['connection_response'] = \
        json.loads((await crypto.anon_decrypt(_from['wallet'], from_to_key,
                                              _from['anoncrypted_connection_response'])).decode("utf-8"))

    logger.info("\"{}\" -> Authenticates \"{}\" by comparision of Nonce".format(_from['name'], to['name']))
    assert connection_request['nonce'] == _from['connection_response']['nonce']

    logger.info("\"{}\" -> Send Nym to Ledger for \"{} {}\" DID".format(_from['name'], to['name'], _from['name']))
    await send_nym(_from['pool'], _from['wallet'], _from['did'], to_from_did, to_from_key, None)

    return from_to_did, from_to_key, to_from_did, to_from_key, _from['connection_response']

def wallet_config(operation, wallet_config_str):
    if not args.storage_type:
        return wallet_config_str
    wallet_config_json = json.loads(wallet_config_str)
    wallet_config_json['storage_type'] = args.storage_type
    if args.config:
        wallet_config_json['storage_config'] = json.loads(args.config)
    #print(operation, json.dumps(wallet_config_json))
    return json.dumps(wallet_config_json)

def wallet_credentials(operation, wallet_credentials_str):
    if not args.storage_type:
        return wallet_credentials_str
    wallet_credentials_json = json.loads(wallet_credentials_str)
    if args.creds:
        wallet_credentials_json['storage_credentials'] = json.loads(args.creds)
    #print(operation, json.dumps(wallet_credentials_json))
    return json.dumps(wallet_credentials_json)

async def get_verinym(_from, from_to_did, from_to_key, to, to_from_did, to_from_key):
    logger.info("\"{}\" -> Create and store in Wallet \"{}\" new DID".format(to['name'], to['name']))
    (to_did, to_key) = await did.create_and_store_my_did(to['wallet'], "{}")

    logger.info("\"{}\" -> Authcrypt \"{} DID info\" for \"{}\"".format(to['name'], to['name'], _from['name']))
    to['did_info'] = json.dumps({
        'did': to_did,
        'verkey': to_key
    })
    to['authcrypted_did_info'] = \
        await crypto.auth_crypt(to['wallet'], to_from_key, from_to_key, to['did_info'].encode('utf-8'))

    logger.info("\"{}\" -> Send authcrypted \"{} DID info\" to {}".format(to['name'], to['name'], _from['name']))

    logger.info("\"{}\" -> Authdecrypted \"{} DID info\" from {}".format(_from['name'], to['name'], to['name']))
    sender_verkey, authdecrypted_did_info_json, authdecrypted_did_info = \
        await auth_decrypt(_from['wallet'], from_to_key, to['authcrypted_did_info'])

    logger.info("\"{}\" -> Authenticate {} by comparision of Verkeys".format(_from['name'], to['name'], ))
    assert sender_verkey == await did.key_for_did(_from['pool'], _from['wallet'], to_from_did)

    logger.info("\"{}\" -> Send Nym to Ledger for \"{} DID\" with {} Role"
                .format(_from['name'], to['name'], to['role']))
    await send_nym(_from['pool'], _from['wallet'], _from['did'], authdecrypted_did_info['did'],
                   authdecrypted_did_info['verkey'], to['role'])

    return to_did


async def send_nym(pool_handle, wallet_handle, _did, new_did, new_key, role):
    nym_request = await ledger.build_nym_request(_did, new_did, new_key, None, role)
    await ledger.sign_and_submit_request(pool_handle, wallet_handle, _did, nym_request)


async def send_schema(pool_handle, wallet_handle, _did, schema):
    schema_request = await ledger.build_schema_request(_did, schema)
    await ledger.sign_and_submit_request(pool_handle, wallet_handle, _did, schema_request)


async def send_cred_def(pool_handle, wallet_handle, _did, cred_def_json):
    cred_def_request = await ledger.build_cred_def_request(_did, cred_def_json)
    await ledger.sign_and_submit_request(pool_handle, wallet_handle, _did, cred_def_request)


async def get_schema(pool_handle, _did, schema_id):
    get_schema_request = await ledger.build_get_schema_request(_did, schema_id)
    get_schema_response = await ledger.submit_request(pool_handle, get_schema_request)
    return await ledger.parse_get_schema_response(get_schema_response)


async def get_cred_def(pool_handle, _did, cred_def_id):
    get_cred_def_request = await ledger.build_get_cred_def_request(_did, cred_def_id)
    get_cred_def_response = await ledger.submit_request(pool_handle, get_cred_def_request)
    return await ledger.parse_get_cred_def_response(get_cred_def_response)


async def get_credential_for_referent(search_handle, referent):
    credentials = json.loads(
        await anoncreds.prover_fetch_credentials_for_proof_req(search_handle, referent, 10))
    return credentials[0]['cred_info']


async def prover_get_entities_from_ledger(pool_handle, _did, identifiers, actor):
    schemas = {}
    cred_defs = {}
    rev_states = {}
    for item in identifiers.values():
        logger.info("\"{}\" -> Get Schema from Ledger".format(actor))
        (received_schema_id, received_schema) = await get_schema(pool_handle, _did, item['schema_id'])
        schemas[received_schema_id] = json.loads(received_schema)

        logger.info("\"{}\" -> Get Claim Definition from Ledger".format(actor))
        (received_cred_def_id, received_cred_def) = await get_cred_def(pool_handle, _did, item['cred_def_id'])
        cred_defs[received_cred_def_id] = json.loads(received_cred_def)

        if 'rev_reg_seq_no' in item:
            pass  # TODO Create Revocation States

    return json.dumps(schemas), json.dumps(cred_defs), json.dumps(rev_states)


async def verifier_get_entities_from_ledger(pool_handle, _did, identifiers, actor):
    schemas = {}
    cred_defs = {}
    rev_reg_defs = {}
    rev_regs = {}
    for item in identifiers:
        logger.info("\"{}\" -> Get Schema from Ledger".format(actor))
        (received_schema_id, received_schema) = await get_schema(pool_handle, _did, item['schema_id'])
        schemas[received_schema_id] = json.loads(received_schema)

        logger.info("\"{}\" -> Get Claim Definition from Ledger".format(actor))
        (received_cred_def_id, received_cred_def) = await get_cred_def(pool_handle, _did, item['cred_def_id'])
        cred_defs[received_cred_def_id] = json.loads(received_cred_def)

        if 'rev_reg_seq_no' in item:
            pass  # TODO Get Revocation Definitions and Revocation Registries

    return json.dumps(schemas), json.dumps(cred_defs), json.dumps(rev_reg_defs), json.dumps(rev_regs)


async def auth_decrypt(wallet_handle, key, message):
    from_verkey, decrypted_message_json = await crypto.auth_decrypt(wallet_handle, key, message)
    decrypted_message_json = decrypted_message_json.decode("utf-8")
    decrypted_message = json.loads(decrypted_message_json)
    return from_verkey, decrypted_message_json, decrypted_message


if __name__ == '__main__':
    run_coroutine(run)
    time.sleep(1)  # FIXME waiting for libindy thread complete<|MERGE_RESOLUTION|>--- conflicted
+++ resolved
@@ -4,13 +4,10 @@
 
 import json
 import logging
-<<<<<<< HEAD
-=======
-from typing import Optional
+
 import argparse
 import sys
 from ctypes import *
->>>>>>> de184095
 
 from indy.error import ErrorCode, IndyError
 
@@ -157,7 +154,6 @@
     logger.info("== Getting Trust Anchor credentials - Thrift Onboarding  ==")
     logger.info("------------------------------")
 
-<<<<<<< HEAD
     thrift = {
         'name': 'Thrift',
         'wallet_config': json.dumps({'id': 'thrift_wallet'}),
@@ -167,13 +163,6 @@
     }
     steward['did_for_thrift'], steward['key_for_thrift'], thrift['did_for_steward'], thrift['key_for_steward'], _ = \
         await onboarding(steward, thrift)
-=======
-    thrift_wallet_config = json.dumps({"id": "thrift_wallet"})
-    thrift_wallet_credentials = json.dumps({"key": "thrift_wallet_key"})
-    thrift_wallet, steward_thrift_key, thrift_steward_did, thrift_steward_key, _ = \
-        await onboarding(pool_handle, "Sovrin Steward", steward_wallet, steward_did, "Thrift", None,
-                         thrift_wallet_config, thrift_wallet_credentials)
->>>>>>> de184095
 
     logger.info("==============================")
     logger.info("== Getting Trust Anchor credentials - Thrift getting Verinym  ==")
@@ -269,7 +258,6 @@
     logger.info("== Getting Transcript with Faber - Onboarding ==")
     logger.info("------------------------------")
 
-<<<<<<< HEAD
     alice = {
         'name': 'Alice',
         'wallet_config': json.dumps({'id': 'alice_wallet'}),
@@ -278,13 +266,6 @@
     }
     faber['did_for_alice'], faber['key_for_alice'], alice['did_for_faber'], alice['key_for_faber'], \
     faber['alice_connection_response'] = await onboarding(faber, alice)
-=======
-    alice_wallet_config = json.dumps({"id": "alice_wallet"})
-    alice_wallet_credentials = json.dumps({"key": "alice_wallet_key"})
-    alice_wallet, faber_alice_key, alice_faber_did, alice_faber_key, faber_alice_connection_response \
-        = await onboarding(pool_handle, "Faber", faber_wallet, faber_did, "Alice", None, alice_wallet_config,
-                           alice_wallet_credentials)
->>>>>>> de184095
 
     logger.info("==============================")
     logger.info("== Getting Transcript with Faber - Getting Transcript Credential ==")
@@ -828,45 +809,24 @@
     await wallet.delete_wallet(steward['wallet_config'], steward['wallet_credentials'])
 
     logger.info("\"Government\" -> Close and Delete wallet")
-<<<<<<< HEAD
     await wallet.close_wallet(government['wallet'])
-    await wallet.delete_wallet(government['wallet_config'], government['wallet_credentials'])
+    await wallet.delete_wallet(wallet_config("delete", government['wallet_config']), wallet_credentials("delete", government['wallet_credentials']))
 
     logger.info("\"Faber\" -> Close and Delete wallet")
     await wallet.close_wallet(faber['wallet'])
-    await wallet.delete_wallet(faber['wallet_config'], faber['wallet_credentials'])
+    await wallet.delete_wallet(wallet_config("delete", faber['wallet_config']), wallet_credentials("delete", faber['wallet_credentials']))
 
     logger.info("\"Acme\" -> Close and Delete wallet")
     await wallet.close_wallet(acme['wallet'])
-    await wallet.delete_wallet(acme['wallet_config'], acme['wallet_credentials'])
+    await wallet.delete_wallet(wallet_config("delete", acme['wallet_config']), wallet_credentials("delete", acme['wallet_credentials']))
 
     logger.info("\"Thrift\" -> Close and Delete wallet")
     await wallet.close_wallet(thrift['wallet'])
-    await wallet.delete_wallet(thrift['wallet_config'], thrift['wallet_credentials'])
+    await wallet.delete_wallet(wallet_config("delete", thrift['wallet_config']), wallet_credentials("delete", thrift['wallet_credentials']))
 
     logger.info("\"Alice\" -> Close and Delete wallet")
     await wallet.close_wallet(alice['wallet'])
-    await wallet.delete_wallet(alice['wallet_config'], alice['wallet_credentials'])
-=======
-    await wallet.close_wallet(government_wallet)
-    await wallet.delete_wallet(wallet_config("delete", government_wallet_config), wallet_credentials("delete", government_wallet_credentials))
-
-    logger.info("\"Faber\" -> Close and Delete wallet")
-    await wallet.close_wallet(faber_wallet)
-    await wallet.delete_wallet(wallet_config("delete", faber_wallet_config), wallet_credentials("delete", faber_wallet_credentials))
-
-    logger.info("\"Acme\" -> Close and Delete wallet")
-    await wallet.close_wallet(acme_wallet)
-    await wallet.delete_wallet(wallet_config("delete", acme_wallet_config), wallet_credentials("delete", acme_wallet_credentials))
-
-    logger.info("\"Thrift\" -> Close and Delete wallet")
-    await wallet.close_wallet(thrift_wallet)
-    await wallet.delete_wallet(wallet_config("delete", thrift_wallet_config), wallet_credentials("delete", thrift_wallet_credentials))
-
-    logger.info("\"Alice\" -> Close and Delete wallet")
-    await wallet.close_wallet(alice_wallet)
-    await wallet.delete_wallet(wallet_config("delete", alice_wallet_config), wallet_credentials("delete", alice_wallet_credentials))
->>>>>>> de184095
+    await wallet.delete_wallet(wallet_config("delete", alice['wallet_config']), wallet_credentials("delete", alice['wallet_credentials']))
 
     logger.info("Close and Delete pool")
     await pool.close_pool_ledger(pool_['handle'])
@@ -892,19 +852,11 @@
     if 'wallet' not in to:
         logger.info("\"{}\" -> Create wallet".format(to['name']))
         try:
-<<<<<<< HEAD
-            await wallet.create_wallet(to['wallet_config'], to['wallet_credentials'])
+            await wallet.create_wallet(wallet_config("create", to['wallet_config']), wallet_credentials("create", to['wallet_credentials']))
         except IndyError as ex:
             if ex.error_code == ErrorCode.PoolLedgerConfigAlreadyExistsError:
                 pass
-        to['wallet'] = await wallet.open_wallet(to['wallet_config'], to['wallet_credentials'])
-=======
-            await wallet.create_wallet(wallet_config("create", to_wallet_config), wallet_credentials("create", to_wallet_credentials))
-        except IndyError as ex:
-            if ex.error_code == ErrorCode.PoolLedgerConfigAlreadyExistsError:
-                pass
-        to_wallet = await wallet.open_wallet(wallet_config("open", to_wallet_config), wallet_credentials("open", to_wallet_credentials))
->>>>>>> de184095
+        to['wallet'] = await wallet.open_wallet(wallet_config("open", to['wallet_config']), wallet_credentials("open", to['wallet_credentials']))
 
     logger.info("\"{}\" -> Create and store in Wallet \"{} {}\" DID".format(to['name'], to['name'], _from['name']))
     (to_from_did, to_from_key) = await did.create_and_store_my_did(to['wallet'], "{}")
